﻿// Copyright (C) 2024, The Duplicati Team
// https://duplicati.com, hello@duplicati.com
// 
// Permission is hereby granted, free of charge, to any person obtaining a 
// copy of this software and associated documentation files (the "Software"), 
// to deal in the Software without restriction, including without limitation 
// the rights to use, copy, modify, merge, publish, distribute, sublicense, 
// and/or sell copies of the Software, and to permit persons to whom the 
// Software is furnished to do so, subject to the following conditions:
// 
// The above copyright notice and this permission notice shall be included in 
// all copies or substantial portions of the Software.
// 
// THE SOFTWARE IS PROVIDED "AS IS", WITHOUT WARRANTY OF ANY KIND, EXPRESS 
// OR IMPLIED, INCLUDING BUT NOT LIMITED TO THE WARRANTIES OF MERCHANTABILITY, 
// FITNESS FOR A PARTICULAR PURPOSE AND NONINFRINGEMENT. IN NO EVENT SHALL THE 
// AUTHORS OR COPYRIGHT HOLDERS BE LIABLE FOR ANY CLAIM, DAMAGES OR OTHER 
// LIABILITY, WHETHER IN AN ACTION OF CONTRACT, TORT OR OTHERWISE, ARISING 
// FROM, OUT OF OR IN CONNECTION WITH THE SOFTWARE OR THE USE OR OTHER 
// DEALINGS IN THE SOFTWARE.

using System;
using System.Linq;
using System.Collections.Generic;
using System.Security.Cryptography;
using System.Security.Cryptography.X509Certificates;
using Duplicati.Library.Common;
using Duplicati.Library.RestAPI;

namespace Duplicati.Server.Database
{
    public class ServerSettings
    {
        public static class CONST
        {
            public const string STARTUP_DELAY = "startup-delay";
            public const string DOWNLOAD_SPEED_LIMIT = "max-download-speed";
            public const string UPLOAD_SPEED_LIMIT = "max-upload-speed";
            public const string THREAD_PRIORITY = "thread-priority";
            public const string LAST_WEBSERVER_PORT = "last-webserver-port";
            public const string IS_FIRST_RUN = "is-first-run";
            public const string SERVER_PORT_CHANGED = "server-port-changed";
            public const string SERVER_PASSPHRASE = "server-passphrase";
            public const string SERVER_PASSPHRASE_SALT = "server-passphrase-salt";
            public const string SERVER_PASSPHRASETRAYICON = "server-passphrase-trayicon";
            public const string SERVER_PASSPHRASETRAYICONHASH = "server-passphrase-trayicon-hash";
            public const string UPDATE_CHECK_LAST = "last-update-check";
            public const string UPDATE_CHECK_INTERVAL = "update-check-interval";
            public const string UPDATE_CHECK_NEW_VERSION = "update-check-latest";
            public const string UNACKED_ERROR = "unacked-error";
            public const string UNACKED_WARNING = "unacked-warning";
            public const string SERVER_LISTEN_INTERFACE = "server-listen-interface";
            public const string SERVER_SSL_CERTIFICATE = "server-ssl-certificate";
            public const string HAS_FIXED_INVALID_BACKUPID = "has-fixed-invalid-backup-id";
            public const string UPDATE_CHANNEL = "update-channel";
            public const string USAGE_REPORTER_LEVEL = "usage-reporter-level";
            public const string HAS_ASKED_FOR_PASSWORD_PROTECTION = "has-asked-for-password-protection";
            public const string DISABLE_TRAY_ICON_LOGIN = "disable-tray-icon-login";
            public const string SERVER_ALLOWED_HOSTNAMES = "allowed-hostnames";
        }

        private readonly Dictionary<string, string> settings;
        private readonly Connection databaseConnection;
        private Library.AutoUpdater.UpdateInfo m_latestUpdate;

        internal ServerSettings(Connection con)
        {
            settings = new Dictionary<string, string>();
            databaseConnection = con;
            ReloadSettings();
        }

        public void ReloadSettings()
        {
            lock (databaseConnection.m_lock)
            {
                settings.Clear();
                foreach (var n in typeof(CONST).GetFields(System.Reflection.BindingFlags.Public | System.Reflection.BindingFlags.DeclaredOnly | System.Reflection.BindingFlags.Static).Select(x => (string)x.GetValue(null)))
                    settings[n] = null;
                foreach (var n in databaseConnection.GetSettings(Connection.SERVER_SETTINGS_ID))
                    settings[n.Name] = n.Value;
            }
        }

        public void UpdateSettings(Dictionary<string, string> newsettings, bool clearExisting)
        {
            if (newsettings == null)
                throw new ArgumentNullException();

            lock (databaseConnection.m_lock)
            {
                m_latestUpdate = null;
                if (clearExisting)
                    settings.Clear();

                foreach (var k in newsettings)
                    if (!clearExisting && newsettings[k.Key] == null && k.Key.StartsWith("--", StringComparison.Ordinal))
                        settings.Remove(k.Key);
                    else
                        settings[k.Key] = newsettings[k.Key];

            }

            SaveSettings();

            if (newsettings.Keys.Contains(CONST.SERVER_PASSPHRASE))
                GenerateWebserverPasswordTrayIcon();
        }

        private void SaveSettings()
        {
            databaseConnection.SetSettings(
                from n in settings
                select (Duplicati.Server.Serialization.Interface.ISetting)new Setting()
                {
                    Filter = "",
                    Name = n.Key,
                    Value = n.Value
                }, Database.Connection.SERVER_SETTINGS_ID);

            if (FIXMEGlobal.IsServerStarted)
            {
                FIXMEGlobal.NotificationUpdateService.IncrementLastDataUpdateId();
                FIXMEGlobal.StatusEventNotifyer.SignalNewEvent();
                // If throttle options were changed, update now
                FIXMEGlobal.WorkerThreadsManager.UpdateThrottleSpeeds();
            }

            // In case the usage reporter is enabled or disabled, refresh now
            FIXMEGlobal.StartOrStopUsageReporter();
<<<<<<< HEAD
=======
            // If throttle options were changed, update now
            FIXMEGlobal.UpdateThrottleSpeeds();
>>>>>>> 9dff0fa9
        }

        public string StartupDelayDuration
        {
            get
            {
                return settings[CONST.STARTUP_DELAY];
            }
            set
            {
                lock (databaseConnection.m_lock)
                    settings[CONST.STARTUP_DELAY] = value;
                SaveSettings();
            }
        }

        public System.Threading.ThreadPriority? ThreadPriorityOverride
        {
            get
            {
                var tp = settings[CONST.THREAD_PRIORITY];
                if (string.IsNullOrEmpty(tp))
                    return null;

                System.Threading.ThreadPriority r;
                if (Enum.TryParse<System.Threading.ThreadPriority>(tp, true, out r))
                    return r;

                return null;
            }
            set
            {
                lock (databaseConnection.m_lock)
                    settings[CONST.THREAD_PRIORITY] = value.HasValue ? Enum.GetName(typeof(System.Threading.ThreadPriority), value.Value) : null;
            }
        }

        public string DownloadSpeedLimit
        {
            get
            {
                return settings[CONST.DOWNLOAD_SPEED_LIMIT];
            }
            set
            {
                lock (databaseConnection.m_lock)
                    settings[CONST.DOWNLOAD_SPEED_LIMIT] = value;
                SaveSettings();
            }
        }

        public string UploadSpeedLimit
        {
            get
            {
                return settings[CONST.UPLOAD_SPEED_LIMIT];
            }
            set
            {
                lock (databaseConnection.m_lock)
                    settings[CONST.UPLOAD_SPEED_LIMIT] = value;
                SaveSettings();
            }
        }

        public bool IsFirstRun
        {
            get
            {
                return Duplicati.Library.Utility.Utility.ParseBoolOption(settings, CONST.IS_FIRST_RUN);
            }
            set
            {
                lock (databaseConnection.m_lock)
                    settings[CONST.IS_FIRST_RUN] = value.ToString();
                SaveSettings();
            }
        }

        public bool HasAskedForPasswordProtection
        {
            get
            {
                return Duplicati.Library.Utility.Utility.ParseBoolOption(settings, CONST.HAS_ASKED_FOR_PASSWORD_PROTECTION);
            }
            set
            {
                lock (databaseConnection.m_lock)
                    settings[CONST.HAS_ASKED_FOR_PASSWORD_PROTECTION] = value.ToString();
                SaveSettings();
            }
        }

        public bool UnackedError
        {
            get
            {
                return Duplicati.Library.Utility.Utility.ParseBool(settings[CONST.UNACKED_ERROR], false);
            }
            set
            {
                lock (databaseConnection.m_lock)
                    settings[CONST.UNACKED_ERROR] = value.ToString();
                SaveSettings();
            }
        }

        public bool UnackedWarning
        {
            get
            {
                return Duplicati.Library.Utility.Utility.ParseBool(settings[CONST.UNACKED_WARNING], false);
            }
            set
            {
                lock (databaseConnection.m_lock)
                    settings[CONST.UNACKED_WARNING] = value.ToString();
                SaveSettings();
            }
        }

        public bool ServerPortChanged
        {
            get
            {
                return Duplicati.Library.Utility.Utility.ParseBool(settings[CONST.SERVER_PORT_CHANGED], false);
            }
            set
            {
                lock (databaseConnection.m_lock)
                    settings[CONST.SERVER_PORT_CHANGED] = value.ToString();
                SaveSettings();
            }
        }

        public bool DisableTrayIconLogin
        {
            get
            {
                return Duplicati.Library.Utility.Utility.ParseBool(settings[CONST.DISABLE_TRAY_ICON_LOGIN], false);
            }
            set
            {
                lock (databaseConnection.m_lock)
                    settings[CONST.DISABLE_TRAY_ICON_LOGIN] = value.ToString();
                SaveSettings();
            }
        }

        public int LastWebserverPort
        {
            get
            {
                var tp = settings[CONST.LAST_WEBSERVER_PORT];
                int p;
                if (string.IsNullOrEmpty(tp) || !int.TryParse(tp, out p))
                    return -1;

                return p;
            }
            set
            {
                lock (databaseConnection.m_lock)
                    settings[CONST.LAST_WEBSERVER_PORT] = value.ToString();
                SaveSettings();
            }
        }

        public string WebserverPassword
        {
            get
            {
                return settings[CONST.SERVER_PASSPHRASE];
            }
        }

        public string WebserverPasswordSalt
        {
            get
            {
                return settings[CONST.SERVER_PASSPHRASE_SALT];
            }
        }

        public void SetWebserverPassword(string password)
        {
            if (string.IsNullOrWhiteSpace(password))
            {
                lock (databaseConnection.m_lock)
                {
                    settings[CONST.SERVER_PASSPHRASE] = "";
                    settings[CONST.SERVER_PASSPHRASE_SALT] = "";
                }
            }
            else
            {
                var prng = RandomNumberGenerator.Create();
                var buf = new byte[32];
                prng.GetBytes(buf);
                var salt = Convert.ToBase64String(buf);

                var sha256 = System.Security.Cryptography.SHA256.Create();
                var str = System.Text.Encoding.UTF8.GetBytes(password);

                sha256.TransformBlock(str, 0, str.Length, str, 0);
                sha256.TransformFinalBlock(buf, 0, buf.Length);
                var pwd = Convert.ToBase64String(sha256.Hash);

                lock (databaseConnection.m_lock)
                {
                    settings[CONST.SERVER_PASSPHRASE] = pwd;
                    settings[CONST.SERVER_PASSPHRASE_SALT] = salt;
                }
            }

            SaveSettings();
        }

        public void SetAllowedHostnames(string allowedHostnames)
        {
            lock (databaseConnection.m_lock)
                settings[CONST.SERVER_ALLOWED_HOSTNAMES] = allowedHostnames;

            SaveSettings();
        }

        public string WebserverPasswordTrayIcon => settings[CONST.SERVER_PASSPHRASETRAYICON];

        public string WebserverPasswordTrayIconHash => settings[CONST.SERVER_PASSPHRASETRAYICONHASH];

        public string AllowedHostnames => settings[CONST.SERVER_ALLOWED_HOSTNAMES];

        public void GenerateWebserverPasswordTrayIcon()
        {
            var password = "";
            var pwd = "";

            if (!string.IsNullOrEmpty(settings[CONST.SERVER_PASSPHRASE]))
            {
                password = Guid.NewGuid().ToString();
                var buf = Convert.FromBase64String(settings[CONST.SERVER_PASSPHRASE_SALT]);

                var sha256 = System.Security.Cryptography.SHA256.Create();
                var str = System.Text.Encoding.UTF8.GetBytes(password);

                sha256.TransformBlock(str, 0, str.Length, str, 0);
                sha256.TransformFinalBlock(buf, 0, buf.Length);
                pwd = Convert.ToBase64String(sha256.Hash);
            }

            lock (databaseConnection.m_lock)
            {
                settings[CONST.SERVER_PASSPHRASETRAYICON] = password;
                settings[CONST.SERVER_PASSPHRASETRAYICONHASH] = pwd;
            }

            SaveSettings();
        }

        public DateTime LastUpdateCheck
        {
            get
            {
                long t;
                if (long.TryParse(settings[CONST.UPDATE_CHECK_LAST], out t))
                    return new DateTime(t, DateTimeKind.Utc);
                else
                    return new DateTime(0, DateTimeKind.Utc);
            }
            set
            {
                lock (databaseConnection.m_lock)
                    settings[CONST.UPDATE_CHECK_LAST] = value.ToUniversalTime().Ticks.ToString();
                SaveSettings();
            }
        }

        public string UpdateCheckInterval
        {
            get
            {
                var tp = settings[CONST.UPDATE_CHECK_INTERVAL];
                if (string.IsNullOrWhiteSpace(tp))
                    tp = "1W";

                return tp;
            }
            set
            {
                lock (databaseConnection.m_lock)
                    settings[CONST.UPDATE_CHECK_INTERVAL] = value;
                SaveSettings();
                FIXMEGlobal.UpdatePoller.Reschedule();
            }
        }

        public DateTime NextUpdateCheck
        {
            get
            {
                try
                {
                    return Duplicati.Library.Utility.Timeparser.ParseTimeInterval(UpdateCheckInterval, LastUpdateCheck);
                }
                catch
                {
                    return LastUpdateCheck.AddDays(7);
                }
            }
        }

        public Library.AutoUpdater.UpdateInfo UpdatedVersion
        {
            get
            {
                if (string.IsNullOrWhiteSpace(settings[CONST.UPDATE_CHECK_NEW_VERSION]))
                    return null;

                try
                {
                    if (m_latestUpdate != null)
                        return m_latestUpdate;

                    using (var tr = new System.IO.StringReader(settings[CONST.UPDATE_CHECK_NEW_VERSION]))
                        return m_latestUpdate = Server.Serialization.Serializer.Deserialize<Library.AutoUpdater.UpdateInfo>(tr);
                }
                catch
                {
                }

                return null;
            }
            set
            {
                string result = null;
                if (value != null)
                {
                    var sb = new System.Text.StringBuilder();
                    using (var tw = new System.IO.StringWriter(sb))
                        Server.Serialization.Serializer.SerializeJson(tw, value);

                    result = sb.ToString();
                }

                m_latestUpdate = value;
                lock (databaseConnection.m_lock)
                    settings[CONST.UPDATE_CHECK_NEW_VERSION] = result;

                SaveSettings();
            }
        }

        public string ServerListenInterface
        {
            get
            {
                return settings[CONST.SERVER_LISTEN_INTERFACE];
            }
            set
            {
                lock (databaseConnection.m_lock)
                    settings[CONST.SERVER_LISTEN_INTERFACE] = value;
                SaveSettings();
            }
        }

        public X509Certificate2 ServerSSLCertificate
        {
            get
            {
                if (String.IsNullOrEmpty(settings[CONST.SERVER_SSL_CERTIFICATE]))
                    return null;

                if (OperatingSystem.IsWindows())
                    return new X509Certificate2(Convert.FromBase64String(settings[CONST.SERVER_SSL_CERTIFICATE]));
                else
                    return new X509Certificate2(Convert.FromBase64String(settings[CONST.SERVER_SSL_CERTIFICATE]), "");
            }
            set
            {
                if (value == null)
                {
                    lock (databaseConnection.m_lock)
                        settings[CONST.SERVER_SSL_CERTIFICATE] = String.Empty;
                }
                else
                {
                    if (OperatingSystem.IsWindows())
                        lock (databaseConnection.m_lock)
                            settings[CONST.SERVER_SSL_CERTIFICATE] = Convert.ToBase64String(value.Export(X509ContentType.Pkcs12));
                    else
                        lock (databaseConnection.m_lock)
                            settings[CONST.SERVER_SSL_CERTIFICATE] = Convert.ToBase64String(value.Export(X509ContentType.Pkcs12, ""));
                }
                SaveSettings();
            }
        }

        public bool FixedInvalidBackupId
        {
            get
            {
                return Duplicati.Library.Utility.Utility.ParseBool(settings[CONST.HAS_FIXED_INVALID_BACKUPID], false);
            }
            set
            {
                lock (databaseConnection.m_lock)
                    settings[CONST.HAS_FIXED_INVALID_BACKUPID] = value.ToString();
                SaveSettings();
            }
        }

        public string UpdateChannel
        {
            get
            {
                return settings[CONST.UPDATE_CHANNEL];
            }
            set
            {
                lock (databaseConnection.m_lock)
                    settings[CONST.UPDATE_CHANNEL] = value;
                SaveSettings();
            }
        }

        public string UsageReporterLevel
        {
            get
            {
                return settings[CONST.USAGE_REPORTER_LEVEL];
            }
            set
            {
                lock (databaseConnection.m_lock)
                    settings[CONST.USAGE_REPORTER_LEVEL] = value;
                SaveSettings();
            }
        }
    }
}
<|MERGE_RESOLUTION|>--- conflicted
+++ resolved
@@ -128,11 +128,6 @@
 
             // In case the usage reporter is enabled or disabled, refresh now
             FIXMEGlobal.StartOrStopUsageReporter();
-<<<<<<< HEAD
-=======
-            // If throttle options were changed, update now
-            FIXMEGlobal.UpdateThrottleSpeeds();
->>>>>>> 9dff0fa9
         }
 
         public string StartupDelayDuration
