--- conflicted
+++ resolved
@@ -218,13 +218,6 @@
 
     public Task Start(InitSettings settings)
     {
-<<<<<<< HEAD
-        var allowedOrigins = settings.AllowedHostnames.Any(x => x == "*")
-            ? []
-            : settings.AllowedHostnames.Select(x => settings.CertificateFile == null ? $"http://{x}:{settings.Port}" : $"https://{x}:{settings.Port}");
-
-=======
->>>>>>> c64a3941
         App.AddEndpoints()
             .UseNotifications("/notifications");
 
