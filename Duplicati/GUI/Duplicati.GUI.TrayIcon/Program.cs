// Copyright (C) 2024, The Duplicati Team
// https://duplicati.com, hello@duplicati.com
// 
// Permission is hereby granted, free of charge, to any person obtaining a 
// copy of this software and associated documentation files (the "Software"), 
// to deal in the Software without restriction, including without limitation 
// the rights to use, copy, modify, merge, publish, distribute, sublicense, 
// and/or sell copies of the Software, and to permit persons to whom the 
// Software is furnished to do so, subject to the following conditions:
// 
// The above copyright notice and this permission notice shall be included in 
// all copies or substantial portions of the Software.
// 
// THE SOFTWARE IS PROVIDED "AS IS", WITHOUT WARRANTY OF ANY KIND, EXPRESS 
// OR IMPLIED, INCLUDING BUT NOT LIMITED TO THE WARRANTIES OF MERCHANTABILITY, 
// FITNESS FOR A PARTICULAR PURPOSE AND NONINFRINGEMENT. IN NO EVENT SHALL THE 
// AUTHORS OR COPYRIGHT HOLDERS BE LIABLE FOR ANY CLAIM, DAMAGES OR OTHER 
// LIABILITY, WHETHER IN AN ACTION OF CONTRACT, TORT OR OTHERWISE, ARISING 
// FROM, OUT OF OR IN CONNECTION WITH THE SOFTWARE OR THE USE OR OTHER 
// DEALINGS IN THE SOFTWARE.

using System;
using System.Collections.Generic;
using System.IO;
using System.Net;
using Duplicati.Library.Interface;
using Duplicati.Server;

namespace Duplicati.GUI.TrayIcon
{
    public static class Program
    {
        public enum PasswordSource
        {
            Database,
            HostedServer
        }

        public static HttpServerConnection Connection;

        private const string HOSTURL_OPTION = "hosturl";
        private const string NOHOSTEDSERVER_OPTION = "no-hosted-server";
        private const string READCONFIGFROMDB_OPTION = "read-config-from-db";

        private const string DETACHED_PROCESS = "detached-process";
        private const string BROWSER_COMMAND_OPTION = "browser-command";

        private const string DEFAULT_HOSTURL = "http://localhost:8200";

        private static string _browser_command = null;
        private static bool disableTrayIconLogin = false;
        private static bool openui = false;
        private static Uri serverURL = new Uri(DEFAULT_HOSTURL);


        public static string BrowserCommand { get { return _browser_command; } }
        public static Server.Database.Connection databaseConnection = null;

        /// <summary>
        /// The main entry point for the application.
        /// </summary>
        [STAThread]
        public static int Main(string[] _args)
        {
            Library.AutoUpdater.PreloadSettingsLoader.ConfigurePreloadSettings(ref _args, Library.AutoUpdater.PackageHelper.NamedExecutable.TrayIcon);
            List<string> args = new List<string>(_args);
            Dictionary<string, string> options = Library.Utility.CommandLineParser.ExtractOptions(args);

            if (OperatingSystem.IsWindows() && !Library.Utility.Utility.ParseBoolOption(options, DETACHED_PROCESS))
                Library.Utility.Win32.AttachConsole(Library.Utility.Win32.ATTACH_PARENT_PROCESS);

            foreach (string s in args)
                if (
                    s.Equals("help", StringComparison.OrdinalIgnoreCase) ||
                    s.Equals("/help", StringComparison.OrdinalIgnoreCase) ||
                    s.Equals("usage", StringComparison.OrdinalIgnoreCase) ||
                    s.Equals("/usage", StringComparison.OrdinalIgnoreCase))
                    options["help"] = "";

            if (options.ContainsKey("help"))
            {
                Console.WriteLine("Supported commandline arguments:");
                Console.WriteLine();

                foreach (ICommandLineArgument arg in SupportedCommands)
                    Console.WriteLine("--{0}: {1}", arg.Name, arg.LongDescription);

                Console.WriteLine("Additionally, these server options are also supported:");
                Console.WriteLine();

                foreach (ICommandLineArgument arg in Server.Program.SupportedCommands)
                    Console.WriteLine("--{0}: {1}", arg.Name, arg.LongDescription);

                return 0;
            }

            options.TryGetValue(BROWSER_COMMAND_OPTION, out _browser_command);

            HostedInstanceKeeper hosted = null;

            string password = null;
            if (!Library.Utility.Utility.ParseBoolOption(options, NOHOSTEDSERVER_OPTION))
            {
                try
                {
                    // Tell the hosted server it was started by the TrayIcon
                    Server.Program.Origin = "Tray icon";
                    hosted = new HostedInstanceKeeper(_args);
                }
                catch (Server.SingleInstance.MultipleInstanceException)
                {
                    return 1;
                }

                // We have a hosted server, if this is the first run, 
                // we should open the main page
                openui = Server.Program.IsFirstRun || Server.Program.ServerPortChanged;

                var scheme = "http";

                if (!string.IsNullOrEmpty(databaseConnection.ApplicationSettings.ServerSSLCertificate))
                    scheme = "https";

                serverURL = (new UriBuilder(serverURL)
                {
                    Port = Server.Program.ServerPort,
                    Scheme = scheme
                }).Uri;
            }
            else if (Library.Utility.Utility.ParseBoolOption(options, READCONFIGFROMDB_OPTION))
            {
                if (File.Exists(Path.Combine(Server.Program.GetDataFolderPath(options), Server.Program.SERVER_DATABASE_FILENAME)))
                {
                    databaseConnection = Server.Program.GetDatabaseConnection(options, true);

<<<<<<< HEAD
                    var scheme = "http";

                    if (!string.IsNullOrEmpty(databaseConnection.ApplicationSettings.ServerSSLCertificate))
                        scheme = "https";
=======
                    if (databaseConnection != null)
                    {
                        disableTrayIconLogin = databaseConnection.ApplicationSettings.DisableTrayIconLogin;

                        var cert = databaseConnection.ApplicationSettings.ServerSSLCertificate;
                        var scheme = "http";
>>>>>>> c64a3941

                        if (cert != null && cert.HasPrivateKey)
                            scheme = "https";

                        serverURL = new UriBuilder(serverURL)
                        {
                            Port = databaseConnection.ApplicationSettings.LastWebserverPort == -1 ? serverURL.Port : databaseConnection.ApplicationSettings.LastWebserverPort,
                            Scheme = scheme
                        }.Uri;
                    }
                }
            }

            // Legacy undocumented way to provide the password
            if (options.TryGetValue("webserver-password", out var pwd))
                password = pwd;
            if (options.TryGetValue(WebServerLoader.OPTION_WEBSERVICE_PASSWORD, out pwd))
                password = pwd;

            // Let the user specify the port, if they are not providing a hosturl
            if (!options.ContainsKey(HOSTURL_OPTION) && options.TryGetValue(WebServerLoader.OPTION_PORT, out var portString) && int.TryParse(portString, out var port))
                serverURL = new UriBuilder(serverURL) { Port = port }.Uri;

            if (options.TryGetValue(HOSTURL_OPTION, out var url))
                serverURL = new Uri(url);

            if (string.IsNullOrWhiteSpace(password) && databaseConnection == null && hosted == null)
            {
                Console.WriteLine($@"
When running the TrayIcon without a hosted server, you must provide the server password via the option --{WebServerLoader.OPTION_WEBSERVICE_PASSWORD}=<password>.
If the TrayIcon instance has read access to the server database, you can also or use the option --{READCONFIGFROMDB_OPTION}, possibly with --server-datafolder=<path>.

No password provided, unable to connect to server, exiting");
                return 1;
            }

            StartTray(_args, options, hosted, password);

            return 0;
        }

        private static void StartTray(string[] _args, Dictionary<string, string> options, HostedInstanceKeeper hosted, string password)
        {
            using (hosted)
            {
                var reSpawn = 0;

                do
                {
                    try
                    {
                        ServicePointManager.SecurityProtocol = SecurityProtocolType.SystemDefault;
                        using (Connection = new HttpServerConnection(serverURL, password, databaseConnection != null ? PasswordSource.Database : PasswordSource.HostedServer, disableTrayIconLogin, options))
                        {
                            using (var tk = RunTrayIcon())
                            {
                                if (hosted != null && Server.Program.ApplicationInstance != null)
                                    Server.Program.ApplicationInstance.SecondInstanceDetected +=
                                        new Server.SingleInstance.SecondInstanceDelegate(
                                            x => { tk.ShowUrlInWindow(serverURL.ToString()); });

                                // TODO: If we change to hosted browser this should be a callback
                                if (openui)
                                {
                                    try
                                    {
                                        tk.ShowUrlInWindow(Connection.StatusWindowURL);

                                        Server.Program.IsFirstRun = false;
                                        Server.Program.ServerPortChanged = false;
                                    }
                                    catch
                                    {
                                    }
                                }

                                // If the server shuts down, shut down the tray-icon as well
                                Action shutdownEvent = () =>
                                {
                                    // Make sure we do not start again after 
                                    // a controlled exit
                                    reSpawn = 100;
                                    tk.InvokeExit();
                                };

                                if (hosted != null)
                                    hosted.InstanceShutdown += shutdownEvent;

                                tk.Init(_args);

                                // If the tray-icon quits, stop the server
                                reSpawn = 100;

                                // Make sure that the server shutdown does not access the tray-icon,
                                // as it would be disposed by now
                                if (hosted != null)
                                    hosted.InstanceShutdown -= shutdownEvent;
                            }
                        }
                    }
                    catch (WebException ex)
                    {
                        System.Diagnostics.Trace.WriteLine("Request error: " + ex);
                        Console.WriteLine("Request error: " + ex);

                        reSpawn++;
                    }
                    catch (Exception ex)
                    {
                        System.Diagnostics.Trace.WriteLine("Unexpected error: " + ex);
                        Console.WriteLine("Unexpected error: " + ex);
                        return;
                    }
                } while (reSpawn < 3);
            }
        }

        private static TrayIconBase RunTrayIcon()
            => new AvaloniaRunner();

        public static ICommandLineArgument[] SupportedCommands
        {
            get
            {
                var args = new List<ICommandLineArgument>()
                {
                    new CommandLineArgument(HOSTURL_OPTION, CommandLineArgument.ArgumentType.String, "Selects the url to connect to", "Supply the url that the TrayIcon will connect to and show status for", DEFAULT_HOSTURL),
                    new CommandLineArgument(NOHOSTEDSERVER_OPTION, CommandLineArgument.ArgumentType.String, "Disables local server", "Set this option to not spawn a local service, use if the TrayIcon should connect to a running service"),
                    new CommandLineArgument(READCONFIGFROMDB_OPTION, CommandLineArgument.ArgumentType.String, "Read server connection info from DB", $"Set this option to read server connection info for running service from its database (only together with {NOHOSTEDSERVER_OPTION})"),
                    new CommandLineArgument(BROWSER_COMMAND_OPTION, CommandLineArgument.ArgumentType.String, "Sets the browser command", "Set this option to override the default browser detection"),
                };

                if (OperatingSystem.IsWindows())
                    args.Add(new CommandLineArgument(DETACHED_PROCESS, CommandLineArgument.ArgumentType.String, "Runs the tray-icon detached", "This option runs the tray-icon in detached mode, meaning that the process will exit immediately and not send output to the console of the caller"));

                return args.ToArray();
            }
        }
    }
}
<|MERGE_RESOLUTION|>--- conflicted
+++ resolved
@@ -1,288 +1,280 @@
-// Copyright (C) 2024, The Duplicati Team
-// https://duplicati.com, hello@duplicati.com
-// 
-// Permission is hereby granted, free of charge, to any person obtaining a 
-// copy of this software and associated documentation files (the "Software"), 
-// to deal in the Software without restriction, including without limitation 
-// the rights to use, copy, modify, merge, publish, distribute, sublicense, 
-// and/or sell copies of the Software, and to permit persons to whom the 
-// Software is furnished to do so, subject to the following conditions:
-// 
-// The above copyright notice and this permission notice shall be included in 
-// all copies or substantial portions of the Software.
-// 
-// THE SOFTWARE IS PROVIDED "AS IS", WITHOUT WARRANTY OF ANY KIND, EXPRESS 
-// OR IMPLIED, INCLUDING BUT NOT LIMITED TO THE WARRANTIES OF MERCHANTABILITY, 
-// FITNESS FOR A PARTICULAR PURPOSE AND NONINFRINGEMENT. IN NO EVENT SHALL THE 
-// AUTHORS OR COPYRIGHT HOLDERS BE LIABLE FOR ANY CLAIM, DAMAGES OR OTHER 
-// LIABILITY, WHETHER IN AN ACTION OF CONTRACT, TORT OR OTHERWISE, ARISING 
-// FROM, OUT OF OR IN CONNECTION WITH THE SOFTWARE OR THE USE OR OTHER 
-// DEALINGS IN THE SOFTWARE.
-
-using System;
-using System.Collections.Generic;
-using System.IO;
-using System.Net;
-using Duplicati.Library.Interface;
-using Duplicati.Server;
-
-namespace Duplicati.GUI.TrayIcon
-{
-    public static class Program
-    {
-        public enum PasswordSource
-        {
-            Database,
-            HostedServer
-        }
-
-        public static HttpServerConnection Connection;
-
-        private const string HOSTURL_OPTION = "hosturl";
-        private const string NOHOSTEDSERVER_OPTION = "no-hosted-server";
-        private const string READCONFIGFROMDB_OPTION = "read-config-from-db";
-
-        private const string DETACHED_PROCESS = "detached-process";
-        private const string BROWSER_COMMAND_OPTION = "browser-command";
-
-        private const string DEFAULT_HOSTURL = "http://localhost:8200";
-
-        private static string _browser_command = null;
-        private static bool disableTrayIconLogin = false;
-        private static bool openui = false;
-        private static Uri serverURL = new Uri(DEFAULT_HOSTURL);
-
-
-        public static string BrowserCommand { get { return _browser_command; } }
-        public static Server.Database.Connection databaseConnection = null;
-
-        /// <summary>
-        /// The main entry point for the application.
-        /// </summary>
-        [STAThread]
-        public static int Main(string[] _args)
-        {
-            Library.AutoUpdater.PreloadSettingsLoader.ConfigurePreloadSettings(ref _args, Library.AutoUpdater.PackageHelper.NamedExecutable.TrayIcon);
-            List<string> args = new List<string>(_args);
-            Dictionary<string, string> options = Library.Utility.CommandLineParser.ExtractOptions(args);
-
-            if (OperatingSystem.IsWindows() && !Library.Utility.Utility.ParseBoolOption(options, DETACHED_PROCESS))
-                Library.Utility.Win32.AttachConsole(Library.Utility.Win32.ATTACH_PARENT_PROCESS);
-
-            foreach (string s in args)
-                if (
-                    s.Equals("help", StringComparison.OrdinalIgnoreCase) ||
-                    s.Equals("/help", StringComparison.OrdinalIgnoreCase) ||
-                    s.Equals("usage", StringComparison.OrdinalIgnoreCase) ||
-                    s.Equals("/usage", StringComparison.OrdinalIgnoreCase))
-                    options["help"] = "";
-
-            if (options.ContainsKey("help"))
-            {
-                Console.WriteLine("Supported commandline arguments:");
-                Console.WriteLine();
-
-                foreach (ICommandLineArgument arg in SupportedCommands)
-                    Console.WriteLine("--{0}: {1}", arg.Name, arg.LongDescription);
-
-                Console.WriteLine("Additionally, these server options are also supported:");
-                Console.WriteLine();
-
-                foreach (ICommandLineArgument arg in Server.Program.SupportedCommands)
-                    Console.WriteLine("--{0}: {1}", arg.Name, arg.LongDescription);
-
-                return 0;
-            }
-
-            options.TryGetValue(BROWSER_COMMAND_OPTION, out _browser_command);
-
-            HostedInstanceKeeper hosted = null;
-
-            string password = null;
-            if (!Library.Utility.Utility.ParseBoolOption(options, NOHOSTEDSERVER_OPTION))
-            {
-                try
-                {
-                    // Tell the hosted server it was started by the TrayIcon
-                    Server.Program.Origin = "Tray icon";
-                    hosted = new HostedInstanceKeeper(_args);
-                }
-                catch (Server.SingleInstance.MultipleInstanceException)
-                {
-                    return 1;
-                }
-
-                // We have a hosted server, if this is the first run, 
-                // we should open the main page
-                openui = Server.Program.IsFirstRun || Server.Program.ServerPortChanged;
-
-                var scheme = "http";
-
-                if (!string.IsNullOrEmpty(databaseConnection.ApplicationSettings.ServerSSLCertificate))
-                    scheme = "https";
-
-                serverURL = (new UriBuilder(serverURL)
-                {
-                    Port = Server.Program.ServerPort,
-                    Scheme = scheme
-                }).Uri;
-            }
-            else if (Library.Utility.Utility.ParseBoolOption(options, READCONFIGFROMDB_OPTION))
-            {
-                if (File.Exists(Path.Combine(Server.Program.GetDataFolderPath(options), Server.Program.SERVER_DATABASE_FILENAME)))
-                {
-                    databaseConnection = Server.Program.GetDatabaseConnection(options, true);
-
-<<<<<<< HEAD
-                    var scheme = "http";
-
-                    if (!string.IsNullOrEmpty(databaseConnection.ApplicationSettings.ServerSSLCertificate))
-                        scheme = "https";
-=======
-                    if (databaseConnection != null)
-                    {
-                        disableTrayIconLogin = databaseConnection.ApplicationSettings.DisableTrayIconLogin;
-
-                        var cert = databaseConnection.ApplicationSettings.ServerSSLCertificate;
-                        var scheme = "http";
->>>>>>> c64a3941
-
-                        if (cert != null && cert.HasPrivateKey)
-                            scheme = "https";
-
-                        serverURL = new UriBuilder(serverURL)
-                        {
-                            Port = databaseConnection.ApplicationSettings.LastWebserverPort == -1 ? serverURL.Port : databaseConnection.ApplicationSettings.LastWebserverPort,
-                            Scheme = scheme
-                        }.Uri;
-                    }
-                }
-            }
-
-            // Legacy undocumented way to provide the password
-            if (options.TryGetValue("webserver-password", out var pwd))
-                password = pwd;
-            if (options.TryGetValue(WebServerLoader.OPTION_WEBSERVICE_PASSWORD, out pwd))
-                password = pwd;
-
-            // Let the user specify the port, if they are not providing a hosturl
-            if (!options.ContainsKey(HOSTURL_OPTION) && options.TryGetValue(WebServerLoader.OPTION_PORT, out var portString) && int.TryParse(portString, out var port))
-                serverURL = new UriBuilder(serverURL) { Port = port }.Uri;
-
-            if (options.TryGetValue(HOSTURL_OPTION, out var url))
-                serverURL = new Uri(url);
-
-            if (string.IsNullOrWhiteSpace(password) && databaseConnection == null && hosted == null)
-            {
-                Console.WriteLine($@"
-When running the TrayIcon without a hosted server, you must provide the server password via the option --{WebServerLoader.OPTION_WEBSERVICE_PASSWORD}=<password>.
-If the TrayIcon instance has read access to the server database, you can also or use the option --{READCONFIGFROMDB_OPTION}, possibly with --server-datafolder=<path>.
-
-No password provided, unable to connect to server, exiting");
-                return 1;
-            }
-
-            StartTray(_args, options, hosted, password);
-
-            return 0;
-        }
-
-        private static void StartTray(string[] _args, Dictionary<string, string> options, HostedInstanceKeeper hosted, string password)
-        {
-            using (hosted)
-            {
-                var reSpawn = 0;
-
-                do
-                {
-                    try
-                    {
-                        ServicePointManager.SecurityProtocol = SecurityProtocolType.SystemDefault;
-                        using (Connection = new HttpServerConnection(serverURL, password, databaseConnection != null ? PasswordSource.Database : PasswordSource.HostedServer, disableTrayIconLogin, options))
-                        {
-                            using (var tk = RunTrayIcon())
-                            {
-                                if (hosted != null && Server.Program.ApplicationInstance != null)
-                                    Server.Program.ApplicationInstance.SecondInstanceDetected +=
-                                        new Server.SingleInstance.SecondInstanceDelegate(
-                                            x => { tk.ShowUrlInWindow(serverURL.ToString()); });
-
-                                // TODO: If we change to hosted browser this should be a callback
-                                if (openui)
-                                {
-                                    try
-                                    {
-                                        tk.ShowUrlInWindow(Connection.StatusWindowURL);
-
-                                        Server.Program.IsFirstRun = false;
-                                        Server.Program.ServerPortChanged = false;
-                                    }
-                                    catch
-                                    {
-                                    }
-                                }
-
-                                // If the server shuts down, shut down the tray-icon as well
-                                Action shutdownEvent = () =>
-                                {
-                                    // Make sure we do not start again after 
-                                    // a controlled exit
-                                    reSpawn = 100;
-                                    tk.InvokeExit();
-                                };
-
-                                if (hosted != null)
-                                    hosted.InstanceShutdown += shutdownEvent;
-
-                                tk.Init(_args);
-
-                                // If the tray-icon quits, stop the server
-                                reSpawn = 100;
-
-                                // Make sure that the server shutdown does not access the tray-icon,
-                                // as it would be disposed by now
-                                if (hosted != null)
-                                    hosted.InstanceShutdown -= shutdownEvent;
-                            }
-                        }
-                    }
-                    catch (WebException ex)
-                    {
-                        System.Diagnostics.Trace.WriteLine("Request error: " + ex);
-                        Console.WriteLine("Request error: " + ex);
-
-                        reSpawn++;
-                    }
-                    catch (Exception ex)
-                    {
-                        System.Diagnostics.Trace.WriteLine("Unexpected error: " + ex);
-                        Console.WriteLine("Unexpected error: " + ex);
-                        return;
-                    }
-                } while (reSpawn < 3);
-            }
-        }
-
-        private static TrayIconBase RunTrayIcon()
-            => new AvaloniaRunner();
-
-        public static ICommandLineArgument[] SupportedCommands
-        {
-            get
-            {
-                var args = new List<ICommandLineArgument>()
-                {
-                    new CommandLineArgument(HOSTURL_OPTION, CommandLineArgument.ArgumentType.String, "Selects the url to connect to", "Supply the url that the TrayIcon will connect to and show status for", DEFAULT_HOSTURL),
-                    new CommandLineArgument(NOHOSTEDSERVER_OPTION, CommandLineArgument.ArgumentType.String, "Disables local server", "Set this option to not spawn a local service, use if the TrayIcon should connect to a running service"),
-                    new CommandLineArgument(READCONFIGFROMDB_OPTION, CommandLineArgument.ArgumentType.String, "Read server connection info from DB", $"Set this option to read server connection info for running service from its database (only together with {NOHOSTEDSERVER_OPTION})"),
-                    new CommandLineArgument(BROWSER_COMMAND_OPTION, CommandLineArgument.ArgumentType.String, "Sets the browser command", "Set this option to override the default browser detection"),
-                };
-
-                if (OperatingSystem.IsWindows())
-                    args.Add(new CommandLineArgument(DETACHED_PROCESS, CommandLineArgument.ArgumentType.String, "Runs the tray-icon detached", "This option runs the tray-icon in detached mode, meaning that the process will exit immediately and not send output to the console of the caller"));
-
-                return args.ToArray();
-            }
-        }
-    }
-}
+// Copyright (C) 2024, The Duplicati Team
+// https://duplicati.com, hello@duplicati.com
+// 
+// Permission is hereby granted, free of charge, to any person obtaining a 
+// copy of this software and associated documentation files (the "Software"), 
+// to deal in the Software without restriction, including without limitation 
+// the rights to use, copy, modify, merge, publish, distribute, sublicense, 
+// and/or sell copies of the Software, and to permit persons to whom the 
+// Software is furnished to do so, subject to the following conditions:
+// 
+// The above copyright notice and this permission notice shall be included in 
+// all copies or substantial portions of the Software.
+// 
+// THE SOFTWARE IS PROVIDED "AS IS", WITHOUT WARRANTY OF ANY KIND, EXPRESS 
+// OR IMPLIED, INCLUDING BUT NOT LIMITED TO THE WARRANTIES OF MERCHANTABILITY, 
+// FITNESS FOR A PARTICULAR PURPOSE AND NONINFRINGEMENT. IN NO EVENT SHALL THE 
+// AUTHORS OR COPYRIGHT HOLDERS BE LIABLE FOR ANY CLAIM, DAMAGES OR OTHER 
+// LIABILITY, WHETHER IN AN ACTION OF CONTRACT, TORT OR OTHERWISE, ARISING 
+// FROM, OUT OF OR IN CONNECTION WITH THE SOFTWARE OR THE USE OR OTHER 
+// DEALINGS IN THE SOFTWARE.
+
+using System;
+using System.Collections.Generic;
+using System.IO;
+using System.Net;
+using Duplicati.Library.Interface;
+using Duplicati.Server;
+
+namespace Duplicati.GUI.TrayIcon
+{
+    public static class Program
+    {
+        public enum PasswordSource
+        {
+            Database,
+            HostedServer
+        }
+
+        public static HttpServerConnection Connection;
+
+        private const string HOSTURL_OPTION = "hosturl";
+        private const string NOHOSTEDSERVER_OPTION = "no-hosted-server";
+        private const string READCONFIGFROMDB_OPTION = "read-config-from-db";
+
+        private const string DETACHED_PROCESS = "detached-process";
+        private const string BROWSER_COMMAND_OPTION = "browser-command";
+
+        private const string DEFAULT_HOSTURL = "http://localhost:8200";
+
+        private static string _browser_command = null;
+        private static bool disableTrayIconLogin = false;
+        private static bool openui = false;
+        private static Uri serverURL = new Uri(DEFAULT_HOSTURL);
+
+
+        public static string BrowserCommand { get { return _browser_command; } }
+        public static Server.Database.Connection databaseConnection = null;
+
+        /// <summary>
+        /// The main entry point for the application.
+        /// </summary>
+        [STAThread]
+        public static int Main(string[] _args)
+        {
+            Library.AutoUpdater.PreloadSettingsLoader.ConfigurePreloadSettings(ref _args, Library.AutoUpdater.PackageHelper.NamedExecutable.TrayIcon);
+            List<string> args = new List<string>(_args);
+            Dictionary<string, string> options = Library.Utility.CommandLineParser.ExtractOptions(args);
+
+            if (OperatingSystem.IsWindows() && !Library.Utility.Utility.ParseBoolOption(options, DETACHED_PROCESS))
+                Library.Utility.Win32.AttachConsole(Library.Utility.Win32.ATTACH_PARENT_PROCESS);
+
+            foreach (string s in args)
+                if (
+                    s.Equals("help", StringComparison.OrdinalIgnoreCase) ||
+                    s.Equals("/help", StringComparison.OrdinalIgnoreCase) ||
+                    s.Equals("usage", StringComparison.OrdinalIgnoreCase) ||
+                    s.Equals("/usage", StringComparison.OrdinalIgnoreCase))
+                    options["help"] = "";
+
+            if (options.ContainsKey("help"))
+            {
+                Console.WriteLine("Supported commandline arguments:");
+                Console.WriteLine();
+
+                foreach (ICommandLineArgument arg in SupportedCommands)
+                    Console.WriteLine("--{0}: {1}", arg.Name, arg.LongDescription);
+
+                Console.WriteLine("Additionally, these server options are also supported:");
+                Console.WriteLine();
+
+                foreach (ICommandLineArgument arg in Server.Program.SupportedCommands)
+                    Console.WriteLine("--{0}: {1}", arg.Name, arg.LongDescription);
+
+                return 0;
+            }
+
+            options.TryGetValue(BROWSER_COMMAND_OPTION, out _browser_command);
+
+            HostedInstanceKeeper hosted = null;
+
+            string password = null;
+            if (!Library.Utility.Utility.ParseBoolOption(options, NOHOSTEDSERVER_OPTION))
+            {
+                try
+                {
+                    // Tell the hosted server it was started by the TrayIcon
+                    Server.Program.Origin = "Tray icon";
+                    hosted = new HostedInstanceKeeper(_args);
+                }
+                catch (Server.SingleInstance.MultipleInstanceException)
+                {
+                    return 1;
+                }
+
+                // We have a hosted server, if this is the first run, 
+                // we should open the main page
+                openui = Server.Program.IsFirstRun || Server.Program.ServerPortChanged;
+
+                var scheme = "http";
+
+                if (!string.IsNullOrEmpty(databaseConnection.ApplicationSettings.ServerSSLCertificate))
+                    scheme = "https";
+
+                serverURL = (new UriBuilder(serverURL)
+                {
+                    Port = Server.Program.ServerPort,
+                    Scheme = scheme
+                }).Uri;
+            }
+            else if (Library.Utility.Utility.ParseBoolOption(options, READCONFIGFROMDB_OPTION))
+            {
+                if (File.Exists(Path.Combine(Server.Program.GetDataFolderPath(options), Server.Program.SERVER_DATABASE_FILENAME)))
+                {
+                    databaseConnection = Server.Program.GetDatabaseConnection(options, true);
+
+                    if (databaseConnection != null)
+                    {
+                        disableTrayIconLogin = databaseConnection.ApplicationSettings.DisableTrayIconLogin;
+
+                    var scheme = "http";
+
+                    if (!string.IsNullOrEmpty(databaseConnection.ApplicationSettings.ServerSSLCertificate))
+                        scheme = "https";
+
+                        serverURL = new UriBuilder(serverURL)
+                        {
+                            Port = databaseConnection.ApplicationSettings.LastWebserverPort == -1 ? serverURL.Port : databaseConnection.ApplicationSettings.LastWebserverPort,
+                            Scheme = scheme
+                        }.Uri;
+                    }
+                }
+            }
+
+            // Legacy undocumented way to provide the password
+            if (options.TryGetValue("webserver-password", out var pwd))
+                password = pwd;
+            if (options.TryGetValue(WebServerLoader.OPTION_WEBSERVICE_PASSWORD, out pwd))
+                password = pwd;
+
+            // Let the user specify the port, if they are not providing a hosturl
+            if (!options.ContainsKey(HOSTURL_OPTION) && options.TryGetValue(WebServerLoader.OPTION_PORT, out var portString) && int.TryParse(portString, out var port))
+                serverURL = new UriBuilder(serverURL) { Port = port }.Uri;
+
+            if (options.TryGetValue(HOSTURL_OPTION, out var url))
+                serverURL = new Uri(url);
+
+            if (string.IsNullOrWhiteSpace(password) && databaseConnection == null && hosted == null)
+            {
+                Console.WriteLine($@"
+When running the TrayIcon without a hosted server, you must provide the server password via the option --{WebServerLoader.OPTION_WEBSERVICE_PASSWORD}=<password>.
+If the TrayIcon instance has read access to the server database, you can also or use the option --{READCONFIGFROMDB_OPTION}, possibly with --server-datafolder=<path>.
+
+No password provided, unable to connect to server, exiting");
+                return 1;
+            }
+
+            StartTray(_args, options, hosted, password);
+
+            return 0;
+        }
+
+        private static void StartTray(string[] _args, Dictionary<string, string> options, HostedInstanceKeeper hosted, string password)
+        {
+            using (hosted)
+            {
+                var reSpawn = 0;
+
+                do
+                {
+                    try
+                    {
+                        ServicePointManager.SecurityProtocol = SecurityProtocolType.SystemDefault;
+                        using (Connection = new HttpServerConnection(serverURL, password, databaseConnection != null ? PasswordSource.Database : PasswordSource.HostedServer, disableTrayIconLogin, options))
+                        {
+                            using (var tk = RunTrayIcon())
+                            {
+                                if (hosted != null && Server.Program.ApplicationInstance != null)
+                                    Server.Program.ApplicationInstance.SecondInstanceDetected +=
+                                        new Server.SingleInstance.SecondInstanceDelegate(
+                                            x => { tk.ShowUrlInWindow(serverURL.ToString()); });
+
+                                // TODO: If we change to hosted browser this should be a callback
+                                if (openui)
+                                {
+                                    try
+                                    {
+                                        tk.ShowUrlInWindow(Connection.StatusWindowURL);
+
+                                        Server.Program.IsFirstRun = false;
+                                        Server.Program.ServerPortChanged = false;
+                                    }
+                                    catch
+                                    {
+                                    }
+                                }
+
+                                // If the server shuts down, shut down the tray-icon as well
+                                Action shutdownEvent = () =>
+                                {
+                                    // Make sure we do not start again after 
+                                    // a controlled exit
+                                    reSpawn = 100;
+                                    tk.InvokeExit();
+                                };
+
+                                if (hosted != null)
+                                    hosted.InstanceShutdown += shutdownEvent;
+
+                                tk.Init(_args);
+
+                                // If the tray-icon quits, stop the server
+                                reSpawn = 100;
+
+                                // Make sure that the server shutdown does not access the tray-icon,
+                                // as it would be disposed by now
+                                if (hosted != null)
+                                    hosted.InstanceShutdown -= shutdownEvent;
+                            }
+                        }
+                    }
+                    catch (WebException ex)
+                    {
+                        System.Diagnostics.Trace.WriteLine("Request error: " + ex);
+                        Console.WriteLine("Request error: " + ex);
+
+                        reSpawn++;
+                    }
+                    catch (Exception ex)
+                    {
+                        System.Diagnostics.Trace.WriteLine("Unexpected error: " + ex);
+                        Console.WriteLine("Unexpected error: " + ex);
+                        return;
+                    }
+                } while (reSpawn < 3);
+            }
+        }
+
+        private static TrayIconBase RunTrayIcon()
+            => new AvaloniaRunner();
+
+        public static ICommandLineArgument[] SupportedCommands
+        {
+            get
+            {
+                var args = new List<ICommandLineArgument>()
+                {
+                    new CommandLineArgument(HOSTURL_OPTION, CommandLineArgument.ArgumentType.String, "Selects the url to connect to", "Supply the url that the TrayIcon will connect to and show status for", DEFAULT_HOSTURL),
+                    new CommandLineArgument(NOHOSTEDSERVER_OPTION, CommandLineArgument.ArgumentType.String, "Disables local server", "Set this option to not spawn a local service, use if the TrayIcon should connect to a running service"),
+                    new CommandLineArgument(READCONFIGFROMDB_OPTION, CommandLineArgument.ArgumentType.String, "Read server connection info from DB", $"Set this option to read server connection info for running service from its database (only together with {NOHOSTEDSERVER_OPTION})"),
+                    new CommandLineArgument(BROWSER_COMMAND_OPTION, CommandLineArgument.ArgumentType.String, "Sets the browser command", "Set this option to override the default browser detection"),
+                };
+
+                if (OperatingSystem.IsWindows())
+                    args.Add(new CommandLineArgument(DETACHED_PROCESS, CommandLineArgument.ArgumentType.String, "Runs the tray-icon detached", "This option runs the tray-icon in detached mode, meaning that the process will exit immediately and not send output to the console of the caller"));
+
+                return args.ToArray();
+            }
+        }
+    }
+}