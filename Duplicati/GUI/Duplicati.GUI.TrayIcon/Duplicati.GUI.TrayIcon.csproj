--- conflicted
+++ resolved
@@ -1,58 +1,7 @@
 ﻿<Project Sdk="Microsoft.NET.Sdk">
 
   <PropertyGroup>
-<<<<<<< HEAD
-    <TargetFramework>net8.0-windows</TargetFramework>
-    <OutputType>WinExe</OutputType>
-    <IsWebBootstrapper>false</IsWebBootstrapper>
-    <Install>true</Install>
-    <InstallFrom>Disk</InstallFrom>
-    <UpdateEnabled>false</UpdateEnabled>
-    <UpdateMode>Foreground</UpdateMode>
-    <UpdateInterval>7</UpdateInterval>
-    <UpdateIntervalUnits>Days</UpdateIntervalUnits>
-    <UpdatePeriodically>false</UpdatePeriodically>
-    <UpdateRequired>false</UpdateRequired>
-    <MapFileExtensions>true</MapFileExtensions>
-    <ApplicationRevision>0</ApplicationRevision>
-    <ApplicationVersion>1.0.0.%2a</ApplicationVersion>
-    <UseApplicationTrust>false</UseApplicationTrust>
-    <BootstrapperEnabled>true</BootstrapperEnabled>
-    <ApplicationIcon>Duplicati.ico</ApplicationIcon>
-    <UseWindowsForms>true</UseWindowsForms>
-    <ImportWindowsDesktopTargets>true</ImportWindowsDesktopTargets>
-    <EnableWindowsTargeting>true</EnableWindowsTargeting>
-  </PropertyGroup>
-  <PropertyGroup Condition="'$(Configuration)|$(Platform)' == 'Debug|AnyCPU'">
-    <OutputPath>bin\Debug</OutputPath>
-    <CodeAnalysisIgnoreBuiltInRuleSets>true</CodeAnalysisIgnoreBuiltInRuleSets>
-    <CodeAnalysisIgnoreBuiltInRules>true</CodeAnalysisIgnoreBuiltInRules>
-    <CodeAnalysisFailOnMissingRules>true</CodeAnalysisFailOnMissingRules>
-    <EnvironmentVariables>
-      <EnvironmentVariables>
-        <Variable name="AUTOUPDATER_Duplicati_SKIP_UPDATE" value="1" />
-      </EnvironmentVariables>
-    </EnvironmentVariables>
-  </PropertyGroup>
-  <PropertyGroup Condition="'$(Configuration)|$(Platform)' == 'Release|AnyCPU'">
-    <OutputPath>bin\Release</OutputPath>
-    <Optimize>false</Optimize>
-    <DebugType>none</DebugType>
-    <CodeAnalysisIgnoreBuiltInRuleSets>true</CodeAnalysisIgnoreBuiltInRuleSets>
-    <CodeAnalysisIgnoreBuiltInRules>true</CodeAnalysisIgnoreBuiltInRules>
-    <CodeAnalysisFailOnMissingRules>true</CodeAnalysisFailOnMissingRules>
-  </PropertyGroup>
-  <PropertyGroup Condition="Exists('\Library\Frameworks\Xamarin.Mac.framework')">
-    <DefineConstants>XAMARIN_MAC</DefineConstants>
-  </PropertyGroup>
-  <PropertyGroup>
-    <StartupObject>Duplicati.GUI.TrayIcon.Program</StartupObject>
-  </PropertyGroup>
-  <PropertyGroup>
-    <ApplicationManifest>app.manifest</ApplicationManifest>
-=======
-    <TargetFramework>net6.0</TargetFramework>
-    <Copyright>LGPL, Copyright © Duplicati Team 2021</Copyright>
+    <TargetFramework>net8.0</TargetFramework>
     <Description>The Duplicati Tray implementation</Description>
     <AssemblyName>Duplicati.GUI.TrayIcon.Implementation</AssemblyName>
     <RootNamespace>Duplicati.GUI.TrayIcon</RootNamespace>
@@ -60,147 +9,10 @@
 	<!--Avalonia doesen't support TrimMode=link currently,but we are working on that https://github.com/AvaloniaUI/Avalonia/issues/6892 -->
 	<TrimMode>copyused</TrimMode>
 	<BuiltInComInteropSupport>true</BuiltInComInteropSupport>
->>>>>>> 4f577c65
   </PropertyGroup>
 
   <ItemGroup>
-<<<<<<< HEAD
-    <Reference Include="gdk-sharp, Version=2.12.0.0, Culture=neutral, PublicKeyToken=35e10195dab3c99f">
-      <HintPath>..\..\..\thirdparty\appindicator-sharp\gdk-sharp.dll</HintPath>
-      <Package>gtk-sharp-2.0</Package>
-    </Reference>
-    <Reference Include="gtk-sharp, Version=2.12.0.0, Culture=neutral, PublicKeyToken=35e10195dab3c99f">
-      <HintPath>..\..\..\thirdparty\appindicator-sharp\gtk-sharp.dll</HintPath>
-      <Package>gtk-sharp-2.0</Package>
-    </Reference>
-    <Reference Include="glib-sharp, Version=2.12.0.0, Culture=neutral, PublicKeyToken=35e10195dab3c99f">
-      <Package>glib-sharp-2.0</Package>
-    </Reference>
-    <Reference Include="atk-sharp, Version=2.12.0.0, Culture=neutral, PublicKeyToken=35e10195dab3c99f">
-      <Package>gtk-sharp-2.0</Package>
-    </Reference>
-    <Reference Include="MonoMac">
-      <HintPath>..\..\..\thirdparty\MonoMac\MonoMac.dll</HintPath>
-      <Package>MonoMac</Package>
-    </Reference>
-  </ItemGroup>
-  <ItemGroup>
-    <EmbeddedResource Include="Resources\TrayNormal.ico" />
-    <EmbeddedResource Include="Resources\TrayNormalWarning.ico" />
-    <EmbeddedResource Include="Resources\TrayNormalError.ico" />
-    <EmbeddedResource Include="Resources\TrayNormalPause.ico" />
-    <EmbeddedResource Include="Resources\TrayWorking.ico" />
-    <EmbeddedResource Include="OSX Icons\normal.png">
-      <CopyToOutputDirectory>PreserveNewest</CopyToOutputDirectory>
-    </EmbeddedResource>
-    <EmbeddedResource Include="OSX Icons\normal-error.png">
-      <CopyToOutputDirectory>PreserveNewest</CopyToOutputDirectory>
-    </EmbeddedResource>
-    <EmbeddedResource Include="OSX Icons\normal-warning.png">
-      <CopyToOutputDirectory>PreserveNewest</CopyToOutputDirectory>
-    </EmbeddedResource>
-    <EmbeddedResource Include="OSX Icons\normal-pause.png">
-      <CopyToOutputDirectory>PreserveNewest</CopyToOutputDirectory>
-    </EmbeddedResource>
-    <EmbeddedResource Include="OSX Icons\normal-running.png">
-      <CopyToOutputDirectory>PreserveNewest</CopyToOutputDirectory>
-    </EmbeddedResource>
-    <EmbeddedResource Include="Resources\context_menu_open.ico" />
-    <EmbeddedResource Include="Resources\context_menu_pause.ico" />
-    <EmbeddedResource Include="Resources\context_menu_play.ico" />
-    <EmbeddedResource Include="Resources\context_menu_quit.ico" />
-    <None Include="\Library\Frameworks\Xamarin.Mac.framework\Versions\Current\SDKs\Xamarin.macOS.sdk\lib\libxammac.dylib" Condition="Exists('\Library\Frameworks\Xamarin.Mac.framework')">
-      <Link>libxammac.dylib</Link>
-      <CopyToOutputDirectory>PreserveNewest</CopyToOutputDirectory>
-    </None>
-  </ItemGroup>
-  <ItemGroup>
-    <ProjectReference Include="..\..\CommandLine\ConfigurationImporter\Duplicati.CommandLine.ConfigurationImporter.csproj" />
-    <ProjectReference Include="..\..\Library\Backend\CloudFiles\Duplicati.Library.Backend.CloudFiles.csproj" />
-    <ProjectReference Include="..\..\Library\Backend\AzureBlob\Duplicati.Library.Backend.AzureBlob.csproj" />
-    <ProjectReference Include="..\..\Library\Backend\File\Duplicati.Library.Backend.File.csproj" />
-    <ProjectReference Include="..\..\Library\Backend\FTP\Duplicati.Library.Backend.FTP.csproj" />
-    <ProjectReference Include="..\..\Library\Backend\Idrivee2\Duplicati.Library.Backend.Idrivee2.csproj" />
-    <ProjectReference Include="..\..\Library\Backend\Jottacloud\Duplicati.Library.Backend.Jottacloud.csproj" />
-    <ProjectReference Include="..\..\Library\Backend\OAuthHelper\Duplicati.Library.OAuthHelper.csproj" />
-    <ProjectReference Include="..\..\Library\Backend\Rclone\Duplicati.Library.Backend.Rclone.csproj" />
-    <ProjectReference Include="..\..\Library\Backend\S3\Duplicati.Library.Backend.S3.csproj" />
-    <ProjectReference Include="..\..\Library\Backend\SharePoint\Duplicati.Library.Backend.SharePoint.csproj" />
-    <ProjectReference Include="..\..\Library\Backend\SSHv2\Duplicati.Library.Backend.SSHv2.csproj" />
-    <ProjectReference Include="..\..\Library\Backend\TahoeLAFS\Duplicati.Library.Backend.TahoeLAFS.csproj" />
-    <ProjectReference Include="..\..\Library\Backend\Storj\Duplicati.Library.Backend.Storj.csproj" />
-    <ProjectReference Include="..\..\Library\Backend\Tardigrade\Duplicati.Library.Backend.Tardigrade.csproj" />
-    <ProjectReference Include="..\..\Library\Backend\TencentCOS\Duplicati.Library.Backend.TencentCOS.csproj" />
-    <ProjectReference Include="..\..\Library\Backend\WEBDAV\Duplicati.Library.Backend.WEBDAV.csproj" />
-    <ProjectReference Include="..\..\Server\Duplicati.Server.csproj" />
-    <ProjectReference Include="..\..\Server\Duplicati.Server.Serialization\Duplicati.Server.Serialization.csproj" />
-    <ProjectReference Include="..\..\Library\Utility\Duplicati.Library.Utility.csproj" />
-    <ProjectReference Include="..\..\Library\Interface\Duplicati.Library.Interface.csproj" />
-    <ProjectReference Include="..\..\CommandLine\Duplicati.CommandLine.csproj" />
-    <ProjectReference Include="..\..\CommandLine\BackendTester\Duplicati.CommandLine.BackendTester.csproj" />
-    <ProjectReference Include="..\..\CommandLine\BackendTool\Duplicati.CommandLine.BackendTool.csproj" />
-    <ProjectReference Include="..\..\Library\Compression\Duplicati.Library.Compression.csproj" />
-    <ProjectReference Include="..\..\Library\SQLiteHelper\Duplicati.Library.SQLiteHelper.csproj" />
-    <ProjectReference Include="..\..\Library\DynamicLoader\Duplicati.Library.DynamicLoader.csproj" />
-    <ProjectReference Include="..\..\Library\Logging\Duplicati.Library.Logging.csproj" />
-    <ProjectReference Include="..\..\Library\Main\Duplicati.Library.Main.csproj" />
-    <ProjectReference Include="..\..\Library\Modules\Builtin\Duplicati.Library.Modules.Builtin.csproj" />
-    <ProjectReference Include="..\..\Library\Snapshots\Duplicati.Library.Snapshots.csproj" />
-    <ProjectReference Include="..\..\License\Duplicati.License.csproj" />
-    <ProjectReference Include="..\..\Library\Localization\Duplicati.Library.Localization.csproj" />
-    <ProjectReference Include="..\..\Library\AutoUpdater\Duplicati.Library.AutoUpdater.csproj" />
-    <ProjectReference Include="..\..\Library\Backend\OneDrive\Duplicati.Library.Backend.OneDrive.csproj" />
-    <ProjectReference Include="..\..\Service\Duplicati.Service.csproj" />
-    <ProjectReference Include="..\..\Library\Backend\GoogleServices\Duplicati.Library.Backend.GoogleServices.csproj" />
-    <ProjectReference Include="..\..\Library\Backend\OpenStack\Duplicati.Library.Backend.OpenStack.csproj" />
-    <ProjectReference Include="..\..\CommandLine\RecoveryTool\Duplicati.CommandLine.RecoveryTool.csproj" />
-    <ProjectReference Include="..\..\Library\Backend\Backblaze\Duplicati.Library.Backend.Backblaze.csproj" />
-    <ProjectReference Include="..\..\Library\Backend\Mega\Duplicati.Library.Backend.Mega.csproj" />
-    <ProjectReference Include="..\..\Library\Backend\Box\Duplicati.Library.Backend.Box.csproj" />
-    <ProjectReference Include="..\..\Library\UsageReporter\Duplicati.Library.UsageReporter.csproj" />
-    <ProjectReference Include="..\..\WindowsService\WindowsService.csproj" />
-    <ProjectReference Include="..\..\Library\Backend\AlternativeFTP\Duplicati.Library.Backend.AlternativeFTP.csproj" />
-    <ProjectReference Include="..\..\Library\Backend\Sia\Duplicati.Library.Backend.Sia.csproj" />
-    <ProjectReference Include="..\..\Library\Backend\Dropbox\Duplicati.Library.Backend.Dropbox.csproj" />
-    <ProjectReference Include="..\..\Tools\Duplicati.Tools.csproj" />
-    <ProjectReference Include="..\..\Library\Common\Duplicati.Library.Common.csproj" />
-  </ItemGroup>
-  <ItemGroup>
-    <BootstrapperPackage Include=".NETFramework,Version=v4.0">
-      <Visible>False</Visible>
-      <ProductName>Microsoft .NET Framework 4 %28x86 and x64%29</ProductName>
-      <Install>true</Install>
-    </BootstrapperPackage>
-    <BootstrapperPackage Include="Microsoft.Net.Client.3.5">
-      <Visible>False</Visible>
-      <ProductName>.NET Framework 3.5 SP1 Client Profile</ProductName>
-      <Install>false</Install>
-    </BootstrapperPackage>
-    <BootstrapperPackage Include="Microsoft.Net.Framework.3.5.SP1">
-      <Visible>False</Visible>
-      <ProductName>.NET Framework 3.5 SP1</ProductName>
-      <Install>false</Install>
-    </BootstrapperPackage>
-    <BootstrapperPackage Include="Microsoft.Windows.Installer.3.1">
-      <Visible>False</Visible>
-      <ProductName>Windows Installer 3.1</ProductName>
-      <Install>true</Install>
-    </BootstrapperPackage>
-  </ItemGroup>
-  <ItemGroup>
-    <Content Include="SVGIcons\dark\normal-warning.svg">
-      <CopyToOutputDirectory>PreserveNewest</CopyToOutputDirectory>
-    </Content>
-    <Content Include="SVGIcons\light\normal-error.svg">
-      <CopyToOutputDirectory>PreserveNewest</CopyToOutputDirectory>
-    </Content>
-    <Content Include="SVGIcons\light\normal-pause.svg">
-      <CopyToOutputDirectory>PreserveNewest</CopyToOutputDirectory>
-    </Content>
-    <Content Include="SVGIcons\light\normal-running.svg">
-=======
     <Content Include="TrayResources\SVGIcons\**">
->>>>>>> 4f577c65
       <CopyToOutputDirectory>PreserveNewest</CopyToOutputDirectory>
     </Content>
     <Content Include="TrayResources\WinIcons\**">
@@ -213,11 +25,6 @@
   </ItemGroup>
 
   <ItemGroup>
-<<<<<<< HEAD
-    <PackageReference Include="CoCoL" Version="1.7.1" />
-    <PackageReference Include="Microsoft.CSharp" Version="4.7.0" />
-    <PackageReference Include="Newtonsoft.Json" Version="13.0.3" />
-=======
     <EmbeddedResource Include="TrayResources\OSXIcons\**" />
   </ItemGroup>
 
@@ -228,7 +35,6 @@
       <IncludeAssets>runtime; build; native; contentfiles; analyzers; buildtransitive</IncludeAssets>
     </PackageReference>
     <PackageReference Include="Newtonsoft.Json" Version="13.0.2" />
->>>>>>> 4f577c65
   </ItemGroup>
 
   <ItemGroup>
@@ -240,15 +46,6 @@
       <DependentUpon>CocoaRunner.cs</DependentUpon>
     </Compile>
   </ItemGroup>
-<<<<<<< HEAD
-  <PropertyGroup />
-  <PropertyGroup>
-    <PostBuildEvent Condition="' $(OS)'=='Windows_NT' AND $(ConfigurationName) == Debug ">copy /Y  '%USERPROFILE%\.nuget\packages\alphavss\1.4.0\build\net45\AlphaVSS.*.dll' '$(TargetDir)\alphavss\'
-copy /Y '%USERPROFILE%\.nuget\packages\alphavss\1.4.0\lib\net45\AlphaVSS.*.dll' '$(TargetDir)\alphavss\'
-</PostBuildEvent>
-  </PropertyGroup>
-  <PropertyGroup />
-=======
 
 	<ItemGroup>
 	    <!--This helps with theme dll-s trimming.
@@ -317,5 +114,4 @@
     <ProjectReference Include="..\..\Tools\Duplicati.Tools.csproj">
     </ProjectReference>
   </ItemGroup>
->>>>>>> 4f577c65
 </Project>