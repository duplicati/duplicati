// Copyright (C) 2024, The Duplicati Team
// https://duplicati.com, hello@duplicati.com
// 
// Permission is hereby granted, free of charge, to any person obtaining a 
// copy of this software and associated documentation files (the "Software"), 
// to deal in the Software without restriction, including without limitation 
// the rights to use, copy, modify, merge, publish, distribute, sublicense, 
// and/or sell copies of the Software, and to permit persons to whom the 
// Software is furnished to do so, subject to the following conditions:
// 
// The above copyright notice and this permission notice shall be included in 
// all copies or substantial portions of the Software.
// 
// THE SOFTWARE IS PROVIDED "AS IS", WITHOUT WARRANTY OF ANY KIND, EXPRESS 
// OR IMPLIED, INCLUDING BUT NOT LIMITED TO THE WARRANTIES OF MERCHANTABILITY, 
// FITNESS FOR A PARTICULAR PURPOSE AND NONINFRINGEMENT. IN NO EVENT SHALL THE 
// AUTHORS OR COPYRIGHT HOLDERS BE LIABLE FOR ANY CLAIM, DAMAGES OR OTHER 
// LIABILITY, WHETHER IN AN ACTION OF CONTRACT, TORT OR OTHERWISE, ARISING 
// FROM, OUT OF OR IN CONNECTION WITH THE SOFTWARE OR THE USE OR OTHER 
// DEALINGS IN THE SOFTWARE.

using System.Text;
using NUnit.Framework;

using Duplicati.Library.Common.IO;
using Duplicati.Library.Utility;
using Duplicati.Library.Common;
using System.Collections.Generic;

namespace Duplicati.UnitTest
{
    [Category("IO")]
<<<<<<< HEAD
    public class IOTests
=======
    public class IOTests : BasicSetupHelper
>>>>>>> 4f577c65
    {

        public static string LongPath(string pathRoot)
        {
            string subFolder = "test";
            return pathRoot + new StringBuilder().Insert(0, subFolder + Util.DirectorySeparatorString, 100);
        }

        [Test]
        public void TestGetPathRootWithLongPath()
        {
            var pathRoot =  Platform.IsClientWindows ? "C:\\" : "/";
            var root = SystemIO.IO_OS.GetPathRoot(LongPath(pathRoot));

            Assert.AreEqual(pathRoot, root);
        }

        [Test]
        public void TestUncBehaviourOfGetPathRoot()
        {
            if (!Platform.IsClientWindows)
            {
                return;
            }

            var root = @"C:" + Util.DirectorySeparatorString;
            var filename = "test.txt";
            var filePath = root + filename;
            var filePathWithExtendedDevicePathPrefix = SystemIOWindows.AddExtendedDevicePathPrefix(filePath);

            var filePathWithExtendedDevicePathPrefixRoot = SystemIO.IO_WIN.GetPathRoot(filePathWithExtendedDevicePathPrefix);

            //Prefixed with extended device path prefix remains prefixed
            Assert.AreEqual(SystemIOWindows.AddExtendedDevicePathPrefix(root), filePathWithExtendedDevicePathPrefixRoot);

            //Without extended device path prefix, no prefix. 
            var filePathRoot = SystemIO.IO_WIN.GetPathRoot(filePath);
            Assert.AreEqual(root, filePathRoot);
        }

        [Test]
        public void TestGetFilesWhenDirectoryDoesNotExist()
        {
            var pathRoot = Platform.IsClientWindows ? "C:\\" : "/";

            var longPath = LongPath(pathRoot);
            if (SystemIO.IO_OS.DirectoryExists(longPath))
            {
                return;
            }

            //In particular don't throw PathTooLongException
            Assert.Throws<System.IO.DirectoryNotFoundException>(() => SystemIO.IO_OS.GetFiles(longPath));
        }

        [Test]
        public void TestGetDirectoriesWhenDirectoryDoesNotExist()
        {
            var pathRoot = Platform.IsClientWindows ? "C:\\" : "/";

            var longPath = LongPath(pathRoot);
            if (SystemIO.IO_OS.DirectoryExists(longPath))
            {
                return;
            }

            //In particular don't throw PathTooLongException
            Assert.Throws<System.IO.DirectoryNotFoundException>(() => SystemIO.IO_OS.GetDirectories(longPath));
        }

        [Test]
        public void TestAddExtendedDevicePathPrefixInWindowsClient()
        {
            if (!Platform.IsClientWindows)
            {
                return;
            }

            var testCasesLeavingPathUnchanged =
                new[]
                {
                    // Normalization of basic relative paths, with both kinds of slashes
                    @".",
                    @"temp",
                    @"temp\file.txt",
                    @"\",
                    @"/",
                    @"\temp",
                    @"/temp",
                    @"/temp/file.txt",

                    // Normalization of full qualified paths, but with relative components, with both kinds of slashes
                    @"C:\temp\.",
                    @"C:/temp/.",
                    @"C:\temp\..",
                    @"C:/temp/..",
                    @"C:\temp\..\folder",
                    @"C:/temp/../folder",
                    @"C:\temp\.\file.txt",
                    @"C:/temp/./file.txt",
                    @"\\example.com\share\.",
                    @"//example.com/share/.",
                    @"\\example.com\share\..",
                    @"//example.com/share/..",
                    @"\\example.com\share\..\folder",
                    @"//example.com/share/../folder",
                    @"\\example.com\share\.\file.txt",
                    @"//example.com/share/./file.txt",

                    // Normalization disabled for paths with @"\\?\" prefix
                    @"\\?\C:\",
                    @"\\?\C:\temp",
                    @"\\?\C:\temp\file.txt",
                    @"\\?\C:\temp.",
                    @"\\?\C:\temp.\file.txt",
                    @"\\?\C:\temp.\file.txt.",
                    @"\\?\C:\temp ",
                    @"\\?\C:\temp\file.txt ",
                    @"\\?\C:\",
                    @"\\?\UNC\example.com\share",
                    @"\\?\UNC\example.com\share\file.txt",
                    @"\\?\UNC\example.com\share.",
                    @"\\?\UNC\example.com\share.\file.txt",
                    @"\\?\UNC\example.com\share.\file.txt.",
                    @"\\?\UNC\example.com\share ",
                    @"\\?\UNC\example.com\share\file.txt "
                };
            foreach (var path in testCasesLeavingPathUnchanged)
            {
                var actual = SystemIOWindows.AddExtendedDevicePathPrefix(path);
                var expected = path;
                Assert.AreEqual(expected, actual, $"Path: {path}");
            }

            var testCasesWherePrefixIsApplied =
                new Dictionary<string, string>()
                {
                    // Fully qualified paths with no relative components, with both kinds of slashes
                    { @"C:\", @"\\?\C:\" },
                    { @"C:/", @"\\?\C:\" },
                    { @"C:\temp", @"\\?\C:\temp" },
                    { @"C:/temp", @"\\?\C:\temp" },
                    { @"C:\temp\file.txt", @"\\?\C:\temp\file.txt" },
                    { @"C:/temp/file.txt", @"\\?\C:\temp\file.txt" },
                    { @"\\example.com\share", @"\\?\UNC\example.com\share" },
                    { @"//example.com/share", @"\\?\UNC\example.com\share" },
                    { @"\\example.com\share\file.txt", @"\\?\UNC\example.com\share\file.txt" },
                    { @"//example.com/share/file.txt", @"\\?\UNC\example.com\share\file.txt" },
                    
                    // Fully qualified paths with no relative components, but with problematic names, with both kinds of slashes
                    { @"C:\temp.", @"\\?\C:\temp." },
                    { @"C:/temp.", @"\\?\C:\temp." },
                    { @"C:\temp.\file.txt", @"\\?\C:\temp.\file.txt" },
                    { @"C:/temp./file.txt", @"\\?\C:\temp.\file.txt" },
                    { @"C:\temp.\file.txt.", @"\\?\C:\temp.\file.txt." },
                    { @"C:/temp./file.txt.", @"\\?\C:\temp.\file.txt." },
                    { @"C:\temp ", @"\\?\C:\temp " },
                    { @"C:/temp ", @"\\?\C:\temp " },
                    { @"C:\temp\file.txt ", @"\\?\C:\temp\file.txt " },
                    { @"C:/temp/file.txt ", @"\\?\C:\temp\file.txt " },
                    { @"\\example.com\share.", @"\\?\UNC\example.com\share." },
                    { @"//example.com/share.", @"\\?\UNC\example.com\share." },
                    { @"\\example.com\share\file.txt.", @"\\?\UNC\example.com\share\file.txt." },
                    { @"//example.com/share./file.txt.", @"\\?\UNC\example.com\share.\file.txt." },
                    { @"\\example.com\share ", @"\\?\UNC\example.com\share " },
                    { @"//example.com/share ", @"\\?\UNC\example.com\share " },
                    { @"\\example.com\share\file.txt ", @"\\?\UNC\example.com\share\file.txt " },
                    { @"//example.com/share/file.txt ", @"\\?\UNC\example.com\share\file.txt " }
                };
            foreach (var keyValuePair in testCasesWherePrefixIsApplied)
            {
                var path = keyValuePair.Key;
                var actual = SystemIOWindows.AddExtendedDevicePathPrefix(path);
                var expected = keyValuePair.Value;
                Assert.AreEqual(expected, actual, $"Path: {path}");
            }
        }

        [Test]
        public void TestPathGetFullPathInWindowsClient()
        {
            if (!Platform.IsClientWindows)
            {
                return;
            }

            var testCasesWherePathGetFullGivesSameResultsAsDotNet =
                new[]
                {
                    // Normalization of basic relative paths, with both kinds of slashes
                    @".",
                    @"temp",
                    @"temp\file.txt",
                    @"\",
                    @"/",
                    @"\temp",
                    @"/temp",
                    @"/temp/file.txt",
                    @"/temp/file.txt",
                    
                    // Normalization of full qualified paths, but with relative components, with both kinds of slashes
                    @"C:\temp\.",
                    @"C:/temp/.",
                    @"C:\temp\..",
                    @"C:/temp/..",
                    @"C:\temp\..\folder",
                    @"C:/temp/../folder",
                    @"C:\temp\.\file.txt",
                    @"C:/temp/./file.txt",
                    @"\\example.com\share\.",
                    @"//example.com/share/.",
                    @"\\example.com\share\..",
                    @"//example.com/share/..",
                    @"\\example.com\share\..\folder",
                    @"//example.com/share/../folder",
                    @"\\example.com\share\.\file.txt",
                    @"//example.com/share/./file.txt",
                    
                    // Fully qualified paths with no relative components, with both kinds of slashes
                    @"C:\",
                    @"C:/",
                    @"C:\temp",
                    @"C:/temp",
                    @"C:\temp\file.txt",
                    @"C:/temp/file.txt",
                    @"\\example.com\share",
                    @"//example.com/share",
                    @"\\example.com\share\file.txt",
                    @"//example.com/share/file.txt",
                    
                    // Normalization disabled for paths with @"\\?\" prefix
                    @"\\?\C:\",
                    @"\\?\C:\temp",
                    @"\\?\C:\temp\file.txt",
                    @"\\?\C:\temp.",
                    @"\\?\C:\temp.\file.txt",
                    @"\\?\C:\temp.\file.txt.",
                    @"\\?\C:\temp ",
                    @"\\?\C:\temp\file.txt ",
                    @"\\?\C:\",
                    @"\\?\UNC\example.com\share",
                    @"\\?\UNC\example.com\share\file.txt",
                    @"\\?\UNC\example.com\share.",
                    @"\\?\UNC\example.com\share.\file.txt",
                    @"\\?\UNC\example.com\share.\file.txt.",
                    @"\\?\UNC\example.com\share ",
                    @"\\?\UNC\example.com\share\file.txt ",
                };
            foreach (var path in testCasesWherePathGetFullGivesSameResultsAsDotNet)
            {
                var actual = SystemIO.IO_WIN.PathGetFullPath(path); 
                var expected = System.IO.Path.GetFullPath(path);
                Assert.AreEqual(expected, actual, $"Path: {path}");
            }

            var testCasesWherePathGetFullGivesDifferentResultsThanDotNet =
                new Dictionary<string, string>()
                {
                    // Fully qualified paths with no relative components, but with problematic names, with both kinds of slashes
                    { @"C:\temp.", @"C:\temp." },
                    { @"C:/temp.", @"C:\temp." },
                    { @"C:\temp.\file.txt", @"C:\temp.\file.txt" },
                    { @"C:/temp./file.txt", @"C:\temp.\file.txt" },
                    { @"C:\temp.\file.txt.", @"C:\temp.\file.txt." },
                    { @"C:/temp./file.txt.", @"C:\temp.\file.txt." },
                    { @"C:\temp ", @"C:\temp " },
                    { @"C:/temp ", @"C:\temp " },
                    { @"C:\temp\file.txt ", @"C:\temp\file.txt " },
                    { @"C:/temp/file.txt ", @"C:\temp\file.txt " },
                    { @"\\example.com\share.", @"\\example.com\share." },
                    { @"//example.com/share.", @"\\example.com\share." },
                    { @"\\example.com\share\file.txt.", @"\\example.com\share\file.txt." },
                    { @"//example.com/share./file.txt.", @"\\example.com\share.\file.txt." },
                    { @"\\example.com\share ", @"\\example.com\share " },
                    { @"//example.com/share ", @"\\example.com\share " },
                    { @"\\example.com\share\file.txt ", @"\\example.com\share\file.txt " },
                    { @"//example.com/share/file.txt ", @"\\example.com\share\file.txt " },
                };
            foreach (var keyValuePair in testCasesWherePathGetFullGivesDifferentResultsThanDotNet)
            {
                var path = keyValuePair.Key;
                var actual = SystemIO.IO_WIN.PathGetFullPath(path);
                var expected = keyValuePair.Value;
                Assert.AreEqual(expected, actual, $"Path: {path}");
            }
        }
    }
}<|MERGE_RESOLUTION|>--- conflicted
+++ resolved
@@ -1,325 +1,321 @@
-// Copyright (C) 2024, The Duplicati Team
-// https://duplicati.com, hello@duplicati.com
-// 
-// Permission is hereby granted, free of charge, to any person obtaining a 
-// copy of this software and associated documentation files (the "Software"), 
-// to deal in the Software without restriction, including without limitation 
-// the rights to use, copy, modify, merge, publish, distribute, sublicense, 
-// and/or sell copies of the Software, and to permit persons to whom the 
-// Software is furnished to do so, subject to the following conditions:
-// 
-// The above copyright notice and this permission notice shall be included in 
-// all copies or substantial portions of the Software.
-// 
-// THE SOFTWARE IS PROVIDED "AS IS", WITHOUT WARRANTY OF ANY KIND, EXPRESS 
-// OR IMPLIED, INCLUDING BUT NOT LIMITED TO THE WARRANTIES OF MERCHANTABILITY, 
-// FITNESS FOR A PARTICULAR PURPOSE AND NONINFRINGEMENT. IN NO EVENT SHALL THE 
-// AUTHORS OR COPYRIGHT HOLDERS BE LIABLE FOR ANY CLAIM, DAMAGES OR OTHER 
-// LIABILITY, WHETHER IN AN ACTION OF CONTRACT, TORT OR OTHERWISE, ARISING 
-// FROM, OUT OF OR IN CONNECTION WITH THE SOFTWARE OR THE USE OR OTHER 
-// DEALINGS IN THE SOFTWARE.
-
-using System.Text;
-using NUnit.Framework;
-
-using Duplicati.Library.Common.IO;
-using Duplicati.Library.Utility;
-using Duplicati.Library.Common;
-using System.Collections.Generic;
-
-namespace Duplicati.UnitTest
-{
-    [Category("IO")]
-<<<<<<< HEAD
-    public class IOTests
-=======
-    public class IOTests : BasicSetupHelper
->>>>>>> 4f577c65
-    {
-
-        public static string LongPath(string pathRoot)
-        {
-            string subFolder = "test";
-            return pathRoot + new StringBuilder().Insert(0, subFolder + Util.DirectorySeparatorString, 100);
-        }
-
-        [Test]
-        public void TestGetPathRootWithLongPath()
-        {
-            var pathRoot =  Platform.IsClientWindows ? "C:\\" : "/";
-            var root = SystemIO.IO_OS.GetPathRoot(LongPath(pathRoot));
-
-            Assert.AreEqual(pathRoot, root);
-        }
-
-        [Test]
-        public void TestUncBehaviourOfGetPathRoot()
-        {
-            if (!Platform.IsClientWindows)
-            {
-                return;
-            }
-
-            var root = @"C:" + Util.DirectorySeparatorString;
-            var filename = "test.txt";
-            var filePath = root + filename;
-            var filePathWithExtendedDevicePathPrefix = SystemIOWindows.AddExtendedDevicePathPrefix(filePath);
-
-            var filePathWithExtendedDevicePathPrefixRoot = SystemIO.IO_WIN.GetPathRoot(filePathWithExtendedDevicePathPrefix);
-
-            //Prefixed with extended device path prefix remains prefixed
-            Assert.AreEqual(SystemIOWindows.AddExtendedDevicePathPrefix(root), filePathWithExtendedDevicePathPrefixRoot);
-
-            //Without extended device path prefix, no prefix. 
-            var filePathRoot = SystemIO.IO_WIN.GetPathRoot(filePath);
-            Assert.AreEqual(root, filePathRoot);
-        }
-
-        [Test]
-        public void TestGetFilesWhenDirectoryDoesNotExist()
-        {
-            var pathRoot = Platform.IsClientWindows ? "C:\\" : "/";
-
-            var longPath = LongPath(pathRoot);
-            if (SystemIO.IO_OS.DirectoryExists(longPath))
-            {
-                return;
-            }
-
-            //In particular don't throw PathTooLongException
-            Assert.Throws<System.IO.DirectoryNotFoundException>(() => SystemIO.IO_OS.GetFiles(longPath));
-        }
-
-        [Test]
-        public void TestGetDirectoriesWhenDirectoryDoesNotExist()
-        {
-            var pathRoot = Platform.IsClientWindows ? "C:\\" : "/";
-
-            var longPath = LongPath(pathRoot);
-            if (SystemIO.IO_OS.DirectoryExists(longPath))
-            {
-                return;
-            }
-
-            //In particular don't throw PathTooLongException
-            Assert.Throws<System.IO.DirectoryNotFoundException>(() => SystemIO.IO_OS.GetDirectories(longPath));
-        }
-
-        [Test]
-        public void TestAddExtendedDevicePathPrefixInWindowsClient()
-        {
-            if (!Platform.IsClientWindows)
-            {
-                return;
-            }
-
-            var testCasesLeavingPathUnchanged =
-                new[]
-                {
-                    // Normalization of basic relative paths, with both kinds of slashes
-                    @".",
-                    @"temp",
-                    @"temp\file.txt",
-                    @"\",
-                    @"/",
-                    @"\temp",
-                    @"/temp",
-                    @"/temp/file.txt",
-
-                    // Normalization of full qualified paths, but with relative components, with both kinds of slashes
-                    @"C:\temp\.",
-                    @"C:/temp/.",
-                    @"C:\temp\..",
-                    @"C:/temp/..",
-                    @"C:\temp\..\folder",
-                    @"C:/temp/../folder",
-                    @"C:\temp\.\file.txt",
-                    @"C:/temp/./file.txt",
-                    @"\\example.com\share\.",
-                    @"//example.com/share/.",
-                    @"\\example.com\share\..",
-                    @"//example.com/share/..",
-                    @"\\example.com\share\..\folder",
-                    @"//example.com/share/../folder",
-                    @"\\example.com\share\.\file.txt",
-                    @"//example.com/share/./file.txt",
-
-                    // Normalization disabled for paths with @"\\?\" prefix
-                    @"\\?\C:\",
-                    @"\\?\C:\temp",
-                    @"\\?\C:\temp\file.txt",
-                    @"\\?\C:\temp.",
-                    @"\\?\C:\temp.\file.txt",
-                    @"\\?\C:\temp.\file.txt.",
-                    @"\\?\C:\temp ",
-                    @"\\?\C:\temp\file.txt ",
-                    @"\\?\C:\",
-                    @"\\?\UNC\example.com\share",
-                    @"\\?\UNC\example.com\share\file.txt",
-                    @"\\?\UNC\example.com\share.",
-                    @"\\?\UNC\example.com\share.\file.txt",
-                    @"\\?\UNC\example.com\share.\file.txt.",
-                    @"\\?\UNC\example.com\share ",
-                    @"\\?\UNC\example.com\share\file.txt "
-                };
-            foreach (var path in testCasesLeavingPathUnchanged)
-            {
-                var actual = SystemIOWindows.AddExtendedDevicePathPrefix(path);
-                var expected = path;
-                Assert.AreEqual(expected, actual, $"Path: {path}");
-            }
-
-            var testCasesWherePrefixIsApplied =
-                new Dictionary<string, string>()
-                {
-                    // Fully qualified paths with no relative components, with both kinds of slashes
-                    { @"C:\", @"\\?\C:\" },
-                    { @"C:/", @"\\?\C:\" },
-                    { @"C:\temp", @"\\?\C:\temp" },
-                    { @"C:/temp", @"\\?\C:\temp" },
-                    { @"C:\temp\file.txt", @"\\?\C:\temp\file.txt" },
-                    { @"C:/temp/file.txt", @"\\?\C:\temp\file.txt" },
-                    { @"\\example.com\share", @"\\?\UNC\example.com\share" },
-                    { @"//example.com/share", @"\\?\UNC\example.com\share" },
-                    { @"\\example.com\share\file.txt", @"\\?\UNC\example.com\share\file.txt" },
-                    { @"//example.com/share/file.txt", @"\\?\UNC\example.com\share\file.txt" },
-                    
-                    // Fully qualified paths with no relative components, but with problematic names, with both kinds of slashes
-                    { @"C:\temp.", @"\\?\C:\temp." },
-                    { @"C:/temp.", @"\\?\C:\temp." },
-                    { @"C:\temp.\file.txt", @"\\?\C:\temp.\file.txt" },
-                    { @"C:/temp./file.txt", @"\\?\C:\temp.\file.txt" },
-                    { @"C:\temp.\file.txt.", @"\\?\C:\temp.\file.txt." },
-                    { @"C:/temp./file.txt.", @"\\?\C:\temp.\file.txt." },
-                    { @"C:\temp ", @"\\?\C:\temp " },
-                    { @"C:/temp ", @"\\?\C:\temp " },
-                    { @"C:\temp\file.txt ", @"\\?\C:\temp\file.txt " },
-                    { @"C:/temp/file.txt ", @"\\?\C:\temp\file.txt " },
-                    { @"\\example.com\share.", @"\\?\UNC\example.com\share." },
-                    { @"//example.com/share.", @"\\?\UNC\example.com\share." },
-                    { @"\\example.com\share\file.txt.", @"\\?\UNC\example.com\share\file.txt." },
-                    { @"//example.com/share./file.txt.", @"\\?\UNC\example.com\share.\file.txt." },
-                    { @"\\example.com\share ", @"\\?\UNC\example.com\share " },
-                    { @"//example.com/share ", @"\\?\UNC\example.com\share " },
-                    { @"\\example.com\share\file.txt ", @"\\?\UNC\example.com\share\file.txt " },
-                    { @"//example.com/share/file.txt ", @"\\?\UNC\example.com\share\file.txt " }
-                };
-            foreach (var keyValuePair in testCasesWherePrefixIsApplied)
-            {
-                var path = keyValuePair.Key;
-                var actual = SystemIOWindows.AddExtendedDevicePathPrefix(path);
-                var expected = keyValuePair.Value;
-                Assert.AreEqual(expected, actual, $"Path: {path}");
-            }
-        }
-
-        [Test]
-        public void TestPathGetFullPathInWindowsClient()
-        {
-            if (!Platform.IsClientWindows)
-            {
-                return;
-            }
-
-            var testCasesWherePathGetFullGivesSameResultsAsDotNet =
-                new[]
-                {
-                    // Normalization of basic relative paths, with both kinds of slashes
-                    @".",
-                    @"temp",
-                    @"temp\file.txt",
-                    @"\",
-                    @"/",
-                    @"\temp",
-                    @"/temp",
-                    @"/temp/file.txt",
-                    @"/temp/file.txt",
-                    
-                    // Normalization of full qualified paths, but with relative components, with both kinds of slashes
-                    @"C:\temp\.",
-                    @"C:/temp/.",
-                    @"C:\temp\..",
-                    @"C:/temp/..",
-                    @"C:\temp\..\folder",
-                    @"C:/temp/../folder",
-                    @"C:\temp\.\file.txt",
-                    @"C:/temp/./file.txt",
-                    @"\\example.com\share\.",
-                    @"//example.com/share/.",
-                    @"\\example.com\share\..",
-                    @"//example.com/share/..",
-                    @"\\example.com\share\..\folder",
-                    @"//example.com/share/../folder",
-                    @"\\example.com\share\.\file.txt",
-                    @"//example.com/share/./file.txt",
-                    
-                    // Fully qualified paths with no relative components, with both kinds of slashes
-                    @"C:\",
-                    @"C:/",
-                    @"C:\temp",
-                    @"C:/temp",
-                    @"C:\temp\file.txt",
-                    @"C:/temp/file.txt",
-                    @"\\example.com\share",
-                    @"//example.com/share",
-                    @"\\example.com\share\file.txt",
-                    @"//example.com/share/file.txt",
-                    
-                    // Normalization disabled for paths with @"\\?\" prefix
-                    @"\\?\C:\",
-                    @"\\?\C:\temp",
-                    @"\\?\C:\temp\file.txt",
-                    @"\\?\C:\temp.",
-                    @"\\?\C:\temp.\file.txt",
-                    @"\\?\C:\temp.\file.txt.",
-                    @"\\?\C:\temp ",
-                    @"\\?\C:\temp\file.txt ",
-                    @"\\?\C:\",
-                    @"\\?\UNC\example.com\share",
-                    @"\\?\UNC\example.com\share\file.txt",
-                    @"\\?\UNC\example.com\share.",
-                    @"\\?\UNC\example.com\share.\file.txt",
-                    @"\\?\UNC\example.com\share.\file.txt.",
-                    @"\\?\UNC\example.com\share ",
-                    @"\\?\UNC\example.com\share\file.txt ",
-                };
-            foreach (var path in testCasesWherePathGetFullGivesSameResultsAsDotNet)
-            {
-                var actual = SystemIO.IO_WIN.PathGetFullPath(path); 
-                var expected = System.IO.Path.GetFullPath(path);
-                Assert.AreEqual(expected, actual, $"Path: {path}");
-            }
-
-            var testCasesWherePathGetFullGivesDifferentResultsThanDotNet =
-                new Dictionary<string, string>()
-                {
-                    // Fully qualified paths with no relative components, but with problematic names, with both kinds of slashes
-                    { @"C:\temp.", @"C:\temp." },
-                    { @"C:/temp.", @"C:\temp." },
-                    { @"C:\temp.\file.txt", @"C:\temp.\file.txt" },
-                    { @"C:/temp./file.txt", @"C:\temp.\file.txt" },
-                    { @"C:\temp.\file.txt.", @"C:\temp.\file.txt." },
-                    { @"C:/temp./file.txt.", @"C:\temp.\file.txt." },
-                    { @"C:\temp ", @"C:\temp " },
-                    { @"C:/temp ", @"C:\temp " },
-                    { @"C:\temp\file.txt ", @"C:\temp\file.txt " },
-                    { @"C:/temp/file.txt ", @"C:\temp\file.txt " },
-                    { @"\\example.com\share.", @"\\example.com\share." },
-                    { @"//example.com/share.", @"\\example.com\share." },
-                    { @"\\example.com\share\file.txt.", @"\\example.com\share\file.txt." },
-                    { @"//example.com/share./file.txt.", @"\\example.com\share.\file.txt." },
-                    { @"\\example.com\share ", @"\\example.com\share " },
-                    { @"//example.com/share ", @"\\example.com\share " },
-                    { @"\\example.com\share\file.txt ", @"\\example.com\share\file.txt " },
-                    { @"//example.com/share/file.txt ", @"\\example.com\share\file.txt " },
-                };
-            foreach (var keyValuePair in testCasesWherePathGetFullGivesDifferentResultsThanDotNet)
-            {
-                var path = keyValuePair.Key;
-                var actual = SystemIO.IO_WIN.PathGetFullPath(path);
-                var expected = keyValuePair.Value;
-                Assert.AreEqual(expected, actual, $"Path: {path}");
-            }
-        }
-    }
+﻿// Copyright (C) 2024, The Duplicati Team
+// https://duplicati.com, hello@duplicati.com
+// 
+// Permission is hereby granted, free of charge, to any person obtaining a 
+// copy of this software and associated documentation files (the "Software"), 
+// to deal in the Software without restriction, including without limitation 
+// the rights to use, copy, modify, merge, publish, distribute, sublicense, 
+// and/or sell copies of the Software, and to permit persons to whom the 
+// Software is furnished to do so, subject to the following conditions:
+// 
+// The above copyright notice and this permission notice shall be included in 
+// all copies or substantial portions of the Software.
+// 
+// THE SOFTWARE IS PROVIDED "AS IS", WITHOUT WARRANTY OF ANY KIND, EXPRESS 
+// OR IMPLIED, INCLUDING BUT NOT LIMITED TO THE WARRANTIES OF MERCHANTABILITY, 
+// FITNESS FOR A PARTICULAR PURPOSE AND NONINFRINGEMENT. IN NO EVENT SHALL THE 
+// AUTHORS OR COPYRIGHT HOLDERS BE LIABLE FOR ANY CLAIM, DAMAGES OR OTHER 
+// LIABILITY, WHETHER IN AN ACTION OF CONTRACT, TORT OR OTHERWISE, ARISING 
+// FROM, OUT OF OR IN CONNECTION WITH THE SOFTWARE OR THE USE OR OTHER 
+// DEALINGS IN THE SOFTWARE.
+
+using System.Text;
+using NUnit.Framework;
+
+using Duplicati.Library.Common.IO;
+using Duplicati.Library.Utility;
+using Duplicati.Library.Common;
+using System.Collections.Generic;
+
+namespace Duplicati.UnitTest
+{
+    [Category("IO")]
+    public class IOTests : BasicSetupHelper
+    {
+
+        public static string LongPath(string pathRoot)
+        {
+            string subFolder = "test";
+            return pathRoot + new StringBuilder().Insert(0, subFolder + Util.DirectorySeparatorString, 100);
+        }
+
+        [Test]
+        public void TestGetPathRootWithLongPath()
+        {
+            var pathRoot =  Platform.IsClientWindows ? "C:\\" : "/";
+            var root = SystemIO.IO_OS.GetPathRoot(LongPath(pathRoot));
+
+            Assert.AreEqual(pathRoot, root);
+        }
+
+        [Test]
+        public void TestUncBehaviourOfGetPathRoot()
+        {
+            if (!Platform.IsClientWindows)
+            {
+                return;
+            }
+
+            var root = @"C:" + Util.DirectorySeparatorString;
+            var filename = "test.txt";
+            var filePath = root + filename;
+            var filePathWithExtendedDevicePathPrefix = SystemIOWindows.AddExtendedDevicePathPrefix(filePath);
+
+            var filePathWithExtendedDevicePathPrefixRoot = SystemIO.IO_WIN.GetPathRoot(filePathWithExtendedDevicePathPrefix);
+
+            //Prefixed with extended device path prefix remains prefixed
+            Assert.AreEqual(SystemIOWindows.AddExtendedDevicePathPrefix(root), filePathWithExtendedDevicePathPrefixRoot);
+
+            //Without extended device path prefix, no prefix. 
+            var filePathRoot = SystemIO.IO_WIN.GetPathRoot(filePath);
+            Assert.AreEqual(root, filePathRoot);
+        }
+
+        [Test]
+        public void TestGetFilesWhenDirectoryDoesNotExist()
+        {
+            var pathRoot = Platform.IsClientWindows ? "C:\\" : "/";
+
+            var longPath = LongPath(pathRoot);
+            if (SystemIO.IO_OS.DirectoryExists(longPath))
+            {
+                return;
+            }
+
+            //In particular don't throw PathTooLongException
+            Assert.Throws<System.IO.DirectoryNotFoundException>(() => SystemIO.IO_OS.GetFiles(longPath));
+        }
+
+        [Test]
+        public void TestGetDirectoriesWhenDirectoryDoesNotExist()
+        {
+            var pathRoot = Platform.IsClientWindows ? "C:\\" : "/";
+
+            var longPath = LongPath(pathRoot);
+            if (SystemIO.IO_OS.DirectoryExists(longPath))
+            {
+                return;
+            }
+
+            //In particular don't throw PathTooLongException
+            Assert.Throws<System.IO.DirectoryNotFoundException>(() => SystemIO.IO_OS.GetDirectories(longPath));
+        }
+
+        [Test]
+        public void TestAddExtendedDevicePathPrefixInWindowsClient()
+        {
+            if (!Platform.IsClientWindows)
+            {
+                return;
+            }
+
+            var testCasesLeavingPathUnchanged =
+                new[]
+                {
+                    // Normalization of basic relative paths, with both kinds of slashes
+                    @".",
+                    @"temp",
+                    @"temp\file.txt",
+                    @"\",
+                    @"/",
+                    @"\temp",
+                    @"/temp",
+                    @"/temp/file.txt",
+
+                    // Normalization of full qualified paths, but with relative components, with both kinds of slashes
+                    @"C:\temp\.",
+                    @"C:/temp/.",
+                    @"C:\temp\..",
+                    @"C:/temp/..",
+                    @"C:\temp\..\folder",
+                    @"C:/temp/../folder",
+                    @"C:\temp\.\file.txt",
+                    @"C:/temp/./file.txt",
+                    @"\\example.com\share\.",
+                    @"//example.com/share/.",
+                    @"\\example.com\share\..",
+                    @"//example.com/share/..",
+                    @"\\example.com\share\..\folder",
+                    @"//example.com/share/../folder",
+                    @"\\example.com\share\.\file.txt",
+                    @"//example.com/share/./file.txt",
+
+                    // Normalization disabled for paths with @"\\?\" prefix
+                    @"\\?\C:\",
+                    @"\\?\C:\temp",
+                    @"\\?\C:\temp\file.txt",
+                    @"\\?\C:\temp.",
+                    @"\\?\C:\temp.\file.txt",
+                    @"\\?\C:\temp.\file.txt.",
+                    @"\\?\C:\temp ",
+                    @"\\?\C:\temp\file.txt ",
+                    @"\\?\C:\",
+                    @"\\?\UNC\example.com\share",
+                    @"\\?\UNC\example.com\share\file.txt",
+                    @"\\?\UNC\example.com\share.",
+                    @"\\?\UNC\example.com\share.\file.txt",
+                    @"\\?\UNC\example.com\share.\file.txt.",
+                    @"\\?\UNC\example.com\share ",
+                    @"\\?\UNC\example.com\share\file.txt "
+                };
+            foreach (var path in testCasesLeavingPathUnchanged)
+            {
+                var actual = SystemIOWindows.AddExtendedDevicePathPrefix(path);
+                var expected = path;
+                Assert.AreEqual(expected, actual, $"Path: {path}");
+            }
+
+            var testCasesWherePrefixIsApplied =
+                new Dictionary<string, string>()
+                {
+                    // Fully qualified paths with no relative components, with both kinds of slashes
+                    { @"C:\", @"\\?\C:\" },
+                    { @"C:/", @"\\?\C:\" },
+                    { @"C:\temp", @"\\?\C:\temp" },
+                    { @"C:/temp", @"\\?\C:\temp" },
+                    { @"C:\temp\file.txt", @"\\?\C:\temp\file.txt" },
+                    { @"C:/temp/file.txt", @"\\?\C:\temp\file.txt" },
+                    { @"\\example.com\share", @"\\?\UNC\example.com\share" },
+                    { @"//example.com/share", @"\\?\UNC\example.com\share" },
+                    { @"\\example.com\share\file.txt", @"\\?\UNC\example.com\share\file.txt" },
+                    { @"//example.com/share/file.txt", @"\\?\UNC\example.com\share\file.txt" },
+                    
+                    // Fully qualified paths with no relative components, but with problematic names, with both kinds of slashes
+                    { @"C:\temp.", @"\\?\C:\temp." },
+                    { @"C:/temp.", @"\\?\C:\temp." },
+                    { @"C:\temp.\file.txt", @"\\?\C:\temp.\file.txt" },
+                    { @"C:/temp./file.txt", @"\\?\C:\temp.\file.txt" },
+                    { @"C:\temp.\file.txt.", @"\\?\C:\temp.\file.txt." },
+                    { @"C:/temp./file.txt.", @"\\?\C:\temp.\file.txt." },
+                    { @"C:\temp ", @"\\?\C:\temp " },
+                    { @"C:/temp ", @"\\?\C:\temp " },
+                    { @"C:\temp\file.txt ", @"\\?\C:\temp\file.txt " },
+                    { @"C:/temp/file.txt ", @"\\?\C:\temp\file.txt " },
+                    { @"\\example.com\share.", @"\\?\UNC\example.com\share." },
+                    { @"//example.com/share.", @"\\?\UNC\example.com\share." },
+                    { @"\\example.com\share\file.txt.", @"\\?\UNC\example.com\share\file.txt." },
+                    { @"//example.com/share./file.txt.", @"\\?\UNC\example.com\share.\file.txt." },
+                    { @"\\example.com\share ", @"\\?\UNC\example.com\share " },
+                    { @"//example.com/share ", @"\\?\UNC\example.com\share " },
+                    { @"\\example.com\share\file.txt ", @"\\?\UNC\example.com\share\file.txt " },
+                    { @"//example.com/share/file.txt ", @"\\?\UNC\example.com\share\file.txt " }
+                };
+            foreach (var keyValuePair in testCasesWherePrefixIsApplied)
+            {
+                var path = keyValuePair.Key;
+                var actual = SystemIOWindows.AddExtendedDevicePathPrefix(path);
+                var expected = keyValuePair.Value;
+                Assert.AreEqual(expected, actual, $"Path: {path}");
+            }
+        }
+
+        [Test]
+        public void TestPathGetFullPathInWindowsClient()
+        {
+            if (!Platform.IsClientWindows)
+            {
+                return;
+            }
+
+            var testCasesWherePathGetFullGivesSameResultsAsDotNet =
+                new[]
+                {
+                    // Normalization of basic relative paths, with both kinds of slashes
+                    @".",
+                    @"temp",
+                    @"temp\file.txt",
+                    @"\",
+                    @"/",
+                    @"\temp",
+                    @"/temp",
+                    @"/temp/file.txt",
+                    @"/temp/file.txt",
+                    
+                    // Normalization of full qualified paths, but with relative components, with both kinds of slashes
+                    @"C:\temp\.",
+                    @"C:/temp/.",
+                    @"C:\temp\..",
+                    @"C:/temp/..",
+                    @"C:\temp\..\folder",
+                    @"C:/temp/../folder",
+                    @"C:\temp\.\file.txt",
+                    @"C:/temp/./file.txt",
+                    @"\\example.com\share\.",
+                    @"//example.com/share/.",
+                    @"\\example.com\share\..",
+                    @"//example.com/share/..",
+                    @"\\example.com\share\..\folder",
+                    @"//example.com/share/../folder",
+                    @"\\example.com\share\.\file.txt",
+                    @"//example.com/share/./file.txt",
+                    
+                    // Fully qualified paths with no relative components, with both kinds of slashes
+                    @"C:\",
+                    @"C:/",
+                    @"C:\temp",
+                    @"C:/temp",
+                    @"C:\temp\file.txt",
+                    @"C:/temp/file.txt",
+                    @"\\example.com\share",
+                    @"//example.com/share",
+                    @"\\example.com\share\file.txt",
+                    @"//example.com/share/file.txt",
+                    
+                    // Normalization disabled for paths with @"\\?\" prefix
+                    @"\\?\C:\",
+                    @"\\?\C:\temp",
+                    @"\\?\C:\temp\file.txt",
+                    @"\\?\C:\temp.",
+                    @"\\?\C:\temp.\file.txt",
+                    @"\\?\C:\temp.\file.txt.",
+                    @"\\?\C:\temp ",
+                    @"\\?\C:\temp\file.txt ",
+                    @"\\?\C:\",
+                    @"\\?\UNC\example.com\share",
+                    @"\\?\UNC\example.com\share\file.txt",
+                    @"\\?\UNC\example.com\share.",
+                    @"\\?\UNC\example.com\share.\file.txt",
+                    @"\\?\UNC\example.com\share.\file.txt.",
+                    @"\\?\UNC\example.com\share ",
+                    @"\\?\UNC\example.com\share\file.txt ",
+                };
+            foreach (var path in testCasesWherePathGetFullGivesSameResultsAsDotNet)
+            {
+                var actual = SystemIO.IO_WIN.PathGetFullPath(path); 
+                var expected = System.IO.Path.GetFullPath(path);
+                Assert.AreEqual(expected, actual, $"Path: {path}");
+            }
+
+            var testCasesWherePathGetFullGivesDifferentResultsThanDotNet =
+                new Dictionary<string, string>()
+                {
+                    // Fully qualified paths with no relative components, but with problematic names, with both kinds of slashes
+                    { @"C:\temp.", @"C:\temp." },
+                    { @"C:/temp.", @"C:\temp." },
+                    { @"C:\temp.\file.txt", @"C:\temp.\file.txt" },
+                    { @"C:/temp./file.txt", @"C:\temp.\file.txt" },
+                    { @"C:\temp.\file.txt.", @"C:\temp.\file.txt." },
+                    { @"C:/temp./file.txt.", @"C:\temp.\file.txt." },
+                    { @"C:\temp ", @"C:\temp " },
+                    { @"C:/temp ", @"C:\temp " },
+                    { @"C:\temp\file.txt ", @"C:\temp\file.txt " },
+                    { @"C:/temp/file.txt ", @"C:\temp\file.txt " },
+                    { @"\\example.com\share.", @"\\example.com\share." },
+                    { @"//example.com/share.", @"\\example.com\share." },
+                    { @"\\example.com\share\file.txt.", @"\\example.com\share\file.txt." },
+                    { @"//example.com/share./file.txt.", @"\\example.com\share.\file.txt." },
+                    { @"\\example.com\share ", @"\\example.com\share " },
+                    { @"//example.com/share ", @"\\example.com\share " },
+                    { @"\\example.com\share\file.txt ", @"\\example.com\share\file.txt " },
+                    { @"//example.com/share/file.txt ", @"\\example.com\share\file.txt " },
+                };
+            foreach (var keyValuePair in testCasesWherePathGetFullGivesDifferentResultsThanDotNet)
+            {
+                var path = keyValuePair.Key;
+                var actual = SystemIO.IO_WIN.PathGetFullPath(path);
+                var expected = keyValuePair.Value;
+                Assert.AreEqual(expected, actual, $"Path: {path}");
+            }
+        }
+    }
 }