<<<<<<< HEAD
// Copyright (C) 2025, The Duplicati Team
// https://duplicati.com, hello@duplicati.com
//
// Permission is hereby granted, free of charge, to any person obtaining a
// copy of this software and associated documentation files (the "Software"),
// to deal in the Software without restriction, including without limitation
// the rights to use, copy, modify, merge, publish, distribute, sublicense,
// and/or sell copies of the Software, and to permit persons to whom the
// Software is furnished to do so, subject to the following conditions:
//
// The above copyright notice and this permission notice shall be included in
// all copies or substantial portions of the Software.
//
// THE SOFTWARE IS PROVIDED "AS IS", WITHOUT WARRANTY OF ANY KIND, EXPRESS
// OR IMPLIED, INCLUDING BUT NOT LIMITED TO THE WARRANTIES OF MERCHANTABILITY,
// FITNESS FOR A PARTICULAR PURPOSE AND NONINFRINGEMENT. IN NO EVENT SHALL THE
// AUTHORS OR COPYRIGHT HOLDERS BE LIABLE FOR ANY CLAIM, DAMAGES OR OTHER
// LIABILITY, WHETHER IN AN ACTION OF CONTRACT, TORT OR OTHERWISE, ARISING
// FROM, OUT OF OR IN CONNECTION WITH THE SOFTWARE OR THE USE OR OTHER
// DEALINGS IN THE SOFTWARE.

using System;
using System.Collections.Generic;
using System.IO;
using System.Linq;
using Duplicati.Library.Utility;
using NUnit.Framework;

namespace Duplicati.UnitTest
{
    public class Issue5066 : BasicSetupHelper
    {

        private static string CalculateFileHash(string filename)
        {
            using (var fs = File.OpenRead(filename))
            using (var hasher = HashFactory.CreateHasher("SHA256"))
                return Convert.ToBase64String(hasher.ComputeHash(fs));
        }

        [Test]
        [Category("Targeted")]
        public void TestDuplicatedBlocklists1([Values] bool deleteAllIndexFiles, [Values] bool restore_legacy)
        {
            var testopts = TestOptions.Expand(new
            {
                blocksize = "1kb",
                restore_legacy = restore_legacy.ToString()
            });
            var hashes = new List<string>();

            // Full blocklist with zeroes
            var data = new byte[32769];
            data.AsSpan().Fill((byte)'a');
            File.WriteAllBytes(Path.Combine(DATAFOLDER, "a"), data);
            hashes.Add(CalculateFileHash(Path.Combine(DATAFOLDER, "a")));

            using (var c = new Library.Main.Controller("file://" + TARGETFOLDER, testopts, null))
                TestUtils.AssertResults(c.Backup([DATAFOLDER]));

            // Make the first blocklist different
            data[0] = (byte)'b';
            File.WriteAllBytes(Path.Combine(DATAFOLDER, "a"), data);
            hashes.Insert(0, CalculateFileHash(Path.Combine(DATAFOLDER, "a")));

            // Record existing dindex files
            var existingDIndexFiles = Directory.GetFiles(TARGETFOLDER, "*.dindex*", SearchOption.TopDirectoryOnly).ToList();
            using (var c = new Library.Main.Controller("file://" + TARGETFOLDER, testopts, null))
                TestUtils.AssertResults(c.Backup([DATAFOLDER]));

            // Delete new index files
            foreach (var file in Directory.GetFiles(TARGETFOLDER, "*.dindex*", SearchOption.TopDirectoryOnly))
            {
                if (existingDIndexFiles.Contains(file) || deleteAllIndexFiles)
                    File.Delete(file);
            }

            using (var c = new Library.Main.Controller("file://" + TARGETFOLDER, testopts, null))
            {
                TestUtils.AssertResults(c.Repair());
                TestUtils.AssertResults(c.Test());
            }

            for (var version = 0; version < 2; version++)
            {
                File.Delete(Path.Combine(DATAFOLDER, "a"));
                using (var c = new Library.Main.Controller("file://" + TARGETFOLDER, testopts.Expand(new { version = version }), null))
                {
                    TestUtils.AssertResults(c.Restore(null));
                    var hash = CalculateFileHash(Path.Combine(DATAFOLDER, "a"));
                    Assert.AreEqual(hashes[version], hash, "Hash mismatch for version " + version);
                }
            }
        }

        [Test]
        [Category("Targeted")]
        [TestCase(true)]
        [TestCase(false)]
        public void TestDuplicatedBlocklists2(bool deleteAllIndexFiles)
        {
            var testopts = TestOptions.Expand(new { blocksize = "1kb" });
            var hashes = new List<string>();

            // Full blocklist with zeroes
            var data = new byte[32769];
            data.AsSpan().Fill((byte)'a');
            File.WriteAllBytes(Path.Combine(DATAFOLDER, "a"), data);
            hashes.Add(CalculateFileHash(Path.Combine(DATAFOLDER, "a")));

            using (var c = new Library.Main.Controller("file://" + TARGETFOLDER, testopts, null))
                TestUtils.AssertResults(c.Backup([DATAFOLDER]));

            // Expand to an new set
            data = new byte[32769 * 2 + 1];
            data.AsSpan().Fill((byte)'b');
            data[data.Length - 1] = (byte)'a';
            File.WriteAllBytes(Path.Combine(DATAFOLDER, "a"), data);
            hashes.Insert(0, CalculateFileHash(Path.Combine(DATAFOLDER, "a")));

            // Record existing dindex files
            var existingDIndexFiles = Directory.GetFiles(TARGETFOLDER, "*.dindex*", SearchOption.TopDirectoryOnly).ToList();
            using (var c = new Library.Main.Controller("file://" + TARGETFOLDER, testopts, null))
                TestUtils.AssertResults(c.Backup([DATAFOLDER]));

            // Delete new index files
            foreach (var file in Directory.GetFiles(TARGETFOLDER, "*.dindex*", SearchOption.TopDirectoryOnly))
            {
                if (existingDIndexFiles.Contains(file) || deleteAllIndexFiles)
                    File.Delete(file);
            }

            using (var c = new Library.Main.Controller("file://" + TARGETFOLDER, testopts, null))
            {
                TestUtils.AssertResults(c.Repair());
                TestUtils.AssertResults(c.Test());
            }

            for (var version = 0; version < 2; version++)
            {
                File.Delete(Path.Combine(DATAFOLDER, "a"));
                using (var c = new Library.Main.Controller("file://" + TARGETFOLDER, testopts.Expand(new { version = version }), null))
                {
                    TestUtils.AssertResults(c.Restore(null));
                    var hash = CalculateFileHash(Path.Combine(DATAFOLDER, "a"));
                    Assert.AreEqual(hashes[version], hash, "Hash mismatch for version " + version);
                }
            }
        }
    }
}
=======
// Copyright (C) 2025, The Duplicati Team
// https://duplicati.com, hello@duplicati.com
// 
// Permission is hereby granted, free of charge, to any person obtaining a 
// copy of this software and associated documentation files (the "Software"), 
// to deal in the Software without restriction, including without limitation 
// the rights to use, copy, modify, merge, publish, distribute, sublicense, 
// and/or sell copies of the Software, and to permit persons to whom the 
// Software is furnished to do so, subject to the following conditions:
// 
// The above copyright notice and this permission notice shall be included in 
// all copies or substantial portions of the Software.
// 
// THE SOFTWARE IS PROVIDED "AS IS", WITHOUT WARRANTY OF ANY KIND, EXPRESS 
// OR IMPLIED, INCLUDING BUT NOT LIMITED TO THE WARRANTIES OF MERCHANTABILITY, 
// FITNESS FOR A PARTICULAR PURPOSE AND NONINFRINGEMENT. IN NO EVENT SHALL THE 
// AUTHORS OR COPYRIGHT HOLDERS BE LIABLE FOR ANY CLAIM, DAMAGES OR OTHER 
// LIABILITY, WHETHER IN AN ACTION OF CONTRACT, TORT OR OTHERWISE, ARISING 
// FROM, OUT OF OR IN CONNECTION WITH THE SOFTWARE OR THE USE OR OTHER 
// DEALINGS IN THE SOFTWARE.

using System;
using System.Collections.Generic;
using System.IO;
using System.Linq;
using Duplicati.Library.Utility;
using NUnit.Framework;

namespace Duplicati.UnitTest
{
    public class Issue5066 : BasicSetupHelper
    {

        private static string CalculateFileHash(string filename)
        {
            using (var fs = File.OpenRead(filename))
            using (var hasher = HashFactory.CreateHasher("SHA256"))
                return Convert.ToBase64String(hasher.ComputeHash(fs));
        }

        [Test]
        [Category("Targeted")]
        [TestCase(true)]
        [TestCase(false)]
        public void TestDuplicatedBlocklists1(bool deleteAllIndexFiles)
        {
            var testopts = TestOptions.Expand(new { blocksize = "1kb" });
            var hashes = new List<string>();

            // Full blocklist with zeroes
            var data = new byte[32769];
            data.AsSpan().Fill((byte)'a');
            File.WriteAllBytes(Path.Combine(DATAFOLDER, "a"), data);
            hashes.Add(CalculateFileHash(Path.Combine(DATAFOLDER, "a")));

            using (var c = new Library.Main.Controller("file://" + TARGETFOLDER, testopts, null))
                TestUtils.AssertResults(c.Backup([DATAFOLDER]));

            // Make the first blocklist different
            data[0] = (byte)'b';
            File.WriteAllBytes(Path.Combine(DATAFOLDER, "a"), data);
            hashes.Insert(0, CalculateFileHash(Path.Combine(DATAFOLDER, "a")));

            // Record existing dindex files
            var existingDIndexFiles = Directory.GetFiles(TARGETFOLDER, "*.dindex*", SearchOption.TopDirectoryOnly).ToList();
            using (var c = new Library.Main.Controller("file://" + TARGETFOLDER, testopts, null))
                TestUtils.AssertResults(c.Backup([DATAFOLDER]));

            // Delete new index files
            foreach (var file in Directory.GetFiles(TARGETFOLDER, "*.dindex*", SearchOption.TopDirectoryOnly))
            {
                if (existingDIndexFiles.Contains(file) || deleteAllIndexFiles)
                    File.Delete(file);
            }

            using (var c = new Library.Main.Controller("file://" + TARGETFOLDER, testopts, null))
            {
                TestUtils.AssertResults(c.Repair());
                TestUtils.AssertResults(c.Test());
            }

            for (var version = 0; version < 2; version++)
            {
                File.Delete(Path.Combine(DATAFOLDER, "a"));
                using (var c = new Library.Main.Controller("file://" + TARGETFOLDER, testopts.Expand(new { version = version }), null))
                {
                    TestUtils.AssertResults(c.Restore(null));
                    var hash = CalculateFileHash(Path.Combine(DATAFOLDER, "a"));
                    Assert.That(hashes[version], Is.EqualTo(hash), "Hash mismatch for version " + version);
                }
            }
        }

        [Test]
        [Category("Targeted")]
        [TestCase(true)]
        [TestCase(false)]
        public void TestDuplicatedBlocklists2(bool deleteAllIndexFiles)
        {
            var testopts = TestOptions.Expand(new { blocksize = "1kb" });
            var hashes = new List<string>();

            // Full blocklist with zeroes
            var data = new byte[32769];
            data.AsSpan().Fill((byte)'a');
            File.WriteAllBytes(Path.Combine(DATAFOLDER, "a"), data);
            hashes.Add(CalculateFileHash(Path.Combine(DATAFOLDER, "a")));

            using (var c = new Library.Main.Controller("file://" + TARGETFOLDER, testopts, null))
                TestUtils.AssertResults(c.Backup([DATAFOLDER]));

            // Expand to an new set
            data = new byte[32769 * 2 + 1];
            data.AsSpan().Fill((byte)'b');
            data[data.Length - 1] = (byte)'a';
            File.WriteAllBytes(Path.Combine(DATAFOLDER, "a"), data);
            hashes.Insert(0, CalculateFileHash(Path.Combine(DATAFOLDER, "a")));

            // Record existing dindex files
            var existingDIndexFiles = Directory.GetFiles(TARGETFOLDER, "*.dindex*", SearchOption.TopDirectoryOnly).ToList();
            using (var c = new Library.Main.Controller("file://" + TARGETFOLDER, testopts, null))
                TestUtils.AssertResults(c.Backup([DATAFOLDER]));

            // Delete new index files
            foreach (var file in Directory.GetFiles(TARGETFOLDER, "*.dindex*", SearchOption.TopDirectoryOnly))
            {
                if (existingDIndexFiles.Contains(file) || deleteAllIndexFiles)
                    File.Delete(file);
            }

            using (var c = new Library.Main.Controller("file://" + TARGETFOLDER, testopts, null))
            {
                TestUtils.AssertResults(c.Repair());
                TestUtils.AssertResults(c.Test());
            }

            for (var version = 0; version < 2; version++)
            {
                File.Delete(Path.Combine(DATAFOLDER, "a"));
                using (var c = new Library.Main.Controller("file://" + TARGETFOLDER, testopts.Expand(new { version = version }), null))
                {
                    TestUtils.AssertResults(c.Restore(null));
                    var hash = CalculateFileHash(Path.Combine(DATAFOLDER, "a"));
                    Assert.That(hashes[version], Is.EqualTo(hash), "Hash mismatch for version " + version);
                }
            }
        }
    }
}

>>>>>>> fa36b705
<|MERGE_RESOLUTION|>--- conflicted
+++ resolved
@@ -1,4 +1,3 @@
-<<<<<<< HEAD
 // Copyright (C) 2025, The Duplicati Team
 // https://duplicati.com, hello@duplicati.com
 //
@@ -18,158 +17,6 @@
 // AUTHORS OR COPYRIGHT HOLDERS BE LIABLE FOR ANY CLAIM, DAMAGES OR OTHER
 // LIABILITY, WHETHER IN AN ACTION OF CONTRACT, TORT OR OTHERWISE, ARISING
 // FROM, OUT OF OR IN CONNECTION WITH THE SOFTWARE OR THE USE OR OTHER
-// DEALINGS IN THE SOFTWARE.
-
-using System;
-using System.Collections.Generic;
-using System.IO;
-using System.Linq;
-using Duplicati.Library.Utility;
-using NUnit.Framework;
-
-namespace Duplicati.UnitTest
-{
-    public class Issue5066 : BasicSetupHelper
-    {
-
-        private static string CalculateFileHash(string filename)
-        {
-            using (var fs = File.OpenRead(filename))
-            using (var hasher = HashFactory.CreateHasher("SHA256"))
-                return Convert.ToBase64String(hasher.ComputeHash(fs));
-        }
-
-        [Test]
-        [Category("Targeted")]
-        public void TestDuplicatedBlocklists1([Values] bool deleteAllIndexFiles, [Values] bool restore_legacy)
-        {
-            var testopts = TestOptions.Expand(new
-            {
-                blocksize = "1kb",
-                restore_legacy = restore_legacy.ToString()
-            });
-            var hashes = new List<string>();
-
-            // Full blocklist with zeroes
-            var data = new byte[32769];
-            data.AsSpan().Fill((byte)'a');
-            File.WriteAllBytes(Path.Combine(DATAFOLDER, "a"), data);
-            hashes.Add(CalculateFileHash(Path.Combine(DATAFOLDER, "a")));
-
-            using (var c = new Library.Main.Controller("file://" + TARGETFOLDER, testopts, null))
-                TestUtils.AssertResults(c.Backup([DATAFOLDER]));
-
-            // Make the first blocklist different
-            data[0] = (byte)'b';
-            File.WriteAllBytes(Path.Combine(DATAFOLDER, "a"), data);
-            hashes.Insert(0, CalculateFileHash(Path.Combine(DATAFOLDER, "a")));
-
-            // Record existing dindex files
-            var existingDIndexFiles = Directory.GetFiles(TARGETFOLDER, "*.dindex*", SearchOption.TopDirectoryOnly).ToList();
-            using (var c = new Library.Main.Controller("file://" + TARGETFOLDER, testopts, null))
-                TestUtils.AssertResults(c.Backup([DATAFOLDER]));
-
-            // Delete new index files
-            foreach (var file in Directory.GetFiles(TARGETFOLDER, "*.dindex*", SearchOption.TopDirectoryOnly))
-            {
-                if (existingDIndexFiles.Contains(file) || deleteAllIndexFiles)
-                    File.Delete(file);
-            }
-
-            using (var c = new Library.Main.Controller("file://" + TARGETFOLDER, testopts, null))
-            {
-                TestUtils.AssertResults(c.Repair());
-                TestUtils.AssertResults(c.Test());
-            }
-
-            for (var version = 0; version < 2; version++)
-            {
-                File.Delete(Path.Combine(DATAFOLDER, "a"));
-                using (var c = new Library.Main.Controller("file://" + TARGETFOLDER, testopts.Expand(new { version = version }), null))
-                {
-                    TestUtils.AssertResults(c.Restore(null));
-                    var hash = CalculateFileHash(Path.Combine(DATAFOLDER, "a"));
-                    Assert.AreEqual(hashes[version], hash, "Hash mismatch for version " + version);
-                }
-            }
-        }
-
-        [Test]
-        [Category("Targeted")]
-        [TestCase(true)]
-        [TestCase(false)]
-        public void TestDuplicatedBlocklists2(bool deleteAllIndexFiles)
-        {
-            var testopts = TestOptions.Expand(new { blocksize = "1kb" });
-            var hashes = new List<string>();
-
-            // Full blocklist with zeroes
-            var data = new byte[32769];
-            data.AsSpan().Fill((byte)'a');
-            File.WriteAllBytes(Path.Combine(DATAFOLDER, "a"), data);
-            hashes.Add(CalculateFileHash(Path.Combine(DATAFOLDER, "a")));
-
-            using (var c = new Library.Main.Controller("file://" + TARGETFOLDER, testopts, null))
-                TestUtils.AssertResults(c.Backup([DATAFOLDER]));
-
-            // Expand to an new set
-            data = new byte[32769 * 2 + 1];
-            data.AsSpan().Fill((byte)'b');
-            data[data.Length - 1] = (byte)'a';
-            File.WriteAllBytes(Path.Combine(DATAFOLDER, "a"), data);
-            hashes.Insert(0, CalculateFileHash(Path.Combine(DATAFOLDER, "a")));
-
-            // Record existing dindex files
-            var existingDIndexFiles = Directory.GetFiles(TARGETFOLDER, "*.dindex*", SearchOption.TopDirectoryOnly).ToList();
-            using (var c = new Library.Main.Controller("file://" + TARGETFOLDER, testopts, null))
-                TestUtils.AssertResults(c.Backup([DATAFOLDER]));
-
-            // Delete new index files
-            foreach (var file in Directory.GetFiles(TARGETFOLDER, "*.dindex*", SearchOption.TopDirectoryOnly))
-            {
-                if (existingDIndexFiles.Contains(file) || deleteAllIndexFiles)
-                    File.Delete(file);
-            }
-
-            using (var c = new Library.Main.Controller("file://" + TARGETFOLDER, testopts, null))
-            {
-                TestUtils.AssertResults(c.Repair());
-                TestUtils.AssertResults(c.Test());
-            }
-
-            for (var version = 0; version < 2; version++)
-            {
-                File.Delete(Path.Combine(DATAFOLDER, "a"));
-                using (var c = new Library.Main.Controller("file://" + TARGETFOLDER, testopts.Expand(new { version = version }), null))
-                {
-                    TestUtils.AssertResults(c.Restore(null));
-                    var hash = CalculateFileHash(Path.Combine(DATAFOLDER, "a"));
-                    Assert.AreEqual(hashes[version], hash, "Hash mismatch for version " + version);
-                }
-            }
-        }
-    }
-}
-=======
-// Copyright (C) 2025, The Duplicati Team
-// https://duplicati.com, hello@duplicati.com
-// 
-// Permission is hereby granted, free of charge, to any person obtaining a 
-// copy of this software and associated documentation files (the "Software"), 
-// to deal in the Software without restriction, including without limitation 
-// the rights to use, copy, modify, merge, publish, distribute, sublicense, 
-// and/or sell copies of the Software, and to permit persons to whom the 
-// Software is furnished to do so, subject to the following conditions:
-// 
-// The above copyright notice and this permission notice shall be included in 
-// all copies or substantial portions of the Software.
-// 
-// THE SOFTWARE IS PROVIDED "AS IS", WITHOUT WARRANTY OF ANY KIND, EXPRESS 
-// OR IMPLIED, INCLUDING BUT NOT LIMITED TO THE WARRANTIES OF MERCHANTABILITY, 
-// FITNESS FOR A PARTICULAR PURPOSE AND NONINFRINGEMENT. IN NO EVENT SHALL THE 
-// AUTHORS OR COPYRIGHT HOLDERS BE LIABLE FOR ANY CLAIM, DAMAGES OR OTHER 
-// LIABILITY, WHETHER IN AN ACTION OF CONTRACT, TORT OR OTHERWISE, ARISING 
-// FROM, OUT OF OR IN CONNECTION WITH THE SOFTWARE OR THE USE OR OTHER 
 // DEALINGS IN THE SOFTWARE.
 
 using System;
@@ -300,5 +147,3 @@
         }
     }
 }
-
->>>>>>> fa36b705
