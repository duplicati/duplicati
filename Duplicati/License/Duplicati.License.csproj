<<<<<<< HEAD
﻿<Project Sdk="Microsoft.NET.Sdk">

  <PropertyGroup>
    <TargetFramework>net8.0</TargetFramework>
    <OutputType>Library</OutputType>
  </PropertyGroup>
  
  <ItemGroup>
    <Content Include="..\..\thirdparty\alphavss\Homepage.txt">
      <Link>licenses\alphavss\Homepage.txt</Link>
      <CopyToOutputDirectory>PreserveNewest</CopyToOutputDirectory>
    </Content>
    <Content Include="..\..\thirdparty\alphavss\License.txt">
      <Link>licenses\alphavss\License.txt</Link>
      <CopyToOutputDirectory>PreserveNewest</CopyToOutputDirectory>
    </Content>
    <Content Include="..\..\thirdparty\FluentFTP\Homepage.txt">
      <Link>licenses\FluentFTP\Homepage.txt</Link>
      <CopyToOutputDirectory>PreserveNewest</CopyToOutputDirectory>
    </Content>
    <Content Include="..\..\thirdparty\FluentFTP\License.txt">
      <Link>licenses\FluentFTP\License.txt</Link>
      <CopyToOutputDirectory>PreserveNewest</CopyToOutputDirectory>
    </Content>
    <Content Include="..\..\thirdparty\gpg\Homepage.txt">
      <Link>licenses\gpg\Homepage.txt</Link>
      <CopyToOutputDirectory>PreserveNewest</CopyToOutputDirectory>
    </Content>
    <Content Include="..\..\thirdparty\gpg\License.txt">
      <Link>licenses\gpg\License.txt</Link>
      <CopyToOutputDirectory>PreserveNewest</CopyToOutputDirectory>
    </Content>
    <Content Include="..\..\thirdparty\Otp.NET\Homepage.txt">
      <Link>licenses\Otp.NET\Homepage.txt</Link>
      <CopyToOutputDirectory>PreserveNewest</CopyToOutputDirectory>
    </Content>
    <Content Include="..\..\thirdparty\Otp.NET\license.txt">
      <Link>licenses\Otp.NET\license.txt</Link>
      <CopyToOutputDirectory>PreserveNewest</CopyToOutputDirectory>
    </Content>
    <Content Include="..\..\thirdparty\Otp.NET\licensedata.json">
      <Link>licenses\Otp.NET\licensedata.json</Link>
      <CopyToOutputDirectory>PreserveNewest</CopyToOutputDirectory>
    </Content>
    <Content Include="..\..\thirdparty\SharpCompress\download.txt">
      <Link>licenses\SharpCompress\download.txt</Link>
      <CopyToOutputDirectory>PreserveNewest</CopyToOutputDirectory>
    </Content>
    <Content Include="..\..\thirdparty\SharpCompress\License.txt">
      <Link>licenses\SharpCompress\License.txt</Link>
      <CopyToOutputDirectory>PreserveNewest</CopyToOutputDirectory>
    </Content>
    <Content Include="..\..\thirdparty\SQLite\Homepage.txt">
      <Link>licenses\SQLite\Homepage.txt</Link>
      <CopyToOutputDirectory>PreserveNewest</CopyToOutputDirectory>
    </Content>
    <Content Include="..\..\thirdparty\SQLite\License.txt">
      <Link>licenses\SQLite\License.txt</Link>
      <CopyToOutputDirectory>PreserveNewest</CopyToOutputDirectory>
    </Content>
    <Content Include="..\..\thirdparty\Tencentyun\download.txt">
      <Link>licenses\Tencentyun\download.txt</Link>
    </Content>
    <Content Include="..\..\thirdparty\Tencentyun\LICENSE.txt">
      <Link>licenses\Tencentyun\LICENSE.txt</Link>
    </Content>
    <Content Include="..\..\thirdparty\TLSharp\Homepage.txt">
      <Link>licenses\TLSharp\Homepage.txt</Link>
    </Content>
    <Content Include="..\..\thirdparty\TLSharp\License.txt">
      <Link>licenses\TLSharp\License.txt</Link>
    </Content>
    <Content Include="..\..\thirdparty\TLSharp\licensedata.json">
      <Link>licenses\TLSharp\licensedata.json</Link>
    </Content>
    <Content Include="..\..\thirdparty\uplink.NET\Homepage.txt">
      <Link>licenses\uplink.NET\Homepage.txt</Link>
    </Content>
    <Content Include="..\..\thirdparty\uplink.NET\license.txt">
      <Link>licenses\uplink.NET\license.txt</Link>
    </Content>
    <Content Include="..\license.txt">
      <Link>licenses\license.txt</Link>
      <CopyToOutputDirectory>PreserveNewest</CopyToOutputDirectory>
    </Content>
    <Content Include="licenses\duplicati-url.txt">
      <CopyToOutputDirectory>PreserveNewest</CopyToOutputDirectory>
    </Content>
    <Content Include="..\..\thirdparty\SSH.NET\Homepage.txt">
      <CopyToOutputDirectory>PreserveNewest</CopyToOutputDirectory>
      <Link>licenses\SSH.NET\Homepage.txt</Link>
    </Content>
    <Content Include="..\..\thirdparty\SSH.NET\License.txt">
      <CopyToOutputDirectory>PreserveNewest</CopyToOutputDirectory>
      <Link>licenses\SSH.NET\License.txt</Link>
    </Content>
    <Content Include="..\..\thirdparty\Json.NET\Homepage.txt">
      <CopyToOutputDirectory>PreserveNewest</CopyToOutputDirectory>
      <Link>licenses\Json.NET\Homepage.txt</Link>
    </Content>
    <Content Include="..\..\thirdparty\Json.NET\License.txt">
      <CopyToOutputDirectory>PreserveNewest</CopyToOutputDirectory>
      <Link>licenses\Json.NET\License.txt</Link>
    </Content>
    <Content Include="..\..\thirdparty\alphavss\licensedata.json">
      <Link>licenses\alphavss\licensedata.json</Link>
      <CopyToOutputDirectory>PreserveNewest</CopyToOutputDirectory>
    </Content>
    <Content Include="..\..\thirdparty\AWS SDK\licensedata.json">
      <Link>licenses\AWSSDK\licensedata.json</Link>
      <CopyToOutputDirectory>PreserveNewest</CopyToOutputDirectory>
    </Content>
    <Content Include="..\..\thirdparty\AWS SDK\download.txt">
      <Link>licenses\AWSSDK\download.txt</Link>
      <CopyToOutputDirectory>PreserveNewest</CopyToOutputDirectory>
    </Content>
    <Content Include="..\..\thirdparty\AWS SDK\license.txt">
      <Link>licenses\AWSSDK\license.txt</Link>
      <CopyToOutputDirectory>PreserveNewest</CopyToOutputDirectory>
    </Content>
    <Content Include="..\..\thirdparty\gpg\licensedata.json">
      <Link>licenses\gpg\licensedata.json</Link>
      <CopyToOutputDirectory>PreserveNewest</CopyToOutputDirectory>
    </Content>
    <Content Include="..\..\thirdparty\HttpServer\licensedata.json">
      <Link>licenses\HttpServer\licensedata.json</Link>
      <CopyToOutputDirectory>PreserveNewest</CopyToOutputDirectory>
    </Content>
    <Content Include="..\..\thirdparty\HttpServer\Homepage.txt">
      <Link>licenses\HttpServer\Homepage.txt</Link>
      <CopyToOutputDirectory>PreserveNewest</CopyToOutputDirectory>
    </Content>
    <Content Include="..\..\thirdparty\HttpServer\license.txt">
      <Link>licenses\HttpServer\license.txt</Link>
      <CopyToOutputDirectory>PreserveNewest</CopyToOutputDirectory>
    </Content>
    <Content Include="..\..\thirdparty\Json.NET\licensedata.json">
      <Link>licenses\Json.NET\licensedata.json</Link>
      <CopyToOutputDirectory>PreserveNewest</CopyToOutputDirectory>
    </Content>
    <Content Include="..\..\thirdparty\ManagedLZMA\licensedata.json">
      <Link>licenses\ManagedLZMA\licensedata.json</Link>
      <CopyToOutputDirectory>PreserveNewest</CopyToOutputDirectory>
    </Content>
    <Content Include="..\..\thirdparty\ManagedLZMA\download.txt">
      <Link>licenses\ManagedLZMA\download.txt</Link>
      <CopyToOutputDirectory>PreserveNewest</CopyToOutputDirectory>
    </Content>
    <Content Include="..\..\thirdparty\ManagedLZMA\license.txt">
      <Link>licenses\ManagedLZMA\license.txt</Link>
      <CopyToOutputDirectory>PreserveNewest</CopyToOutputDirectory>
    </Content>
    <Content Include="..\..\thirdparty\SQLite\licensedata.json">
      <Link>licenses\SQLite\licensedata.json</Link>
      <CopyToOutputDirectory>PreserveNewest</CopyToOutputDirectory>
    </Content>
    <Content Include="..\..\thirdparty\SSH.NET\licensedata.json">
      <Link>licenses\SSH.NET\licensedata.json</Link>
      <CopyToOutputDirectory>PreserveNewest</CopyToOutputDirectory>
    </Content>
    <Content Include="..\..\changelog.txt">
      <Link>changelog.txt</Link>
      <CopyToOutputDirectory>PreserveNewest</CopyToOutputDirectory>
    </Content>
    <Content Include="..\..\thirdparty\WindowsAzureStorage\download.txt">
      <Link>licenses\WindowsAzure\download.txt</Link>
      <CopyToOutputDirectory>PreserveNewest</CopyToOutputDirectory>
    </Content>
    <Content Include="..\..\thirdparty\WindowsAzureStorage\license.txt">
      <Link>licenses\WindowsAzure\license.txt</Link>
      <CopyToOutputDirectory>PreserveNewest</CopyToOutputDirectory>
    </Content>
    <Content Include="..\..\thirdparty\WindowsAzureStorage\licensedata.json">
      <Link>licenses\WindowsAzure\licensedata.json</Link>
      <CopyToOutputDirectory>PreserveNewest</CopyToOutputDirectory>
    </Content>
    <Content Include="..\..\thirdparty\SharePointPnP-Sites-Core\download.txt">
      <Link>licenses\SharePointPnP-Sites-Core\download.txt</Link>
      <CopyToOutputDirectory>PreserveNewest</CopyToOutputDirectory>
    </Content>
    <Content Include="..\..\thirdparty\SharePointPnP-Sites-Core\license.txt">
      <Link>licenses\SharePointPnP-Sites-Core\license.txt</Link>
      <CopyToOutputDirectory>PreserveNewest</CopyToOutputDirectory>
    </Content>
    <Content Include="..\..\thirdparty\SharePointPnP-Sites-Core\licensedata.json">
      <Link>licenses\SharePointPnP-Sites-Core\licensedata.json</Link>
      <CopyToOutputDirectory>PreserveNewest</CopyToOutputDirectory>
    </Content>
    <Content Include="acknowledgements.txt">
      <CopyToOutputDirectory>PreserveNewest</CopyToOutputDirectory>
    </Content>
    <Content Include="..\..\thirdparty\Sharp.Xmpp\download.txt">
      <Link>licenses\Sharp.Xmpp\download.txt</Link>
      <CopyToOutputDirectory>PreserveNewest</CopyToOutputDirectory>
    </Content>
    <Content Include="..\..\thirdparty\Sharp.Xmpp\license.txt">
      <Link>licenses\Sharp.Xmpp\license.txt</Link>
      <CopyToOutputDirectory>PreserveNewest</CopyToOutputDirectory>
    </Content>
    <Content Include="..\..\thirdparty\Sharp.Xmpp\licensedata.json">
      <Link>licenses\Sharp.Xmpp\licensedata.json</Link>
      <CopyToOutputDirectory>PreserveNewest</CopyToOutputDirectory>
    </Content>
    <Content Include="..\..\thirdparty\ARSoft.Tools.Net\download.txt">
      <Link>licenses\ARSoft.Tools.Net\download.txt</Link>
      <CopyToOutputDirectory>PreserveNewest</CopyToOutputDirectory>
    </Content>
    <Content Include="..\..\thirdparty\ARSoft.Tools.Net\license.txt">
      <Link>licenses\ARSoft.Tools.Net\license.txt</Link>
      <CopyToOutputDirectory>PreserveNewest</CopyToOutputDirectory>
    </Content>
    <Content Include="..\..\thirdparty\ARSoft.Tools.Net\licensedata.json">
      <Link>licenses\ARSoft.Tools.Net\licensedata.json</Link>
      <CopyToOutputDirectory>PreserveNewest</CopyToOutputDirectory>
    </Content>
    <Content Include="..\..\thirdparty\SharpAESCrypt\download.txt">
      <Link>licenses\SharpAESCrypt\download.txt</Link>
      <CopyToOutputDirectory>PreserveNewest</CopyToOutputDirectory>
    </Content>
    <Content Include="..\..\thirdparty\SharpAESCrypt\License.txt">
      <Link>licenses\SharpAESCrypt\License.txt</Link>
      <CopyToOutputDirectory>PreserveNewest</CopyToOutputDirectory>
    </Content>
    <Content Include="..\..\thirdparty\SharpAESCrypt\licensedata.json">
      <Link>licenses\SharpAESCrypt\licensedata.json</Link>
      <CopyToOutputDirectory>PreserveNewest</CopyToOutputDirectory>
    </Content>
    <Content Include="..\..\thirdparty\MegaApi\Homepage.txt">
      <Link>licenses\MegaApi\Homepage.txt</Link>
      <CopyToOutputDirectory>PreserveNewest</CopyToOutputDirectory>
    </Content>
    <Content Include="..\..\thirdparty\MegaApi\licensedata.json">
      <Link>licenses\MegaApi\licensedata.json</Link>
      <CopyToOutputDirectory>PreserveNewest</CopyToOutputDirectory>
    </Content>
    <Content Include="..\..\thirdparty\MegaApi\license.txt">
      <Link>licenses\MegaApi\license.txt</Link>
      <CopyToOutputDirectory>PreserveNewest</CopyToOutputDirectory>
    </Content>
    <Content Include="..\..\thirdparty\AngularJS\Homepage.txt">
      <Link>licenses\AngularJS\Homepage.txt</Link>
      <CopyToOutputDirectory>PreserveNewest</CopyToOutputDirectory>
    </Content>
    <Content Include="..\..\thirdparty\AngularJS\License.txt">
      <Link>licenses\AngularJS\License.txt</Link>
      <CopyToOutputDirectory>PreserveNewest</CopyToOutputDirectory>
    </Content>
    <Content Include="..\..\thirdparty\AngularJS\licensedata.json">
      <Link>licenses\AngularJS\licensedata.json</Link>
      <CopyToOutputDirectory>PreserveNewest</CopyToOutputDirectory>
    </Content>
    <Content Include="..\..\thirdparty\jQuery\Homepage.txt">
      <Link>licenses\jQuery\Homepage.txt</Link>
      <CopyToOutputDirectory>PreserveNewest</CopyToOutputDirectory>
    </Content>
    <Content Include="..\..\thirdparty\jQuery\License.txt">
      <Link>licenses\jQuery\License.txt</Link>
      <CopyToOutputDirectory>PreserveNewest</CopyToOutputDirectory>
    </Content>
    <Content Include="..\..\thirdparty\jQuery\licensedata.json">
      <Link>licenses\jQuery\licensedata.json</Link>
      <CopyToOutputDirectory>PreserveNewest</CopyToOutputDirectory>
    </Content>
    <Content Include="..\..\thirdparty\CoCoL\download.txt">
      <Link>licenses\CoCoL\download.txt</Link>
      <CopyToOutputDirectory>PreserveNewest</CopyToOutputDirectory>
    </Content>
    <Content Include="..\..\thirdparty\CoCoL\license.txt">
      <Link>licenses\CoCoL\license.txt</Link>
      <CopyToOutputDirectory>PreserveNewest</CopyToOutputDirectory>
    </Content>
    <Content Include="..\..\thirdparty\CoCoL\licensedata.json">
      <Link>licenses\CoCoL\licensedata.json</Link>
      <CopyToOutputDirectory>PreserveNewest</CopyToOutputDirectory>
    </Content>
    <Content Include="..\..\thirdparty\FluentFTP\Homepage.txt">
      <Link>licenses\FluentFTP\Homepage.txt</Link>
      <CopyToOutputDirectory>PreserveNewest</CopyToOutputDirectory>
    </Content>
    <Content Include="..\..\thirdparty\FluentFTP\License.txt">
      <Link>licenses\FluentFTP\License.txt</Link>
      <CopyToOutputDirectory>PreserveNewest</CopyToOutputDirectory>
    </Content>
    <Content Include="..\..\thirdparty\FluentFTP\licensedata.json">
      <Link>licenses\FluentFTP\licensedata.json</Link>
      <CopyToOutputDirectory>PreserveNewest</CopyToOutputDirectory>
    </Content>
    <Content Include="..\..\thirdparty\MailKit\Homepage.txt">
      <Link>licenses\MailKit\Homepage.txt</Link>
      <CopyToOutputDirectory>PreserveNewest</CopyToOutputDirectory>
    </Content>
    <Content Include="..\..\thirdparty\MailKit\license.txt">
      <Link>licenses\MailKit\license.txt</Link>
      <CopyToOutputDirectory>PreserveNewest</CopyToOutputDirectory>
    </Content>
    <Content Include="..\..\thirdparty\MailKit\licensedata.json">
      <Link>licenses\MailKit\licensedata.json</Link>
      <CopyToOutputDirectory>PreserveNewest</CopyToOutputDirectory>
    </Content>
    <Content Include="..\..\thirdparty\MimeKit\Homepage.txt">
      <Link>licenses\MimeKit\Homepage.txt</Link>
      <CopyToOutputDirectory>PreserveNewest</CopyToOutputDirectory>
    </Content>
    <Content Include="..\..\thirdparty\MimeKit\license.txt">
      <Link>licenses\MimeKit\license.txt</Link>
      <CopyToOutputDirectory>PreserveNewest</CopyToOutputDirectory>
    </Content>
    <Content Include="..\..\thirdparty\MimeKit\licensedata.json">
      <Link>licenses\MimeKit\licensedata.json</Link>
      <CopyToOutputDirectory>PreserveNewest</CopyToOutputDirectory>
    </Content>
    <Content Include="..\..\thirdparty\BouncyCastle\Homepage.txt">
      <Link>licenses\BouncyCastle\Homepage.txt</Link>
      <CopyToOutputDirectory>PreserveNewest</CopyToOutputDirectory>
    </Content>
    <Content Include="..\..\thirdparty\BouncyCastle\license.txt">
      <Link>licenses\BouncyCastle\license.txt</Link>
      <CopyToOutputDirectory>PreserveNewest</CopyToOutputDirectory>
    </Content>
    <Content Include="..\..\thirdparty\BouncyCastle\licensedata.json">
      <Link>licenses\BouncyCastle\licensedata.json</Link>
      <CopyToOutputDirectory>PreserveNewest</CopyToOutputDirectory>
    </Content>
    <Content Include="..\..\thirdparty\angular-gettext\Homepage.txt">
      <Link>licenses\AngularGettext\Homepage.txt</Link>
      <CopyToOutputDirectory>PreserveNewest</CopyToOutputDirectory>
    </Content>
    <Content Include="..\..\thirdparty\angular-gettext\License.txt">
      <Link>licenses\AngularGettext\License.txt</Link>
      <CopyToOutputDirectory>PreserveNewest</CopyToOutputDirectory>
    </Content>
    <Content Include="..\..\thirdparty\angular-gettext\licensedata.json">
      <Link>licenses\AngularGettext\licensedata.json</Link>
      <CopyToOutputDirectory>PreserveNewest</CopyToOutputDirectory>
    </Content>
	<Content Include="..\..\thirdparty\SharpCompress\licensedata.json">
      <Link>licenses\SharpCompress\licensedata.json</Link>
      <CopyToOutputDirectory>PreserveNewest</CopyToOutputDirectory>
    </Content>
  </ItemGroup>
  
  <ItemGroup>
    <EmbeddedResource Include="VersionTag.txt" />
  </ItemGroup>
  <ItemGroup>
    <ProjectReference Include="..\Library\Common\Duplicati.Library.Common.csproj" />
    <ProjectReference Include="..\Library\Utility\Duplicati.Library.Utility.csproj" />
  </ItemGroup>
</Project>
=======
﻿<?xml version="1.0" encoding="utf-8"?>
<Project ToolsVersion="15.0" DefaultTargets="Build" xmlns="http://schemas.microsoft.com/developer/msbuild/2003">
  <PropertyGroup>
    <Configuration Condition=" '$(Configuration)' == '' ">Debug</Configuration>
    <Platform Condition=" '$(Platform)' == '' ">AnyCPU</Platform>
    <ProjectGuid>{4D012CB1-4B92-47F4-89B7-BF80A73A2E99}</ProjectGuid>
    <OutputType>Library</OutputType>
    <AppDesignerFolder>Properties</AppDesignerFolder>
    <RootNamespace>Duplicati.License</RootNamespace>
    <AssemblyName>Duplicati.License</AssemblyName>
    <FileAlignment>512</FileAlignment>
    <AssemblyOriginatorKeyFile>Duplicati.snk</AssemblyOriginatorKeyFile>
    <FileUpgradeFlags>
    </FileUpgradeFlags>
    <OldToolsVersion>3.5</OldToolsVersion>
    <UpgradeBackupLocation />
    <TargetFrameworkVersion>v4.7.1</TargetFrameworkVersion>
    <TargetFrameworkProfile />
    <UseMSBuildEngine>false</UseMSBuildEngine>
  </PropertyGroup>
  <PropertyGroup Condition=" '$(Configuration)|$(Platform)' == 'Debug|AnyCPU' ">
    <DebugSymbols>true</DebugSymbols>
    <DebugType>full</DebugType>
    <Optimize>false</Optimize>
    <OutputPath>bin\Debug\</OutputPath>
    <DefineConstants>DEBUG;TRACE</DefineConstants>
    <ErrorReport>prompt</ErrorReport>
    <WarningLevel>4</WarningLevel>
    <Prefer32Bit>false</Prefer32Bit>
  </PropertyGroup>
  <PropertyGroup Condition=" '$(Configuration)|$(Platform)' == 'Release|AnyCPU' ">
    <DebugType>pdbonly</DebugType>
    <Optimize>true</Optimize>
    <OutputPath>bin\Release\</OutputPath>
    <DefineConstants>TRACE</DefineConstants>
    <ErrorReport>prompt</ErrorReport>
    <WarningLevel>4</WarningLevel>
    <Prefer32Bit>false</Prefer32Bit>
  </PropertyGroup>
  <Import Project="$(MSBuildToolsPath)\Microsoft.CSharp.targets" />
  <!-- To modify your build process, add your task inside one of the targets below and uncomment it.
       Other similar extension points exist, see Microsoft.Common.targets.
  <Target Name="BeforeBuild">
  </Target>
  <Target Name="AfterBuild">
  </Target>
  -->
  <ItemGroup>
    <Content Include="..\..\thirdparty\alphavss\Homepage.txt">
      <Link>licenses\alphavss\Homepage.txt</Link>
      <CopyToOutputDirectory>PreserveNewest</CopyToOutputDirectory>
    </Content>
    <Content Include="..\..\thirdparty\alphavss\License.txt">
      <Link>licenses\alphavss\License.txt</Link>
      <CopyToOutputDirectory>PreserveNewest</CopyToOutputDirectory>
    </Content>
    <Content Include="..\..\thirdparty\FluentFTP\Homepage.txt">
      <Link>licenses\FluentFTP\Homepage.txt</Link>
      <CopyToOutputDirectory>PreserveNewest</CopyToOutputDirectory>
    </Content>
    <Content Include="..\..\thirdparty\FluentFTP\License.txt">
      <Link>licenses\FluentFTP\License.txt</Link>
      <CopyToOutputDirectory>PreserveNewest</CopyToOutputDirectory>
    </Content>
    <Content Include="..\..\thirdparty\gpg\Homepage.txt">
      <Link>licenses\gpg\Homepage.txt</Link>
      <CopyToOutputDirectory>PreserveNewest</CopyToOutputDirectory>
    </Content>
    <Content Include="..\..\thirdparty\gpg\License.txt">
      <Link>licenses\gpg\License.txt</Link>
      <CopyToOutputDirectory>PreserveNewest</CopyToOutputDirectory>
    </Content>
    <Content Include="..\..\thirdparty\Otp.NET\Homepage.txt">
      <Link>licenses\Otp.NET\Homepage.txt</Link>
      <CopyToOutputDirectory>PreserveNewest</CopyToOutputDirectory>
    </Content>
    <Content Include="..\..\thirdparty\Otp.NET\license.txt">
      <Link>licenses\Otp.NET\license.txt</Link>
      <CopyToOutputDirectory>PreserveNewest</CopyToOutputDirectory>
    </Content>
    <Content Include="..\..\thirdparty\Otp.NET\licensedata.json">
      <Link>licenses\Otp.NET\licensedata.json</Link>
      <CopyToOutputDirectory>PreserveNewest</CopyToOutputDirectory>
    </Content>
    <Content Include="..\..\thirdparty\SharpCompress\download.txt">
      <Link>licenses\SharpCompress\download.txt</Link>
      <CopyToOutputDirectory>PreserveNewest</CopyToOutputDirectory>
    </Content>
    <Content Include="..\..\thirdparty\SharpCompress\License.txt">
      <Link>licenses\SharpCompress\License.txt</Link>
      <CopyToOutputDirectory>PreserveNewest</CopyToOutputDirectory>
    </Content>
    <Content Include="..\..\thirdparty\SQLite\Homepage.txt">
      <Link>licenses\SQLite\Homepage.txt</Link>
      <CopyToOutputDirectory>PreserveNewest</CopyToOutputDirectory>
    </Content>
    <Content Include="..\..\thirdparty\SQLite\License.txt">
      <Link>licenses\SQLite\License.txt</Link>
      <CopyToOutputDirectory>PreserveNewest</CopyToOutputDirectory>
    </Content>
    <Content Include="..\..\thirdparty\Tencentyun\download.txt">
      <Link>licenses\Tencentyun\download.txt</Link>
      <CopyToOutputDirectory>PreserveNewest</CopyToOutputDirectory>
    </Content>
    <Content Include="..\..\thirdparty\Tencentyun\LICENSE.txt">
      <Link>licenses\Tencentyun\LICENSE.txt</Link>
      <CopyToOutputDirectory>PreserveNewest</CopyToOutputDirectory>
    </Content>
    <Content Include="..\..\thirdparty\uplink.NET\Homepage.txt">
      <Link>licenses\uplink.NET\Homepage.txt</Link>
      <CopyToOutputDirectory>PreserveNewest</CopyToOutputDirectory>
    </Content>
    <Content Include="..\..\thirdparty\uplink.NET\license.txt">
      <Link>licenses\uplink.NET\license.txt</Link>
      <CopyToOutputDirectory>PreserveNewest</CopyToOutputDirectory>
    </Content>
    <Content Include="..\license.txt">
      <Link>licenses\license.txt</Link>
      <CopyToOutputDirectory>PreserveNewest</CopyToOutputDirectory>
    </Content>
    <Content Include="licenses\duplicati-url.txt">
      <CopyToOutputDirectory>PreserveNewest</CopyToOutputDirectory>
    </Content>
    <Content Include="..\..\thirdparty\SSH.NET\Homepage.txt">
      <CopyToOutputDirectory>PreserveNewest</CopyToOutputDirectory>
      <Link>licenses\SSH.NET\Homepage.txt</Link>
    </Content>
    <Content Include="..\..\thirdparty\SSH.NET\License.txt">
      <CopyToOutputDirectory>PreserveNewest</CopyToOutputDirectory>
      <Link>licenses\SSH.NET\License.txt</Link>
    </Content>
    <Content Include="..\..\thirdparty\SshNet.Security.Cryptography\Homepage.txt">
      <CopyToOutputDirectory>PreserveNewest</CopyToOutputDirectory>
      <Link>licenses\SshNet.Security.Cryptography\Homepage.txt</Link>
    </Content>
    <Content Include="..\..\thirdparty\SshNet.Security.Cryptography\License.txt">
      <CopyToOutputDirectory>PreserveNewest</CopyToOutputDirectory>
      <Link>licenses\SshNet.Security.Cryptography\License.txt</Link>
    </Content>
    <Content Include="..\..\thirdparty\Json.NET\Homepage.txt">
      <CopyToOutputDirectory>PreserveNewest</CopyToOutputDirectory>
      <Link>licenses\Json.NET\Homepage.txt</Link>
    </Content>
    <Content Include="..\..\thirdparty\Json.NET\License.txt">
      <CopyToOutputDirectory>PreserveNewest</CopyToOutputDirectory>
      <Link>licenses\Json.NET\License.txt</Link>
    </Content>
    <Content Include="..\..\thirdparty\alphavss\licensedata.json">
      <Link>licenses\alphavss\licensedata.json</Link>
      <CopyToOutputDirectory>PreserveNewest</CopyToOutputDirectory>
    </Content>
    <Content Include="..\..\thirdparty\AWS SDK\licensedata.json">
      <Link>licenses\AWSSDK\licensedata.json</Link>
      <CopyToOutputDirectory>PreserveNewest</CopyToOutputDirectory>
    </Content>
    <Content Include="..\..\thirdparty\AWS SDK\download.txt">
      <Link>licenses\AWSSDK\download.txt</Link>
      <CopyToOutputDirectory>PreserveNewest</CopyToOutputDirectory>
    </Content>
    <Content Include="..\..\thirdparty\AWS SDK\license.txt">
      <Link>licenses\AWSSDK\license.txt</Link>
      <CopyToOutputDirectory>PreserveNewest</CopyToOutputDirectory>
    </Content>
    <Content Include="..\..\thirdparty\DnsLite\licensedata.json">
      <Link>licenses\DnsLite\licensedata.json</Link>
      <CopyToOutputDirectory>PreserveNewest</CopyToOutputDirectory>
    </Content>
    <Content Include="..\..\thirdparty\DnsLite\download.txt">
      <Link>licenses\DnsLite\download.txt</Link>
      <CopyToOutputDirectory>PreserveNewest</CopyToOutputDirectory>
    </Content>
    <Content Include="..\..\thirdparty\gpg\licensedata.json">
      <Link>licenses\gpg\licensedata.json</Link>
      <CopyToOutputDirectory>PreserveNewest</CopyToOutputDirectory>
    </Content>
    <Content Include="..\..\thirdparty\HttpServer\licensedata.json">
      <Link>licenses\HttpServer\licensedata.json</Link>
      <CopyToOutputDirectory>PreserveNewest</CopyToOutputDirectory>
    </Content>
    <Content Include="..\..\thirdparty\HttpServer\Homepage.txt">
      <Link>licenses\HttpServer\Homepage.txt</Link>
      <CopyToOutputDirectory>PreserveNewest</CopyToOutputDirectory>
    </Content>
    <Content Include="..\..\thirdparty\HttpServer\license.txt">
      <Link>licenses\HttpServer\license.txt</Link>
      <CopyToOutputDirectory>PreserveNewest</CopyToOutputDirectory>
    </Content>
    <Content Include="..\..\thirdparty\Json.NET\licensedata.json">
      <Link>licenses\Json.NET\licensedata.json</Link>
      <CopyToOutputDirectory>PreserveNewest</CopyToOutputDirectory>
    </Content>
    <Content Include="..\..\thirdparty\ManagedLZMA\licensedata.json">
      <Link>licenses\ManagedLZMA\licensedata.json</Link>
      <CopyToOutputDirectory>PreserveNewest</CopyToOutputDirectory>
    </Content>
    <Content Include="..\..\thirdparty\ManagedLZMA\download.txt">
      <Link>licenses\ManagedLZMA\download.txt</Link>
      <CopyToOutputDirectory>PreserveNewest</CopyToOutputDirectory>
    </Content>
    <Content Include="..\..\thirdparty\ManagedLZMA\license.txt">
      <Link>licenses\ManagedLZMA\license.txt</Link>
      <CopyToOutputDirectory>PreserveNewest</CopyToOutputDirectory>
    </Content>
    <Content Include="..\..\thirdparty\MonoMac\licensedata.json">
      <Link>licenses\MonoMac\licensedata.json</Link>
      <CopyToOutputDirectory>PreserveNewest</CopyToOutputDirectory>
    </Content>
    <Content Include="..\..\thirdparty\MonoMac\download.txt">
      <Link>licenses\MonoMac\download.txt</Link>
      <CopyToOutputDirectory>PreserveNewest</CopyToOutputDirectory>
    </Content>
    <Content Include="..\..\thirdparty\MonoMac\license.txt">
      <Link>licenses\MonoMac\license.txt</Link>
      <CopyToOutputDirectory>PreserveNewest</CopyToOutputDirectory>
    </Content>
    <Content Include="..\..\thirdparty\SQLite\licensedata.json">
      <Link>licenses\SQLite\licensedata.json</Link>
      <CopyToOutputDirectory>PreserveNewest</CopyToOutputDirectory>
    </Content>
    <Content Include="..\..\thirdparty\SSH.NET\licensedata.json">
      <Link>licenses\SSH.NET\licensedata.json</Link>
      <CopyToOutputDirectory>PreserveNewest</CopyToOutputDirectory>
    </Content>
    <Content Include="..\..\thirdparty\SshNet.Security.Cryptography\licensedata.json">
      <Link>licenses\SshNet.Security.Cryptography\licensedata.json</Link>
      <CopyToOutputDirectory>PreserveNewest</CopyToOutputDirectory>
    </Content>
    <Content Include="..\..\changelog.txt">
      <Link>changelog.txt</Link>
      <CopyToOutputDirectory>PreserveNewest</CopyToOutputDirectory>
    </Content>
    <Content Include="..\..\thirdparty\WindowsAzureStorage\download.txt">
      <Link>licenses\WindowsAzure\download.txt</Link>
      <CopyToOutputDirectory>PreserveNewest</CopyToOutputDirectory>
    </Content>
    <Content Include="..\..\thirdparty\WindowsAzureStorage\license.txt">
      <Link>licenses\WindowsAzure\license.txt</Link>
      <CopyToOutputDirectory>PreserveNewest</CopyToOutputDirectory>
    </Content>
    <Content Include="..\..\thirdparty\WindowsAzureStorage\licensedata.json">
      <Link>licenses\WindowsAzure\licensedata.json</Link>
      <CopyToOutputDirectory>PreserveNewest</CopyToOutputDirectory>
    </Content>
    <Content Include="..\..\thirdparty\SharePoint.CSOM\download.txt">
      <Link>licenses\\SharePointCSOM\download.txt</Link>
      <CopyToOutputDirectory>PreserveNewest</CopyToOutputDirectory>
    </Content>
    <Content Include="..\..\thirdparty\SharePoint.CSOM\license.txt">
      <Link>licenses\\SharePointCSOM\license.txt</Link>
      <CopyToOutputDirectory>PreserveNewest</CopyToOutputDirectory>
    </Content>
    <Content Include="..\..\thirdparty\SharePoint.CSOM\MicrosoftSharePointClientComponentsEULA.rtf">
      <Link>licenses\\SharePointCSOM\MicrosoftSharePointClientComponentsEULA.rtf</Link>
      <CopyToOutputDirectory>PreserveNewest</CopyToOutputDirectory>
    </Content>
    <Content Include="..\..\thirdparty\SharePoint.CSOM\licensedata.json">
      <Link>licenses\\SharePointCSOM\licensedata.json</Link>
      <CopyToOutputDirectory>PreserveNewest</CopyToOutputDirectory>
    </Content>
    <Content Include="acknowledgements.txt">
      <CopyToOutputDirectory>PreserveNewest</CopyToOutputDirectory>
    </Content>
    <Content Include="..\..\thirdparty\Sharp.Xmpp\download.txt">
      <Link>licenses\Sharp.Xmpp\download.txt</Link>
      <CopyToOutputDirectory>PreserveNewest</CopyToOutputDirectory>
    </Content>
    <Content Include="..\..\thirdparty\Sharp.Xmpp\license.txt">
      <Link>licenses\Sharp.Xmpp\license.txt</Link>
      <CopyToOutputDirectory>PreserveNewest</CopyToOutputDirectory>
    </Content>
    <Content Include="..\..\thirdparty\Sharp.Xmpp\licensedata.json">
      <Link>licenses\Sharp.Xmpp\licensedata.json</Link>
      <CopyToOutputDirectory>PreserveNewest</CopyToOutputDirectory>
    </Content>
    <Content Include="..\..\thirdparty\ARSoft.Tools.Net\download.txt">
      <Link>licenses\ARSoft.Tools.Net\download.txt</Link>
      <CopyToOutputDirectory>PreserveNewest</CopyToOutputDirectory>
    </Content>
    <Content Include="..\..\thirdparty\ARSoft.Tools.Net\license.txt">
      <Link>licenses\ARSoft.Tools.Net\license.txt</Link>
      <CopyToOutputDirectory>PreserveNewest</CopyToOutputDirectory>
    </Content>
    <Content Include="..\..\thirdparty\ARSoft.Tools.Net\licensedata.json">
      <Link>licenses\ARSoft.Tools.Net\licensedata.json</Link>
      <CopyToOutputDirectory>PreserveNewest</CopyToOutputDirectory>
    </Content>
    <Content Include="..\..\thirdparty\SharpAESCrypt\download.txt">
      <Link>licenses\SharpAESCrypt\download.txt</Link>
      <CopyToOutputDirectory>PreserveNewest</CopyToOutputDirectory>
    </Content>
    <Content Include="..\..\thirdparty\SharpAESCrypt\License.txt">
      <Link>licenses\SharpAESCrypt\License.txt</Link>
      <CopyToOutputDirectory>PreserveNewest</CopyToOutputDirectory>
    </Content>
    <Content Include="..\..\thirdparty\SharpAESCrypt\licensedata.json">
      <Link>licenses\SharpAESCrypt\licensedata.json</Link>
      <CopyToOutputDirectory>PreserveNewest</CopyToOutputDirectory>
    </Content>
    <Content Include="..\..\thirdparty\MegaApi\Homepage.txt">
      <Link>licenses\MegaApi\Homepage.txt</Link>
      <CopyToOutputDirectory>PreserveNewest</CopyToOutputDirectory>
    </Content>
    <Content Include="..\..\thirdparty\MegaApi\licensedata.json">
      <Link>licenses\MegaApi\licensedata.json</Link>
      <CopyToOutputDirectory>PreserveNewest</CopyToOutputDirectory>
    </Content>
    <Content Include="..\..\thirdparty\MegaApi\license.txt">
      <Link>licenses\MegaApi\license.txt</Link>
      <CopyToOutputDirectory>PreserveNewest</CopyToOutputDirectory>
    </Content>
    <Content Include="..\..\thirdparty\AngularJS\Homepage.txt">
      <Link>licenses\AngularJS\Homepage.txt</Link>
      <CopyToOutputDirectory>PreserveNewest</CopyToOutputDirectory>
    </Content>
    <Content Include="..\..\thirdparty\AngularJS\License.txt">
      <Link>licenses\AngularJS\License.txt</Link>
      <CopyToOutputDirectory>PreserveNewest</CopyToOutputDirectory>
    </Content>
    <Content Include="..\..\thirdparty\AngularJS\licensedata.json">
      <Link>licenses\AngularJS\licensedata.json</Link>
      <CopyToOutputDirectory>PreserveNewest</CopyToOutputDirectory>
    </Content>
    <Content Include="..\..\thirdparty\jQuery\Homepage.txt">
      <Link>licenses\jQuery\Homepage.txt</Link>
      <CopyToOutputDirectory>PreserveNewest</CopyToOutputDirectory>
    </Content>
    <Content Include="..\..\thirdparty\jQuery\License.txt">
      <Link>licenses\jQuery\License.txt</Link>
      <CopyToOutputDirectory>PreserveNewest</CopyToOutputDirectory>
    </Content>
    <Content Include="..\..\thirdparty\jQuery\licensedata.json">
      <Link>licenses\jQuery\licensedata.json</Link>
      <CopyToOutputDirectory>PreserveNewest</CopyToOutputDirectory>
    </Content>
    <Content Include="..\..\thirdparty\CoCoL\download.txt">
      <Link>licenses\CoCoL\download.txt</Link>
      <CopyToOutputDirectory>PreserveNewest</CopyToOutputDirectory>
    </Content>
    <Content Include="..\..\thirdparty\CoCoL\license.txt">
      <Link>licenses\CoCoL\license.txt</Link>
      <CopyToOutputDirectory>PreserveNewest</CopyToOutputDirectory>
    </Content>
    <Content Include="..\..\thirdparty\CoCoL\licensedata.json">
      <Link>licenses\CoCoL\licensedata.json</Link>
      <CopyToOutputDirectory>PreserveNewest</CopyToOutputDirectory>
    </Content>
    <Content Include="..\..\thirdparty\rumps\download.txt">
      <Link>licenses\rumps\download.txt</Link>
      <CopyToOutputDirectory>PreserveNewest</CopyToOutputDirectory>
    </Content>
    <Content Include="..\..\thirdparty\rumps\License.txt">
      <Link>licenses\rumps\License.txt</Link>
      <CopyToOutputDirectory>PreserveNewest</CopyToOutputDirectory>
    </Content>
    <Content Include="..\..\thirdparty\rumps\licensedata.json">
      <Link>licenses\rumps\licensedata.json</Link>
      <CopyToOutputDirectory>PreserveNewest</CopyToOutputDirectory>
    </Content>
    <Content Include="..\..\thirdparty\MailKit\Homepage.txt">
      <Link>licenses\MailKit\Homepage.txt</Link>
      <CopyToOutputDirectory>PreserveNewest</CopyToOutputDirectory>
    </Content>
    <Content Include="..\..\thirdparty\MailKit\license.txt">
      <Link>licenses\MailKit\license.txt</Link>
      <CopyToOutputDirectory>PreserveNewest</CopyToOutputDirectory>
    </Content>
    <Content Include="..\..\thirdparty\MailKit\licensedata.json">
      <Link>licenses\MailKit\licensedata.json</Link>
      <CopyToOutputDirectory>PreserveNewest</CopyToOutputDirectory>
    </Content>
    <Content Include="..\..\thirdparty\MimeKit\Homepage.txt">
      <Link>licenses\MimeKit\Homepage.txt</Link>
      <CopyToOutputDirectory>PreserveNewest</CopyToOutputDirectory>
    </Content>
    <Content Include="..\..\thirdparty\MimeKit\license.txt">
      <Link>licenses\MimeKit\license.txt</Link>
      <CopyToOutputDirectory>PreserveNewest</CopyToOutputDirectory>
    </Content>
    <Content Include="..\..\thirdparty\MimeKit\licensedata.json">
      <Link>licenses\MimeKit\licensedata.json</Link>
      <CopyToOutputDirectory>PreserveNewest</CopyToOutputDirectory>
    </Content>
    <Content Include="..\..\thirdparty\BouncyCastle\Homepage.txt">
      <Link>licenses\BouncyCastle\Homepage.txt</Link>
      <CopyToOutputDirectory>PreserveNewest</CopyToOutputDirectory>
    </Content>
    <Content Include="..\..\thirdparty\BouncyCastle\license.txt">
      <Link>licenses\BouncyCastle\license.txt</Link>
      <CopyToOutputDirectory>PreserveNewest</CopyToOutputDirectory>
    </Content>
    <Content Include="..\..\thirdparty\BouncyCastle\licensedata.json">
      <Link>licenses\BouncyCastle\licensedata.json</Link>
      <CopyToOutputDirectory>PreserveNewest</CopyToOutputDirectory>
    </Content>
    <Content Include="..\..\thirdparty\angular-gettext\Homepage.txt">
      <Link>licenses\AngularGettext\Homepage.txt</Link>
      <CopyToOutputDirectory>PreserveNewest</CopyToOutputDirectory>
    </Content>
    <Content Include="..\..\thirdparty\angular-gettext\License.txt">
      <Link>licenses\AngularGettext\License.txt</Link>
      <CopyToOutputDirectory>PreserveNewest</CopyToOutputDirectory>
    </Content>
    <Content Include="..\..\thirdparty\angular-gettext\licensedata.json">
      <Link>licenses\AngularGettext\licensedata.json</Link>
      <CopyToOutputDirectory>PreserveNewest</CopyToOutputDirectory>
    </Content>
    <Content Include="..\..\thirdparty\mozroots\Homepage.txt">
      <Link>licenses\mozroots\Homepage.txt</Link>
      <CopyToOutputDirectory>PreserveNewest</CopyToOutputDirectory>
    </Content>
    <Content Include="..\..\thirdparty\mozroots\License.txt">
      <Link>licenses\mozroots\License.txt</Link>
      <CopyToOutputDirectory>PreserveNewest</CopyToOutputDirectory>
    </Content>
    <Content Include="..\..\thirdparty\mozroots\licensedata.json">
      <Link>licenses\mozroots\licensedata.json</Link>
      <CopyToOutputDirectory>PreserveNewest</CopyToOutputDirectory>
    </Content>
    <Content Include="..\..\thirdparty\FasterHashing\download.txt">
      <Link>licenses\FasterHashing\download.txt</Link>
      <CopyToOutputDirectory>PreserveNewest</CopyToOutputDirectory>
    </Content>
    <Content Include="..\..\thirdparty\FasterHashing\license.txt">
      <Link>licenses\FasterHashing\license.txt</Link>
      <CopyToOutputDirectory>PreserveNewest</CopyToOutputDirectory>
    </Content>
    <Content Include="..\..\thirdparty\FasterHashing\licensedata.json">
      <Link>licenses\FasterHashing\licensedata.json</Link>
      <CopyToOutputDirectory>PreserveNewest</CopyToOutputDirectory>
    </Content>
  </ItemGroup>
  <ItemGroup>
    <Reference Include="System" />
  </ItemGroup>
  <ItemGroup>
    <Compile Include="LicenseEntry.cs" />
    <Compile Include="LicenseReader.cs" />
    <Compile Include="Properties\AssemblyInfo.cs" />
    <Compile Include="VersionNumbers.cs" />
  </ItemGroup>
  <ItemGroup>
    <None Include="..\..\thirdparty\FluentFTP\licensedata.json">
      <Link>licenses\FluentFTP\licensedata.json</Link>
      <CopyToOutputDirectory>PreserveNewest</CopyToOutputDirectory>
    </None>
    <None Include="..\..\thirdparty\Tencentyun\licensedata.json">
      <Link>licenses\Tencentyun\licensedata.json</Link>
      <CopyToOutputDirectory>PreserveNewest</CopyToOutputDirectory>
    </None>
    <None Include="..\..\thirdparty\uplink.NET\licensedata.json">
      <Link>licenses\uplink.NET\licensedata.json</Link>
      <CopyToOutputDirectory>PreserveNewest</CopyToOutputDirectory>
    </None>
    <None Include="Duplicati.snk" />
    <None Include="..\..\thirdparty\SharpCompress\licensedata.json">
      <Link>licenses\SharpCompress\licensedata.json</Link>
      <CopyToOutputDirectory>PreserveNewest</CopyToOutputDirectory>
    </None>
  </ItemGroup>
  <ItemGroup />
  <ItemGroup>
    <EmbeddedResource Include="VersionTag.txt" />
  </ItemGroup>
  <ItemGroup />
  <ItemGroup>
    <ProjectReference Include="..\Library\Common\Duplicati.Library.Common.csproj">
      <Project>{D63E53E4-A458-4C2F-914D-92F715F58ACF}</Project>
      <Name>Duplicati.Library.Common</Name>
    </ProjectReference>
    <ProjectReference Include="..\Library\Utility\Duplicati.Library.Utility.csproj">
      <Project>{DE3E5D4C-51AB-4E5E-BEE8-E636CEBFBA65}</Project>
      <Name>Duplicati.Library.Utility</Name>
    </ProjectReference>
  </ItemGroup>
</Project>
>>>>>>> cd4366f8
<|MERGE_RESOLUTION|>--- conflicted
+++ resolved
@@ -1,4 +1,3 @@
-<<<<<<< HEAD
 ﻿<Project Sdk="Microsoft.NET.Sdk">
 
   <PropertyGroup>
@@ -95,6 +94,10 @@
       <CopyToOutputDirectory>PreserveNewest</CopyToOutputDirectory>
       <Link>licenses\SSH.NET\License.txt</Link>
     </Content>
+    <Content Include="..\..\thirdparty\SSH.NET\licensedata.json">
+      <Link>licenses\SSH.NET\licensedata.json</Link>
+      <CopyToOutputDirectory>PreserveNewest</CopyToOutputDirectory>
+    </Content>
     <Content Include="..\..\thirdparty\Json.NET\Homepage.txt">
       <CopyToOutputDirectory>PreserveNewest</CopyToOutputDirectory>
       <Link>licenses\Json.NET\Homepage.txt</Link>
@@ -155,9 +158,13 @@
       <Link>licenses\SQLite\licensedata.json</Link>
       <CopyToOutputDirectory>PreserveNewest</CopyToOutputDirectory>
     </Content>
-    <Content Include="..\..\thirdparty\SSH.NET\licensedata.json">
-      <Link>licenses\SSH.NET\licensedata.json</Link>
-      <CopyToOutputDirectory>PreserveNewest</CopyToOutputDirectory>
+    <Content Include="..\..\thirdparty\SshNet.Security.Cryptography\Homepage.txt">
+      <CopyToOutputDirectory>PreserveNewest</CopyToOutputDirectory>
+      <Link>licenses\SshNet.Security.Cryptography\Homepage.txt</Link>
+    </Content>
+    <Content Include="..\..\thirdparty\SshNet.Security.Cryptography\License.txt">
+      <CopyToOutputDirectory>PreserveNewest</CopyToOutputDirectory>
+      <Link>licenses\SshNet.Security.Cryptography\License.txt</Link>
     </Content>
     <Content Include="..\..\changelog.txt">
       <Link>changelog.txt</Link>
@@ -347,481 +354,4 @@
     <ProjectReference Include="..\Library\Common\Duplicati.Library.Common.csproj" />
     <ProjectReference Include="..\Library\Utility\Duplicati.Library.Utility.csproj" />
   </ItemGroup>
-</Project>
-=======
-﻿<?xml version="1.0" encoding="utf-8"?>
-<Project ToolsVersion="15.0" DefaultTargets="Build" xmlns="http://schemas.microsoft.com/developer/msbuild/2003">
-  <PropertyGroup>
-    <Configuration Condition=" '$(Configuration)' == '' ">Debug</Configuration>
-    <Platform Condition=" '$(Platform)' == '' ">AnyCPU</Platform>
-    <ProjectGuid>{4D012CB1-4B92-47F4-89B7-BF80A73A2E99}</ProjectGuid>
-    <OutputType>Library</OutputType>
-    <AppDesignerFolder>Properties</AppDesignerFolder>
-    <RootNamespace>Duplicati.License</RootNamespace>
-    <AssemblyName>Duplicati.License</AssemblyName>
-    <FileAlignment>512</FileAlignment>
-    <AssemblyOriginatorKeyFile>Duplicati.snk</AssemblyOriginatorKeyFile>
-    <FileUpgradeFlags>
-    </FileUpgradeFlags>
-    <OldToolsVersion>3.5</OldToolsVersion>
-    <UpgradeBackupLocation />
-    <TargetFrameworkVersion>v4.7.1</TargetFrameworkVersion>
-    <TargetFrameworkProfile />
-    <UseMSBuildEngine>false</UseMSBuildEngine>
-  </PropertyGroup>
-  <PropertyGroup Condition=" '$(Configuration)|$(Platform)' == 'Debug|AnyCPU' ">
-    <DebugSymbols>true</DebugSymbols>
-    <DebugType>full</DebugType>
-    <Optimize>false</Optimize>
-    <OutputPath>bin\Debug\</OutputPath>
-    <DefineConstants>DEBUG;TRACE</DefineConstants>
-    <ErrorReport>prompt</ErrorReport>
-    <WarningLevel>4</WarningLevel>
-    <Prefer32Bit>false</Prefer32Bit>
-  </PropertyGroup>
-  <PropertyGroup Condition=" '$(Configuration)|$(Platform)' == 'Release|AnyCPU' ">
-    <DebugType>pdbonly</DebugType>
-    <Optimize>true</Optimize>
-    <OutputPath>bin\Release\</OutputPath>
-    <DefineConstants>TRACE</DefineConstants>
-    <ErrorReport>prompt</ErrorReport>
-    <WarningLevel>4</WarningLevel>
-    <Prefer32Bit>false</Prefer32Bit>
-  </PropertyGroup>
-  <Import Project="$(MSBuildToolsPath)\Microsoft.CSharp.targets" />
-  <!-- To modify your build process, add your task inside one of the targets below and uncomment it.
-       Other similar extension points exist, see Microsoft.Common.targets.
-  <Target Name="BeforeBuild">
-  </Target>
-  <Target Name="AfterBuild">
-  </Target>
-  -->
-  <ItemGroup>
-    <Content Include="..\..\thirdparty\alphavss\Homepage.txt">
-      <Link>licenses\alphavss\Homepage.txt</Link>
-      <CopyToOutputDirectory>PreserveNewest</CopyToOutputDirectory>
-    </Content>
-    <Content Include="..\..\thirdparty\alphavss\License.txt">
-      <Link>licenses\alphavss\License.txt</Link>
-      <CopyToOutputDirectory>PreserveNewest</CopyToOutputDirectory>
-    </Content>
-    <Content Include="..\..\thirdparty\FluentFTP\Homepage.txt">
-      <Link>licenses\FluentFTP\Homepage.txt</Link>
-      <CopyToOutputDirectory>PreserveNewest</CopyToOutputDirectory>
-    </Content>
-    <Content Include="..\..\thirdparty\FluentFTP\License.txt">
-      <Link>licenses\FluentFTP\License.txt</Link>
-      <CopyToOutputDirectory>PreserveNewest</CopyToOutputDirectory>
-    </Content>
-    <Content Include="..\..\thirdparty\gpg\Homepage.txt">
-      <Link>licenses\gpg\Homepage.txt</Link>
-      <CopyToOutputDirectory>PreserveNewest</CopyToOutputDirectory>
-    </Content>
-    <Content Include="..\..\thirdparty\gpg\License.txt">
-      <Link>licenses\gpg\License.txt</Link>
-      <CopyToOutputDirectory>PreserveNewest</CopyToOutputDirectory>
-    </Content>
-    <Content Include="..\..\thirdparty\Otp.NET\Homepage.txt">
-      <Link>licenses\Otp.NET\Homepage.txt</Link>
-      <CopyToOutputDirectory>PreserveNewest</CopyToOutputDirectory>
-    </Content>
-    <Content Include="..\..\thirdparty\Otp.NET\license.txt">
-      <Link>licenses\Otp.NET\license.txt</Link>
-      <CopyToOutputDirectory>PreserveNewest</CopyToOutputDirectory>
-    </Content>
-    <Content Include="..\..\thirdparty\Otp.NET\licensedata.json">
-      <Link>licenses\Otp.NET\licensedata.json</Link>
-      <CopyToOutputDirectory>PreserveNewest</CopyToOutputDirectory>
-    </Content>
-    <Content Include="..\..\thirdparty\SharpCompress\download.txt">
-      <Link>licenses\SharpCompress\download.txt</Link>
-      <CopyToOutputDirectory>PreserveNewest</CopyToOutputDirectory>
-    </Content>
-    <Content Include="..\..\thirdparty\SharpCompress\License.txt">
-      <Link>licenses\SharpCompress\License.txt</Link>
-      <CopyToOutputDirectory>PreserveNewest</CopyToOutputDirectory>
-    </Content>
-    <Content Include="..\..\thirdparty\SQLite\Homepage.txt">
-      <Link>licenses\SQLite\Homepage.txt</Link>
-      <CopyToOutputDirectory>PreserveNewest</CopyToOutputDirectory>
-    </Content>
-    <Content Include="..\..\thirdparty\SQLite\License.txt">
-      <Link>licenses\SQLite\License.txt</Link>
-      <CopyToOutputDirectory>PreserveNewest</CopyToOutputDirectory>
-    </Content>
-    <Content Include="..\..\thirdparty\Tencentyun\download.txt">
-      <Link>licenses\Tencentyun\download.txt</Link>
-      <CopyToOutputDirectory>PreserveNewest</CopyToOutputDirectory>
-    </Content>
-    <Content Include="..\..\thirdparty\Tencentyun\LICENSE.txt">
-      <Link>licenses\Tencentyun\LICENSE.txt</Link>
-      <CopyToOutputDirectory>PreserveNewest</CopyToOutputDirectory>
-    </Content>
-    <Content Include="..\..\thirdparty\uplink.NET\Homepage.txt">
-      <Link>licenses\uplink.NET\Homepage.txt</Link>
-      <CopyToOutputDirectory>PreserveNewest</CopyToOutputDirectory>
-    </Content>
-    <Content Include="..\..\thirdparty\uplink.NET\license.txt">
-      <Link>licenses\uplink.NET\license.txt</Link>
-      <CopyToOutputDirectory>PreserveNewest</CopyToOutputDirectory>
-    </Content>
-    <Content Include="..\license.txt">
-      <Link>licenses\license.txt</Link>
-      <CopyToOutputDirectory>PreserveNewest</CopyToOutputDirectory>
-    </Content>
-    <Content Include="licenses\duplicati-url.txt">
-      <CopyToOutputDirectory>PreserveNewest</CopyToOutputDirectory>
-    </Content>
-    <Content Include="..\..\thirdparty\SSH.NET\Homepage.txt">
-      <CopyToOutputDirectory>PreserveNewest</CopyToOutputDirectory>
-      <Link>licenses\SSH.NET\Homepage.txt</Link>
-    </Content>
-    <Content Include="..\..\thirdparty\SSH.NET\License.txt">
-      <CopyToOutputDirectory>PreserveNewest</CopyToOutputDirectory>
-      <Link>licenses\SSH.NET\License.txt</Link>
-    </Content>
-    <Content Include="..\..\thirdparty\SshNet.Security.Cryptography\Homepage.txt">
-      <CopyToOutputDirectory>PreserveNewest</CopyToOutputDirectory>
-      <Link>licenses\SshNet.Security.Cryptography\Homepage.txt</Link>
-    </Content>
-    <Content Include="..\..\thirdparty\SshNet.Security.Cryptography\License.txt">
-      <CopyToOutputDirectory>PreserveNewest</CopyToOutputDirectory>
-      <Link>licenses\SshNet.Security.Cryptography\License.txt</Link>
-    </Content>
-    <Content Include="..\..\thirdparty\Json.NET\Homepage.txt">
-      <CopyToOutputDirectory>PreserveNewest</CopyToOutputDirectory>
-      <Link>licenses\Json.NET\Homepage.txt</Link>
-    </Content>
-    <Content Include="..\..\thirdparty\Json.NET\License.txt">
-      <CopyToOutputDirectory>PreserveNewest</CopyToOutputDirectory>
-      <Link>licenses\Json.NET\License.txt</Link>
-    </Content>
-    <Content Include="..\..\thirdparty\alphavss\licensedata.json">
-      <Link>licenses\alphavss\licensedata.json</Link>
-      <CopyToOutputDirectory>PreserveNewest</CopyToOutputDirectory>
-    </Content>
-    <Content Include="..\..\thirdparty\AWS SDK\licensedata.json">
-      <Link>licenses\AWSSDK\licensedata.json</Link>
-      <CopyToOutputDirectory>PreserveNewest</CopyToOutputDirectory>
-    </Content>
-    <Content Include="..\..\thirdparty\AWS SDK\download.txt">
-      <Link>licenses\AWSSDK\download.txt</Link>
-      <CopyToOutputDirectory>PreserveNewest</CopyToOutputDirectory>
-    </Content>
-    <Content Include="..\..\thirdparty\AWS SDK\license.txt">
-      <Link>licenses\AWSSDK\license.txt</Link>
-      <CopyToOutputDirectory>PreserveNewest</CopyToOutputDirectory>
-    </Content>
-    <Content Include="..\..\thirdparty\DnsLite\licensedata.json">
-      <Link>licenses\DnsLite\licensedata.json</Link>
-      <CopyToOutputDirectory>PreserveNewest</CopyToOutputDirectory>
-    </Content>
-    <Content Include="..\..\thirdparty\DnsLite\download.txt">
-      <Link>licenses\DnsLite\download.txt</Link>
-      <CopyToOutputDirectory>PreserveNewest</CopyToOutputDirectory>
-    </Content>
-    <Content Include="..\..\thirdparty\gpg\licensedata.json">
-      <Link>licenses\gpg\licensedata.json</Link>
-      <CopyToOutputDirectory>PreserveNewest</CopyToOutputDirectory>
-    </Content>
-    <Content Include="..\..\thirdparty\HttpServer\licensedata.json">
-      <Link>licenses\HttpServer\licensedata.json</Link>
-      <CopyToOutputDirectory>PreserveNewest</CopyToOutputDirectory>
-    </Content>
-    <Content Include="..\..\thirdparty\HttpServer\Homepage.txt">
-      <Link>licenses\HttpServer\Homepage.txt</Link>
-      <CopyToOutputDirectory>PreserveNewest</CopyToOutputDirectory>
-    </Content>
-    <Content Include="..\..\thirdparty\HttpServer\license.txt">
-      <Link>licenses\HttpServer\license.txt</Link>
-      <CopyToOutputDirectory>PreserveNewest</CopyToOutputDirectory>
-    </Content>
-    <Content Include="..\..\thirdparty\Json.NET\licensedata.json">
-      <Link>licenses\Json.NET\licensedata.json</Link>
-      <CopyToOutputDirectory>PreserveNewest</CopyToOutputDirectory>
-    </Content>
-    <Content Include="..\..\thirdparty\ManagedLZMA\licensedata.json">
-      <Link>licenses\ManagedLZMA\licensedata.json</Link>
-      <CopyToOutputDirectory>PreserveNewest</CopyToOutputDirectory>
-    </Content>
-    <Content Include="..\..\thirdparty\ManagedLZMA\download.txt">
-      <Link>licenses\ManagedLZMA\download.txt</Link>
-      <CopyToOutputDirectory>PreserveNewest</CopyToOutputDirectory>
-    </Content>
-    <Content Include="..\..\thirdparty\ManagedLZMA\license.txt">
-      <Link>licenses\ManagedLZMA\license.txt</Link>
-      <CopyToOutputDirectory>PreserveNewest</CopyToOutputDirectory>
-    </Content>
-    <Content Include="..\..\thirdparty\MonoMac\licensedata.json">
-      <Link>licenses\MonoMac\licensedata.json</Link>
-      <CopyToOutputDirectory>PreserveNewest</CopyToOutputDirectory>
-    </Content>
-    <Content Include="..\..\thirdparty\MonoMac\download.txt">
-      <Link>licenses\MonoMac\download.txt</Link>
-      <CopyToOutputDirectory>PreserveNewest</CopyToOutputDirectory>
-    </Content>
-    <Content Include="..\..\thirdparty\MonoMac\license.txt">
-      <Link>licenses\MonoMac\license.txt</Link>
-      <CopyToOutputDirectory>PreserveNewest</CopyToOutputDirectory>
-    </Content>
-    <Content Include="..\..\thirdparty\SQLite\licensedata.json">
-      <Link>licenses\SQLite\licensedata.json</Link>
-      <CopyToOutputDirectory>PreserveNewest</CopyToOutputDirectory>
-    </Content>
-    <Content Include="..\..\thirdparty\SSH.NET\licensedata.json">
-      <Link>licenses\SSH.NET\licensedata.json</Link>
-      <CopyToOutputDirectory>PreserveNewest</CopyToOutputDirectory>
-    </Content>
-    <Content Include="..\..\thirdparty\SshNet.Security.Cryptography\licensedata.json">
-      <Link>licenses\SshNet.Security.Cryptography\licensedata.json</Link>
-      <CopyToOutputDirectory>PreserveNewest</CopyToOutputDirectory>
-    </Content>
-    <Content Include="..\..\changelog.txt">
-      <Link>changelog.txt</Link>
-      <CopyToOutputDirectory>PreserveNewest</CopyToOutputDirectory>
-    </Content>
-    <Content Include="..\..\thirdparty\WindowsAzureStorage\download.txt">
-      <Link>licenses\WindowsAzure\download.txt</Link>
-      <CopyToOutputDirectory>PreserveNewest</CopyToOutputDirectory>
-    </Content>
-    <Content Include="..\..\thirdparty\WindowsAzureStorage\license.txt">
-      <Link>licenses\WindowsAzure\license.txt</Link>
-      <CopyToOutputDirectory>PreserveNewest</CopyToOutputDirectory>
-    </Content>
-    <Content Include="..\..\thirdparty\WindowsAzureStorage\licensedata.json">
-      <Link>licenses\WindowsAzure\licensedata.json</Link>
-      <CopyToOutputDirectory>PreserveNewest</CopyToOutputDirectory>
-    </Content>
-    <Content Include="..\..\thirdparty\SharePoint.CSOM\download.txt">
-      <Link>licenses\\SharePointCSOM\download.txt</Link>
-      <CopyToOutputDirectory>PreserveNewest</CopyToOutputDirectory>
-    </Content>
-    <Content Include="..\..\thirdparty\SharePoint.CSOM\license.txt">
-      <Link>licenses\\SharePointCSOM\license.txt</Link>
-      <CopyToOutputDirectory>PreserveNewest</CopyToOutputDirectory>
-    </Content>
-    <Content Include="..\..\thirdparty\SharePoint.CSOM\MicrosoftSharePointClientComponentsEULA.rtf">
-      <Link>licenses\\SharePointCSOM\MicrosoftSharePointClientComponentsEULA.rtf</Link>
-      <CopyToOutputDirectory>PreserveNewest</CopyToOutputDirectory>
-    </Content>
-    <Content Include="..\..\thirdparty\SharePoint.CSOM\licensedata.json">
-      <Link>licenses\\SharePointCSOM\licensedata.json</Link>
-      <CopyToOutputDirectory>PreserveNewest</CopyToOutputDirectory>
-    </Content>
-    <Content Include="acknowledgements.txt">
-      <CopyToOutputDirectory>PreserveNewest</CopyToOutputDirectory>
-    </Content>
-    <Content Include="..\..\thirdparty\Sharp.Xmpp\download.txt">
-      <Link>licenses\Sharp.Xmpp\download.txt</Link>
-      <CopyToOutputDirectory>PreserveNewest</CopyToOutputDirectory>
-    </Content>
-    <Content Include="..\..\thirdparty\Sharp.Xmpp\license.txt">
-      <Link>licenses\Sharp.Xmpp\license.txt</Link>
-      <CopyToOutputDirectory>PreserveNewest</CopyToOutputDirectory>
-    </Content>
-    <Content Include="..\..\thirdparty\Sharp.Xmpp\licensedata.json">
-      <Link>licenses\Sharp.Xmpp\licensedata.json</Link>
-      <CopyToOutputDirectory>PreserveNewest</CopyToOutputDirectory>
-    </Content>
-    <Content Include="..\..\thirdparty\ARSoft.Tools.Net\download.txt">
-      <Link>licenses\ARSoft.Tools.Net\download.txt</Link>
-      <CopyToOutputDirectory>PreserveNewest</CopyToOutputDirectory>
-    </Content>
-    <Content Include="..\..\thirdparty\ARSoft.Tools.Net\license.txt">
-      <Link>licenses\ARSoft.Tools.Net\license.txt</Link>
-      <CopyToOutputDirectory>PreserveNewest</CopyToOutputDirectory>
-    </Content>
-    <Content Include="..\..\thirdparty\ARSoft.Tools.Net\licensedata.json">
-      <Link>licenses\ARSoft.Tools.Net\licensedata.json</Link>
-      <CopyToOutputDirectory>PreserveNewest</CopyToOutputDirectory>
-    </Content>
-    <Content Include="..\..\thirdparty\SharpAESCrypt\download.txt">
-      <Link>licenses\SharpAESCrypt\download.txt</Link>
-      <CopyToOutputDirectory>PreserveNewest</CopyToOutputDirectory>
-    </Content>
-    <Content Include="..\..\thirdparty\SharpAESCrypt\License.txt">
-      <Link>licenses\SharpAESCrypt\License.txt</Link>
-      <CopyToOutputDirectory>PreserveNewest</CopyToOutputDirectory>
-    </Content>
-    <Content Include="..\..\thirdparty\SharpAESCrypt\licensedata.json">
-      <Link>licenses\SharpAESCrypt\licensedata.json</Link>
-      <CopyToOutputDirectory>PreserveNewest</CopyToOutputDirectory>
-    </Content>
-    <Content Include="..\..\thirdparty\MegaApi\Homepage.txt">
-      <Link>licenses\MegaApi\Homepage.txt</Link>
-      <CopyToOutputDirectory>PreserveNewest</CopyToOutputDirectory>
-    </Content>
-    <Content Include="..\..\thirdparty\MegaApi\licensedata.json">
-      <Link>licenses\MegaApi\licensedata.json</Link>
-      <CopyToOutputDirectory>PreserveNewest</CopyToOutputDirectory>
-    </Content>
-    <Content Include="..\..\thirdparty\MegaApi\license.txt">
-      <Link>licenses\MegaApi\license.txt</Link>
-      <CopyToOutputDirectory>PreserveNewest</CopyToOutputDirectory>
-    </Content>
-    <Content Include="..\..\thirdparty\AngularJS\Homepage.txt">
-      <Link>licenses\AngularJS\Homepage.txt</Link>
-      <CopyToOutputDirectory>PreserveNewest</CopyToOutputDirectory>
-    </Content>
-    <Content Include="..\..\thirdparty\AngularJS\License.txt">
-      <Link>licenses\AngularJS\License.txt</Link>
-      <CopyToOutputDirectory>PreserveNewest</CopyToOutputDirectory>
-    </Content>
-    <Content Include="..\..\thirdparty\AngularJS\licensedata.json">
-      <Link>licenses\AngularJS\licensedata.json</Link>
-      <CopyToOutputDirectory>PreserveNewest</CopyToOutputDirectory>
-    </Content>
-    <Content Include="..\..\thirdparty\jQuery\Homepage.txt">
-      <Link>licenses\jQuery\Homepage.txt</Link>
-      <CopyToOutputDirectory>PreserveNewest</CopyToOutputDirectory>
-    </Content>
-    <Content Include="..\..\thirdparty\jQuery\License.txt">
-      <Link>licenses\jQuery\License.txt</Link>
-      <CopyToOutputDirectory>PreserveNewest</CopyToOutputDirectory>
-    </Content>
-    <Content Include="..\..\thirdparty\jQuery\licensedata.json">
-      <Link>licenses\jQuery\licensedata.json</Link>
-      <CopyToOutputDirectory>PreserveNewest</CopyToOutputDirectory>
-    </Content>
-    <Content Include="..\..\thirdparty\CoCoL\download.txt">
-      <Link>licenses\CoCoL\download.txt</Link>
-      <CopyToOutputDirectory>PreserveNewest</CopyToOutputDirectory>
-    </Content>
-    <Content Include="..\..\thirdparty\CoCoL\license.txt">
-      <Link>licenses\CoCoL\license.txt</Link>
-      <CopyToOutputDirectory>PreserveNewest</CopyToOutputDirectory>
-    </Content>
-    <Content Include="..\..\thirdparty\CoCoL\licensedata.json">
-      <Link>licenses\CoCoL\licensedata.json</Link>
-      <CopyToOutputDirectory>PreserveNewest</CopyToOutputDirectory>
-    </Content>
-    <Content Include="..\..\thirdparty\rumps\download.txt">
-      <Link>licenses\rumps\download.txt</Link>
-      <CopyToOutputDirectory>PreserveNewest</CopyToOutputDirectory>
-    </Content>
-    <Content Include="..\..\thirdparty\rumps\License.txt">
-      <Link>licenses\rumps\License.txt</Link>
-      <CopyToOutputDirectory>PreserveNewest</CopyToOutputDirectory>
-    </Content>
-    <Content Include="..\..\thirdparty\rumps\licensedata.json">
-      <Link>licenses\rumps\licensedata.json</Link>
-      <CopyToOutputDirectory>PreserveNewest</CopyToOutputDirectory>
-    </Content>
-    <Content Include="..\..\thirdparty\MailKit\Homepage.txt">
-      <Link>licenses\MailKit\Homepage.txt</Link>
-      <CopyToOutputDirectory>PreserveNewest</CopyToOutputDirectory>
-    </Content>
-    <Content Include="..\..\thirdparty\MailKit\license.txt">
-      <Link>licenses\MailKit\license.txt</Link>
-      <CopyToOutputDirectory>PreserveNewest</CopyToOutputDirectory>
-    </Content>
-    <Content Include="..\..\thirdparty\MailKit\licensedata.json">
-      <Link>licenses\MailKit\licensedata.json</Link>
-      <CopyToOutputDirectory>PreserveNewest</CopyToOutputDirectory>
-    </Content>
-    <Content Include="..\..\thirdparty\MimeKit\Homepage.txt">
-      <Link>licenses\MimeKit\Homepage.txt</Link>
-      <CopyToOutputDirectory>PreserveNewest</CopyToOutputDirectory>
-    </Content>
-    <Content Include="..\..\thirdparty\MimeKit\license.txt">
-      <Link>licenses\MimeKit\license.txt</Link>
-      <CopyToOutputDirectory>PreserveNewest</CopyToOutputDirectory>
-    </Content>
-    <Content Include="..\..\thirdparty\MimeKit\licensedata.json">
-      <Link>licenses\MimeKit\licensedata.json</Link>
-      <CopyToOutputDirectory>PreserveNewest</CopyToOutputDirectory>
-    </Content>
-    <Content Include="..\..\thirdparty\BouncyCastle\Homepage.txt">
-      <Link>licenses\BouncyCastle\Homepage.txt</Link>
-      <CopyToOutputDirectory>PreserveNewest</CopyToOutputDirectory>
-    </Content>
-    <Content Include="..\..\thirdparty\BouncyCastle\license.txt">
-      <Link>licenses\BouncyCastle\license.txt</Link>
-      <CopyToOutputDirectory>PreserveNewest</CopyToOutputDirectory>
-    </Content>
-    <Content Include="..\..\thirdparty\BouncyCastle\licensedata.json">
-      <Link>licenses\BouncyCastle\licensedata.json</Link>
-      <CopyToOutputDirectory>PreserveNewest</CopyToOutputDirectory>
-    </Content>
-    <Content Include="..\..\thirdparty\angular-gettext\Homepage.txt">
-      <Link>licenses\AngularGettext\Homepage.txt</Link>
-      <CopyToOutputDirectory>PreserveNewest</CopyToOutputDirectory>
-    </Content>
-    <Content Include="..\..\thirdparty\angular-gettext\License.txt">
-      <Link>licenses\AngularGettext\License.txt</Link>
-      <CopyToOutputDirectory>PreserveNewest</CopyToOutputDirectory>
-    </Content>
-    <Content Include="..\..\thirdparty\angular-gettext\licensedata.json">
-      <Link>licenses\AngularGettext\licensedata.json</Link>
-      <CopyToOutputDirectory>PreserveNewest</CopyToOutputDirectory>
-    </Content>
-    <Content Include="..\..\thirdparty\mozroots\Homepage.txt">
-      <Link>licenses\mozroots\Homepage.txt</Link>
-      <CopyToOutputDirectory>PreserveNewest</CopyToOutputDirectory>
-    </Content>
-    <Content Include="..\..\thirdparty\mozroots\License.txt">
-      <Link>licenses\mozroots\License.txt</Link>
-      <CopyToOutputDirectory>PreserveNewest</CopyToOutputDirectory>
-    </Content>
-    <Content Include="..\..\thirdparty\mozroots\licensedata.json">
-      <Link>licenses\mozroots\licensedata.json</Link>
-      <CopyToOutputDirectory>PreserveNewest</CopyToOutputDirectory>
-    </Content>
-    <Content Include="..\..\thirdparty\FasterHashing\download.txt">
-      <Link>licenses\FasterHashing\download.txt</Link>
-      <CopyToOutputDirectory>PreserveNewest</CopyToOutputDirectory>
-    </Content>
-    <Content Include="..\..\thirdparty\FasterHashing\license.txt">
-      <Link>licenses\FasterHashing\license.txt</Link>
-      <CopyToOutputDirectory>PreserveNewest</CopyToOutputDirectory>
-    </Content>
-    <Content Include="..\..\thirdparty\FasterHashing\licensedata.json">
-      <Link>licenses\FasterHashing\licensedata.json</Link>
-      <CopyToOutputDirectory>PreserveNewest</CopyToOutputDirectory>
-    </Content>
-  </ItemGroup>
-  <ItemGroup>
-    <Reference Include="System" />
-  </ItemGroup>
-  <ItemGroup>
-    <Compile Include="LicenseEntry.cs" />
-    <Compile Include="LicenseReader.cs" />
-    <Compile Include="Properties\AssemblyInfo.cs" />
-    <Compile Include="VersionNumbers.cs" />
-  </ItemGroup>
-  <ItemGroup>
-    <None Include="..\..\thirdparty\FluentFTP\licensedata.json">
-      <Link>licenses\FluentFTP\licensedata.json</Link>
-      <CopyToOutputDirectory>PreserveNewest</CopyToOutputDirectory>
-    </None>
-    <None Include="..\..\thirdparty\Tencentyun\licensedata.json">
-      <Link>licenses\Tencentyun\licensedata.json</Link>
-      <CopyToOutputDirectory>PreserveNewest</CopyToOutputDirectory>
-    </None>
-    <None Include="..\..\thirdparty\uplink.NET\licensedata.json">
-      <Link>licenses\uplink.NET\licensedata.json</Link>
-      <CopyToOutputDirectory>PreserveNewest</CopyToOutputDirectory>
-    </None>
-    <None Include="Duplicati.snk" />
-    <None Include="..\..\thirdparty\SharpCompress\licensedata.json">
-      <Link>licenses\SharpCompress\licensedata.json</Link>
-      <CopyToOutputDirectory>PreserveNewest</CopyToOutputDirectory>
-    </None>
-  </ItemGroup>
-  <ItemGroup />
-  <ItemGroup>
-    <EmbeddedResource Include="VersionTag.txt" />
-  </ItemGroup>
-  <ItemGroup />
-  <ItemGroup>
-    <ProjectReference Include="..\Library\Common\Duplicati.Library.Common.csproj">
-      <Project>{D63E53E4-A458-4C2F-914D-92F715F58ACF}</Project>
-      <Name>Duplicati.Library.Common</Name>
-    </ProjectReference>
-    <ProjectReference Include="..\Library\Utility\Duplicati.Library.Utility.csproj">
-      <Project>{DE3E5D4C-51AB-4E5E-BEE8-E636CEBFBA65}</Project>
-      <Name>Duplicati.Library.Utility</Name>
-    </ProjectReference>
-  </ItemGroup>
-</Project>
->>>>>>> cd4366f8
+</Project>