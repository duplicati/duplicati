--- conflicted
+++ resolved
@@ -1,107 +1,104 @@
-﻿<?xml version="1.0" encoding="utf-8"?>
-<Project DefaultTargets="Build" ToolsVersion="15.0" xmlns="http://schemas.microsoft.com/developer/msbuild/2003">
-  <PropertyGroup>
-    <Configuration Condition=" '$(Configuration)' == '' ">Debug</Configuration>
-    <Platform Condition=" '$(Platform)' == '' ">AnyCPU</Platform>
-    <ProjectGuid>{0797AA22-C5DD-4950-BB60-34765AB8C6DD}</ProjectGuid>
-    <OutputType>Library</OutputType>
-    <RootNamespace>Duplicati.Tools</RootNamespace>
-    <AssemblyName>Duplicati.Tools</AssemblyName>
-    <TargetFrameworkVersion>v4.6.2</TargetFrameworkVersion>
-    <UseMSBuildEngine>false</UseMSBuildEngine>
-    <TargetFrameworkProfile />
-  </PropertyGroup>
-  <PropertyGroup Condition=" '$(Configuration)|$(Platform)' == 'Debug|AnyCPU' ">
-    <DebugSymbols>true</DebugSymbols>
-    <DebugType>full</DebugType>
-    <Optimize>false</Optimize>
-    <OutputPath>bin\Debug</OutputPath>
-    <DefineConstants>DEBUG;</DefineConstants>
-    <ErrorReport>prompt</ErrorReport>
-    <WarningLevel>4</WarningLevel>
-  </PropertyGroup>
-  <PropertyGroup Condition=" '$(Configuration)|$(Platform)' == 'Release|AnyCPU' ">
-    <Optimize>true</Optimize>
-    <OutputPath>bin\Release</OutputPath>
-    <ErrorReport>prompt</ErrorReport>
-    <WarningLevel>4</WarningLevel>
-  </PropertyGroup>
-  <PropertyGroup>
-    <StartupObject />
-  </PropertyGroup>
-  <ItemGroup>
-    <Compile Include="Unused.cs" />
-  </ItemGroup>
-  <ItemGroup>
-    <Content Include="..\..\Tools\Verification\DuplicatiVerify.ps1">
-      <Link>utility-scripts\DuplicatiVerify.ps1</Link>
-      <CopyToOutputDirectory>PreserveNewest</CopyToOutputDirectory>
-    </Content>
-    <Content Include="..\..\Tools\Verification\DuplicatiVerify.py">
-      <Link>utility-scripts\DuplicatiVerify.py</Link>
-      <CopyToOutputDirectory>PreserveNewest</CopyToOutputDirectory>
-    </Content>
-    <Content Include="utility-scripts\README.txt">
-      <CopyToOutputDirectory>PreserveNewest</CopyToOutputDirectory>
-    </Content>
-    <Content Include="win-tools\gpg.exe">
-      <CopyToOutputDirectory>PreserveNewest</CopyToOutputDirectory>
-    </Content>
-    <Content Include="win-tools\gpgconf.exe">
-      <CopyToOutputDirectory>PreserveNewest</CopyToOutputDirectory>
-    </Content>
-    <Content Include="win-tools\libassuan-0.dll">
-      <CopyToOutputDirectory>PreserveNewest</CopyToOutputDirectory>
-    </Content>
-    <Content Include="win-tools\libgcrypt-20.dll">
-      <CopyToOutputDirectory>PreserveNewest</CopyToOutputDirectory>
-    </Content>
-    <Content Include="win-tools\libgpg-error-0.dll">
-      <CopyToOutputDirectory>PreserveNewest</CopyToOutputDirectory>
-    </Content>
-    <Content Include="win-tools\libgpgme-11.dll">
-      <CopyToOutputDirectory>PreserveNewest</CopyToOutputDirectory>
-    </Content>
-    <Content Include="win-tools\libksba-8.dll">
-      <CopyToOutputDirectory>PreserveNewest</CopyToOutputDirectory>
-    </Content>
-    <Content Include="win-tools\libnpth-0.dll">
-      <CopyToOutputDirectory>PreserveNewest</CopyToOutputDirectory>
-    </Content>
-    <Content Include="win-tools\libsqlite3-0.dll">
-      <CopyToOutputDirectory>PreserveNewest</CopyToOutputDirectory>
-    </Content>
-<<<<<<< HEAD
-    <Content Include="..\..\thirdparty\par2\par2.exe">
-      <Link>win-tools\par2.exe</Link>
-      <CopyToOutputDirectory>PreserveNewest</CopyToOutputDirectory>
-    </Content>
-    <Content Include="..\..\thirdparty\gpg\zlib1.dll">
-      <Link>win-tools\zlib1.dll</Link>
-=======
-    <Content Include="win-tools\README.txt">
->>>>>>> 5664686c
-      <CopyToOutputDirectory>PreserveNewest</CopyToOutputDirectory>
-    </Content>
-    <Content Include="..\..\thirdparty\mozroots\mozroots.exe">
-      <Link>utility-scripts\mozroots.exe</Link>
-      <CopyToOutputDirectory>PreserveNewest</CopyToOutputDirectory>
-    </Content>
-    <Content Include="..\..\thirdparty\TlsTest\TlsTest.exe">
-      <Link>utility-scripts\TlsTest.exe</Link>
-      <CopyToOutputDirectory>PreserveNewest</CopyToOutputDirectory>
-    </Content>
-    <Content Include="win-tools\zlib1.dll">
-      <CopyToOutputDirectory>PreserveNewest</CopyToOutputDirectory>
-    </Content>
-  </ItemGroup>
-  <ItemGroup>
-    <Reference Include="System" />
-  </ItemGroup>
-  <ItemGroup>
-    <None Include="..\..\Tools\Commandline\pause-resume.py">
-      <Link>utility-scripts\pause-resume.py</Link>
-    </None>
-  </ItemGroup>
-  <Import Project="$(MSBuildBinPath)\Microsoft.CSharp.targets" />
+﻿<?xml version="1.0" encoding="utf-8"?>
+<Project DefaultTargets="Build" ToolsVersion="15.0" xmlns="http://schemas.microsoft.com/developer/msbuild/2003">
+  <PropertyGroup>
+    <Configuration Condition=" '$(Configuration)' == '' ">Debug</Configuration>
+    <Platform Condition=" '$(Platform)' == '' ">AnyCPU</Platform>
+    <ProjectGuid>{0797AA22-C5DD-4950-BB60-34765AB8C6DD}</ProjectGuid>
+    <OutputType>Library</OutputType>
+    <RootNamespace>Duplicati.Tools</RootNamespace>
+    <AssemblyName>Duplicati.Tools</AssemblyName>
+    <TargetFrameworkVersion>v4.6.2</TargetFrameworkVersion>
+    <UseMSBuildEngine>false</UseMSBuildEngine>
+    <TargetFrameworkProfile />
+  </PropertyGroup>
+  <PropertyGroup Condition=" '$(Configuration)|$(Platform)' == 'Debug|AnyCPU' ">
+    <DebugSymbols>true</DebugSymbols>
+    <DebugType>full</DebugType>
+    <Optimize>false</Optimize>
+    <OutputPath>bin\Debug</OutputPath>
+    <DefineConstants>DEBUG;</DefineConstants>
+    <ErrorReport>prompt</ErrorReport>
+    <WarningLevel>4</WarningLevel>
+  </PropertyGroup>
+  <PropertyGroup Condition=" '$(Configuration)|$(Platform)' == 'Release|AnyCPU' ">
+    <Optimize>true</Optimize>
+    <OutputPath>bin\Release</OutputPath>
+    <ErrorReport>prompt</ErrorReport>
+    <WarningLevel>4</WarningLevel>
+  </PropertyGroup>
+  <PropertyGroup>
+    <StartupObject />
+  </PropertyGroup>
+  <ItemGroup>
+    <Compile Include="Unused.cs" />
+  </ItemGroup>
+  <ItemGroup>
+    <Content Include="..\..\Tools\Verification\DuplicatiVerify.ps1">
+      <Link>utility-scripts\DuplicatiVerify.ps1</Link>
+      <CopyToOutputDirectory>PreserveNewest</CopyToOutputDirectory>
+    </Content>
+    <Content Include="..\..\Tools\Verification\DuplicatiVerify.py">
+      <Link>utility-scripts\DuplicatiVerify.py</Link>
+      <CopyToOutputDirectory>PreserveNewest</CopyToOutputDirectory>
+    </Content>
+    <Content Include="utility-scripts\README.txt">
+      <CopyToOutputDirectory>PreserveNewest</CopyToOutputDirectory>
+    </Content>
+    <Content Include="win-tools\gpg.exe">
+      <CopyToOutputDirectory>PreserveNewest</CopyToOutputDirectory>
+    </Content>
+    <Content Include="win-tools\gpgconf.exe">
+      <CopyToOutputDirectory>PreserveNewest</CopyToOutputDirectory>
+    </Content>
+    <Content Include="win-tools\libassuan-0.dll">
+      <CopyToOutputDirectory>PreserveNewest</CopyToOutputDirectory>
+    </Content>
+    <Content Include="win-tools\libgcrypt-20.dll">
+      <CopyToOutputDirectory>PreserveNewest</CopyToOutputDirectory>
+    </Content>
+    <Content Include="win-tools\libgpg-error-0.dll">
+      <CopyToOutputDirectory>PreserveNewest</CopyToOutputDirectory>
+    </Content>
+    <Content Include="win-tools\libgpgme-11.dll">
+      <CopyToOutputDirectory>PreserveNewest</CopyToOutputDirectory>
+    </Content>
+    <Content Include="win-tools\libksba-8.dll">
+      <CopyToOutputDirectory>PreserveNewest</CopyToOutputDirectory>
+    </Content>
+    <Content Include="win-tools\libnpth-0.dll">
+      <CopyToOutputDirectory>PreserveNewest</CopyToOutputDirectory>
+    </Content>
+    <Content Include="win-tools\libsqlite3-0.dll">
+      <CopyToOutputDirectory>PreserveNewest</CopyToOutputDirectory>
+    </Content>
+    <Content Include="..\..\thirdparty\par2\par2.exe">
+      <Link>win-tools\par2.exe</Link>
+      <CopyToOutputDirectory>PreserveNewest</CopyToOutputDirectory>
+    </Content>
+    <Content Include="..\..\thirdparty\gpg\zlib1.dll">
+      <Link>win-tools\zlib1.dll</Link>
+    <Content Include="win-tools\README.txt">
+      <CopyToOutputDirectory>PreserveNewest</CopyToOutputDirectory>
+    </Content>
+    <Content Include="..\..\thirdparty\mozroots\mozroots.exe">
+      <Link>utility-scripts\mozroots.exe</Link>
+      <CopyToOutputDirectory>PreserveNewest</CopyToOutputDirectory>
+    </Content>
+    <Content Include="..\..\thirdparty\TlsTest\TlsTest.exe">
+      <Link>utility-scripts\TlsTest.exe</Link>
+      <CopyToOutputDirectory>PreserveNewest</CopyToOutputDirectory>
+    </Content>
+    <Content Include="win-tools\zlib1.dll">
+      <CopyToOutputDirectory>PreserveNewest</CopyToOutputDirectory>
+    </Content>
+  </ItemGroup>
+  <ItemGroup>
+    <Reference Include="System" />
+  </ItemGroup>
+  <ItemGroup>
+    <None Include="..\..\Tools\Commandline\pause-resume.py">
+      <Link>utility-scripts\pause-resume.py</Link>
+    </None>
+  </ItemGroup>
+  <Import Project="$(MSBuildBinPath)\Microsoft.CSharp.targets" />
 </Project>