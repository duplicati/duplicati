--- conflicted
+++ resolved
@@ -1,4 +1,3 @@
-<<<<<<< HEAD
 ﻿<Project Sdk="Microsoft.NET.Sdk">
 
   <PropertyGroup>
@@ -14,6 +13,8 @@
     </ProjectReference>
     <ProjectReference Include="..\..\Library\Backend\Dropbox\Duplicati.Library.Backend.Dropbox.csproj">
     </ProjectReference>
+    <ProjectReference Include="..\..\Library\Backend\Idrivee2\Duplicati.Library.Backend.Idrivee2.csproj">
+    </ProjectReference>
     <ProjectReference Include="..\..\Library\Backend\Jottacloud\Duplicati.Library.Backend.Jottacloud.csproj">
     </ProjectReference>
     <ProjectReference Include="..\..\Library\Backend\Rclone\Duplicati.Library.Backend.Rclone.csproj">
@@ -23,10 +24,8 @@
     <ProjectReference Include="..\..\Library\Backend\Sia\Duplicati.Library.Backend.Sia.csproj">
     </ProjectReference>
     <ProjectReference Include="..\..\Library\Backend\Storj\Duplicati.Library.Backend.Storj.csproj">
-
     </ProjectReference>
     <ProjectReference Include="..\..\Library\Backend\Tardigrade\Duplicati.Library.Backend.Tardigrade.csproj">
-
     </ProjectReference>
     <ProjectReference Include="..\..\Library\Backend\TencentCOS\Duplicati.Library.Backend.TencentCOS.csproj">
     </ProjectReference>
@@ -93,227 +92,4 @@
     </PackageReference>
   </ItemGroup>
 
-=======
-﻿<?xml version="1.0" encoding="utf-8"?>
-<Project ToolsVersion="15.0" DefaultTargets="Build" xmlns="http://schemas.microsoft.com/developer/msbuild/2003">
-  <PropertyGroup>
-    <Configuration Condition=" '$(Configuration)' == '' ">Debug</Configuration>
-    <Platform Condition=" '$(Platform)' == '' ">AnyCPU</Platform>
-    <ProjectGuid>{E7280DCA-7776-4A73-B9B5-41FD77FC8799}</ProjectGuid>
-    <OutputType>Exe</OutputType>
-    <Prefer32Bit>False</Prefer32Bit>
-    <AppDesignerFolder>Properties</AppDesignerFolder>
-    <RootNamespace>Duplicati.CommandLine.BackendTester</RootNamespace>
-    <AssemblyName>Duplicati.CommandLine.BackendTester</AssemblyName>
-    <FileAlignment>512</FileAlignment>
-    <FileUpgradeFlags>
-    </FileUpgradeFlags>
-    <OldToolsVersion>3.5</OldToolsVersion>
-    <UpgradeBackupLocation />
-    <AssemblyOriginatorKeyFile>Duplicati.snk</AssemblyOriginatorKeyFile>
-    <TargetFrameworkVersion>v4.7.1</TargetFrameworkVersion>
-    <TargetFrameworkProfile />
-    <UseMSBuildEngine>false</UseMSBuildEngine>
-    <AutoGenerateBindingRedirects>true</AutoGenerateBindingRedirects>
-  </PropertyGroup>
-  <PropertyGroup Condition=" '$(Configuration)|$(Platform)' == 'Debug|AnyCPU' ">
-    <DebugSymbols>true</DebugSymbols>
-    <DebugType>full</DebugType>
-    <Optimize>false</Optimize>
-    <OutputPath>bin\Debug\</OutputPath>
-    <DefineConstants>DEBUG;TRACE</DefineConstants>
-    <ErrorReport>prompt</ErrorReport>
-    <WarningLevel>4</WarningLevel>
-    <Commandlineparameters>~/.config/dupl-unittest.txt</Commandlineparameters>
-    <EnvironmentVariables>
-      <EnvironmentVariables>
-        <Variable name="AUTOUPDATER_Duplicati_SKIP_UPDATE" value="1" />
-      </EnvironmentVariables>
-    </EnvironmentVariables>
-    <Prefer32Bit>false</Prefer32Bit>
-  </PropertyGroup>
-  <PropertyGroup Condition=" '$(Configuration)|$(Platform)' == 'Release|AnyCPU' ">
-    <DebugType>pdbonly</DebugType>
-    <Optimize>true</Optimize>
-    <OutputPath>bin\Release\</OutputPath>
-    <DefineConstants>TRACE</DefineConstants>
-    <ErrorReport>prompt</ErrorReport>
-    <WarningLevel>4</WarningLevel>
-    <Prefer32Bit>false</Prefer32Bit>
-  </PropertyGroup>
-  <ItemGroup>
-    <Reference Include="System" />
-  </ItemGroup>
-  <ItemGroup>
-    <Compile Include="NonSeekableStream.cs" />
-    <Compile Include="Program.cs" />
-    <Compile Include="Properties\AssemblyInfo.cs" />
-  </ItemGroup>
-  <ItemGroup>
-    <None Include="Duplicati.snk" />
-  </ItemGroup>
-  <ItemGroup>
-    <None Include="app.config">
-      <SubType>Designer</SubType>
-    </None>
-  </ItemGroup>
-  <ItemGroup>
-    <ProjectReference Include="..\..\Library\Backend\AzureBlob\Duplicati.Library.Backend.AzureBlob.csproj">
-      <Project>{8E4CECFB-0413-4B00-AB93-78D1C3902BD5}</Project>
-      <Name>Duplicati.Library.Backend.AzureBlob</Name>
-    </ProjectReference>
-    <ProjectReference Include="..\..\Library\Backend\Dropbox\Duplicati.Library.Backend.Dropbox.csproj">
-      <Project>{b20a7cee-9c5b-47b9-8b76-bc85adfe8493}</Project>
-      <Name>Duplicati.Library.Backend.Dropbox</Name>
-    </ProjectReference>
-    <ProjectReference Include="..\..\Library\Backend\Idrivee2\Duplicati.Library.Backend.Idrivee2.csproj">
-      <Project>{6b594d23-b629-465c-b799-70ee9e56c218}</Project>
-      <Name>Duplicati.Library.Backend.Idrivee2</Name>
-    </ProjectReference>
-    <ProjectReference Include="..\..\Library\Backend\Jottacloud\Duplicati.Library.Backend.Jottacloud.csproj">
-      <Project>{2cd5dbc3-3da6-432d-ba97-f0b8d24501c2}</Project>
-      <Name>Duplicati.Library.Backend.Jottacloud</Name>
-    </ProjectReference>
-    <ProjectReference Include="..\..\Library\Backend\Rclone\Duplicati.Library.Backend.Rclone.csproj">
-      <Project>{851a1cb8-3ceb-41b4-956f-34d760d2a8e5}</Project>
-      <Name>Duplicati.Library.Backend.Rclone</Name>
-    </ProjectReference>
-    <ProjectReference Include="..\..\Library\Backend\SharePoint\Duplicati.Library.Backend.SharePoint.csproj">
-      <Project>{59C8BBC5-6E42-46FB-AB3E-6C183A82459A}</Project>
-      <Name>Duplicati.Library.Backend.SharePoint</Name>
-    </ProjectReference>
-    <ProjectReference Include="..\..\Library\Backend\Sia\Duplicati.Library.Backend.Sia.csproj">
-      <Project>{32a74526-3e5f-413a-8cb4-1efdad4c8b91}</Project>
-      <Name>Duplicati.Library.Backend.Sia</Name>
-    </ProjectReference>
-    <ProjectReference Include="..\..\Library\Backend\Storj\Duplicati.Library.Backend.Storj.csproj">
-      <Project>{ae035e01-c917-4f13-a35e-78f21c1a2f17}</Project>
-      <Name>Duplicati.Library.Backend.Storj</Name>
-    </ProjectReference>
-    <ProjectReference Include="..\..\Library\Backend\Tardigrade\Duplicati.Library.Backend.Tardigrade.csproj">
-      <Project>{9a04cb37-da72-4008-9703-3ac5191974e9}</Project>
-      <Name>Duplicati.Library.Backend.Tardigrade</Name>
-    </ProjectReference>
-    <ProjectReference Include="..\..\Library\Backend\TencentCOS\Duplicati.Library.Backend.TencentCOS.csproj">
-      <Project>{545dd6d4-9476-42d6-b51c-a28e000c489e}</Project>
-      <Name>Duplicati.Library.Backend.TencentCOS</Name>
-    </ProjectReference>
-    <ProjectReference Include="..\..\Library\Utility\Duplicati.Library.Utility.csproj">
-      <Project>{DE3E5D4C-51AB-4E5E-BEE8-E636CEBFBA65}</Project>
-      <Name>Duplicati.Library.Utility</Name>
-    </ProjectReference>
-    <ProjectReference Include="..\..\Library\DynamicLoader\Duplicati.Library.DynamicLoader.csproj">
-      <Project>{0CA86ECF-5BEC-4909-B4F6-110A03B30B92}</Project>
-      <Name>Duplicati.Library.DynamicLoader</Name>
-    </ProjectReference>
-    <ProjectReference Include="..\..\Library\Interface\Duplicati.Library.Interface.csproj">
-      <Project>{C5899F45-B0FF-483C-9D38-24A9FCAAB237}</Project>
-      <Name>Duplicati.Library.Interface</Name>
-    </ProjectReference>
-    <ProjectReference Include="..\..\Library\AutoUpdater\Duplicati.Library.AutoUpdater.csproj">
-      <Project>{7E119745-1F62-43F0-936C-F312A1912C0B}</Project>
-      <Name>Duplicati.Library.AutoUpdater</Name>
-    </ProjectReference>
-    <ProjectReference Include="..\..\License\Duplicati.License.csproj">
-      <Project>{4D012CB1-4B92-47F4-89B7-BF80A73A2E99}</Project>
-      <Name>Duplicati.License</Name>
-    </ProjectReference>
-    <ProjectReference Include="..\..\Library\Backend\OneDrive\Duplicati.Library.Backend.OneDrive.csproj">
-      <Project>{CCD76347-7DC7-4B42-B7E1-E500E624CAC3}</Project>
-      <Name>Duplicati.Library.Backend.OneDrive</Name>
-    </ProjectReference>
-    <ProjectReference Include="..\..\Library\Backend\TahoeLAFS\Duplicati.Library.Backend.TahoeLAFS.csproj">
-      <Project>{C0270709-2A40-43B5-8CF1-69581B9FA2A1}</Project>
-      <Name>Duplicati.Library.Backend.TahoeLAFS</Name>
-    </ProjectReference>
-    <ProjectReference Include="..\..\Library\Backend\GoogleServices\Duplicati.Library.Backend.GoogleServices.csproj">
-      <Project>{5489181D-950C-44AF-873C-45EB0A3B6BD2}</Project>
-      <Name>Duplicati.Library.Backend.GoogleServices</Name>
-    </ProjectReference>
-    <ProjectReference Include="..\..\Library\Backend\OpenStack\Duplicati.Library.Backend.OpenStack.csproj">
-      <Project>{D9E4E686-423C-48EC-A392-404E7C00860C}</Project>
-      <Name>Duplicati.Library.Backend.OpenStack</Name>
-    </ProjectReference>
-    <ProjectReference Include="..\..\Library\Backend\HubiC\Duplicati.Library.Backend.HubiC.csproj">
-      <Project>{D60AD540-0E7D-40CE-83AE-D26E01FFE9B8}</Project>
-      <Name>Duplicati.Library.Backend.HubiC</Name>
-    </ProjectReference>
-    <ProjectReference Include="..\..\Library\Backend\CloudFiles\Duplicati.Library.Backend.CloudFiles.csproj">
-      <Project>{1BFAE226-8364-4086-825C-BB83F6F3EE4C}</Project>
-      <Name>Duplicati.Library.Backend.CloudFiles</Name>
-    </ProjectReference>
-    <ProjectReference Include="..\..\Library\Backend\File\Duplicati.Library.Backend.File.csproj">
-      <Project>{FC9B7611-836F-4127-8B44-A7C31F506807}</Project>
-      <Name>Duplicati.Library.Backend.File</Name>
-    </ProjectReference>
-    <ProjectReference Include="..\..\Library\Backend\FTP\Duplicati.Library.Backend.FTP.csproj">
-      <Project>{F61679A9-E5DE-468A-B5A4-05F92D0143D2}</Project>
-      <Name>Duplicati.Library.Backend.FTP</Name>
-    </ProjectReference>
-    <ProjectReference Include="..\..\Library\Backend\S3\Duplicati.Library.Backend.S3.csproj">
-      <Project>{C03F6DFD-805A-4BE0-9338-64870ADDB4A2}</Project>
-      <Name>Duplicati.Library.Backend.S3</Name>
-    </ProjectReference>
-    <ProjectReference Include="..\..\Library\Backend\SSHv2\Duplicati.Library.Backend.SSHv2.csproj">
-      <Project>{FF2BF37C-E502-4C98-BEA0-701671DDFA08}</Project>
-      <Name>Duplicati.Library.Backend.SSHv2</Name>
-    </ProjectReference>
-    <ProjectReference Include="..\..\Library\Backend\WEBDAV\Duplicati.Library.Backend.WEBDAV.csproj">
-      <Project>{BAE27510-8B5D-44B2-B33E-372A98908041}</Project>
-      <Name>Duplicati.Library.Backend.WEBDAV</Name>
-    </ProjectReference>
-    <ProjectReference Include="..\..\Library\Modules\Builtin\Duplicati.Library.Modules.Builtin.csproj">
-      <Project>{52826615-7964-47FE-B4B3-1B2DBDF605B9}</Project>
-      <Name>Duplicati.Library.Modules.Builtin</Name>
-    </ProjectReference>
-    <ProjectReference Include="..\..\Library\Backend\OAuthHelper\Duplicati.Library.OAuthHelper.csproj">
-      <Project>{D4C37C33-5E73-4B56-B2C3-DC4A6BAA36BB}</Project>
-      <Name>Duplicati.Library.OAuthHelper</Name>
-    </ProjectReference>
-    <ProjectReference Include="..\..\Library\Localization\Duplicati.Library.Localization.csproj">
-      <Project>{B68F2214-951F-4F78-8488-66E1ED3F50BF}</Project>
-      <Name>Duplicati.Library.Localization</Name>
-    </ProjectReference>
-    <ProjectReference Include="..\..\Library\Logging\Duplicati.Library.Logging.csproj">
-      <Project>{D10A5FC0-11B4-4E70-86AA-8AEA52BD9798}</Project>
-      <Name>Duplicati.Library.Logging</Name>
-    </ProjectReference>
-    <ProjectReference Include="..\..\Library\Backend\Backblaze\Duplicati.Library.Backend.Backblaze.csproj">
-      <Project>{61C43D61-4368-4942-84A3-1EB623F4EF2A}</Project>
-      <Name>Duplicati.Library.Backend.Backblaze</Name>
-    </ProjectReference>
-    <ProjectReference Include="..\..\Library\Backend\Mega\Duplicati.Library.Backend.Mega.csproj">
-      <Project>{6643A5AE-AB38-453F-ADCE-408E35A81A83}</Project>
-      <Name>Duplicati.Library.Backend.Mega</Name>
-    </ProjectReference>
-    <ProjectReference Include="..\..\Library\Backend\Box\Duplicati.Library.Backend.Box.csproj">
-      <Project>{3FF7DD0B-5284-4BF9-97D9-1E4417FDABB2}</Project>
-      <Name>Duplicati.Library.Backend.Box</Name>
-    </ProjectReference>
-    <ProjectReference Include="..\..\Library\Backend\AlternativeFTP\Duplicati.Library.Backend.AlternativeFTP.csproj">
-      <Project>{3F47CB0C-CEE1-447F-9C26-7F8E419E3E3F}</Project>
-      <Name>Duplicati.Library.Backend.AlternativeFTP</Name>
-    </ProjectReference>
-    <ProjectReference Include="..\..\Library\Common\Duplicati.Library.Common.csproj">
-      <Project>{D63E53E4-A458-4C2F-914D-92F715F58ACF}</Project>
-      <Name>Duplicati.Library.Common</Name>
-    </ProjectReference>
-    <ProjectReference Include="..\..\Library\Compression\Duplicati.Library.Compression.csproj">
-      <Project>{19ECCE09-B5EB-406C-8C57-BAC66997D469}</Project>
-      <Name>Duplicati.Library.Compression</Name>
-    </ProjectReference>
-    <ProjectReference Include="..\..\Library\SQLiteHelper\Duplicati.Library.SQLiteHelper.csproj">
-      <Project>{2C838169-B187-4B09-8768-1C24C2521C8D}</Project>
-      <Name>Duplicati.Library.SQLiteHelper</Name>
-    </ProjectReference>
-  </ItemGroup>
-  <Import Project="$(MSBuildToolsPath)\Microsoft.CSharp.targets" />
-  <!-- To modify your build process, add your task inside one of the targets below and uncomment it. 
-       Other similar extension points exist, see Microsoft.Common.targets.
-  <Target Name="BeforeBuild">
-  </Target>
-  <Target Name="AfterBuild">
-  </Target>
-  -->
->>>>>>> 666b2281
 </Project>