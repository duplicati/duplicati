// Copyright (C) 2024, The Duplicati Team
// https://duplicati.com, hello@duplicati.com
// 
// Permission is hereby granted, free of charge, to any person obtaining a 
// copy of this software and associated documentation files (the "Software"), 
// to deal in the Software without restriction, including without limitation 
// the rights to use, copy, modify, merge, publish, distribute, sublicense, 
// and/or sell copies of the Software, and to permit persons to whom the 
// Software is furnished to do so, subject to the following conditions:
// 
// The above copyright notice and this permission notice shall be included in 
// all copies or substantial portions of the Software.
// 
// THE SOFTWARE IS PROVIDED "AS IS", WITHOUT WARRANTY OF ANY KIND, EXPRESS 
// OR IMPLIED, INCLUDING BUT NOT LIMITED TO THE WARRANTIES OF MERCHANTABILITY, 
// FITNESS FOR A PARTICULAR PURPOSE AND NONINFRINGEMENT. IN NO EVENT SHALL THE 
// AUTHORS OR COPYRIGHT HOLDERS BE LIABLE FOR ANY CLAIM, DAMAGES OR OTHER 
// LIABILITY, WHETHER IN AN ACTION OF CONTRACT, TORT OR OTHERWISE, ARISING 
// FROM, OUT OF OR IN CONNECTION WITH THE SOFTWARE OR THE USE OR OTHER 
// DEALINGS IN THE SOFTWARE.

using System;
using System.Collections.Generic;
using System.Text;
using Duplicati.Library.Interface;
using System.Linq;
using System.Globalization;
using System.Threading;
using Duplicati.Library.Utility;
using Duplicati.StreamUtil;

namespace Duplicati.CommandLine.BackendTester
{
    public class Program
    {
        /// <summary>
        /// Used to maintain a reference to initialized system settings.
        /// </summary>
#pragma warning disable CS0414 // The private field `Duplicati.CommandLine.BackendTester.Program.SystemSettings' is assigned but its value is never used
        private static IDisposable SystemSettings;
#pragma warning restore CS0414 // The private field `Duplicati.CommandLine.BackendTester.Program.SystemSettings' is assigned but its value is never used

        class TempFile
        {
            public readonly string remotefilename;
            public readonly string localfilename;
            public readonly byte[] hash;
            public readonly long length;
            public bool found = false;

            public TempFile(string remotefilename, string localfilename, byte[] hash, long length)
            {
                this.remotefilename = remotefilename;
                this.localfilename = localfilename;
                this.hash = hash;
                this.length = length;
            }
        }

        private const string ValidFilenameChars = "abcdefghijklmnopqrstuvwxyzABCDEFGHIJKLMNOPQRSTUVWXYZ123456789";
        private const string ExtendedChars = "-_',=)(&%$#@! +";

        /// <summary>
        /// The main entry point for the application.
        /// </summary>
        [STAThread]
        public static int Main(string[] _args)
        {
            try
            {
                Library.AutoUpdater.PreloadSettingsLoader.ConfigurePreloadSettings(ref _args, Library.AutoUpdater.PackageHelper.NamedExecutable.BackendTester);

                if (_args.Length == 1)
                {
                    try
                    {
                        var p = Environment.ExpandEnvironmentVariables(_args[0]);
                        if (System.IO.File.Exists(p))
                            _args = (from x in System.IO.File.ReadLines(p)
                                     where !string.IsNullOrWhiteSpace(x) && !x.Trim().StartsWith("#", StringComparison.Ordinal)
                                     select x.Trim()
                            ).ToArray();
                    }
                    catch
                    {
                    }
                }

                List<string> args = new List<string>(_args);
                Dictionary<string, string> options = Library.Utility.CommandLineParser.ExtractOptions(args);

                if (args.Count != 1 || String.Equals(args[0], "help", StringComparison.OrdinalIgnoreCase) || args[0] == "?")
                {
                    Console.WriteLine("Usage: <protocol>://<username>:<password>@<path>");
                    Console.WriteLine("Example: ftp://user:pass@server/folder");
                    Console.WriteLine();
                    Console.WriteLine("Supported backends: " + string.Join(",", Duplicati.Library.DynamicLoader.BackendLoader.Keys));

                    Console.WriteLine();
                    List<string> lines = new List<string>();
                    foreach (Library.Interface.ICommandLineArgument arg in SupportedCommands)
                        Library.Interface.CommandLineArgument.PrintArgument(lines, arg);

                    foreach (string s in lines)
                        Console.WriteLine(s);

                    return 0;
                }

                if (options.ContainsKey("tempdir") && !string.IsNullOrEmpty(options["tempdir"]))
                    Library.Utility.SystemContextSettings.DefaultTempPath = options["tempdir"];

                SystemSettings = Duplicati.Library.Utility.SystemContextSettings.StartSession();

                if (!options.ContainsKey("auth_password") && !string.IsNullOrEmpty(System.Environment.GetEnvironmentVariable("AUTH_PASSWORD")))
                    options["auth_password"] = System.Environment.GetEnvironmentVariable("AUTH_PASSWORD");

                if (!options.ContainsKey("auth_username") && !string.IsNullOrEmpty(System.Environment.GetEnvironmentVariable("AUTH_USERNAME")))
                    options["auth_username"] = System.Environment.GetEnvironmentVariable("AUTH_USERNAME");

                int reruns = 5;
                if (options.ContainsKey("reruns"))
                    reruns = int.Parse(options["reruns"]);

                for (int i = 0; i < reruns; i++)
                {
                    Console.WriteLine("Starting run no {0}", i);
                    if (!Run(args, options, i == 0))
                        return 1;
                }
                Console.WriteLine("Unittest complete!");
                return 0;
            }
            catch (Exception ex)
            {
                Console.WriteLine("Unittest failed: " + ex);
            }

            return 1;
        }

        static bool Run(List<string> args, Dictionary<string, string> options, bool first)
        {
            var backend = Library.DynamicLoader.BackendLoader.GetBackend(args[0], options);
            if (backend == null)
            {
                Console.WriteLine("Unsupported backend");
                Console.WriteLine();
                Console.WriteLine("Supported backends: " + string.Join(",", Duplicati.Library.DynamicLoader.BackendLoader.Keys));
                return false;
            }

            var allowedChars = ValidFilenameChars;
            if (options.ContainsKey("extended-chars"))
            {
                allowedChars += String.IsNullOrEmpty(options["extended-chars"]) ? ExtendedChars : options["extended-chars"];
            }

            var autoCreateFolders = Library.Utility.Utility.ParseBoolOption(options, "auto-create-folder");

            options.TryGetValue("enable-module", out var enabledModulesValue);
            options.TryGetValue("disable-module", out var disabledModulesValue);
            var enabledModules = enabledModulesValue == null ? new string[0] : enabledModulesValue.Trim().ToLower(CultureInfo.InvariantCulture).Split(',');
            var disabledModules = disabledModulesValue == null ? new string[0] : disabledModulesValue.Trim().ToLower(CultureInfo.InvariantCulture).Split(',');

            var loadedModules = new List<IGenericModule>();
            foreach (var m in Library.DynamicLoader.GenericLoader.Modules)
                if (!disabledModules.Contains(m.Key, StringComparer.OrdinalIgnoreCase) && (m.LoadAsDefault || enabledModules.Contains(m.Key, StringComparer.OrdinalIgnoreCase)))
                {
                    m.Configure(options);
                    loadedModules.Add(m);
                }

            try
            {
                IEnumerable<Library.Interface.IFileEntry> curlist = null;
                try
                {
                    backend.TestAsync(CancellationToken.None).Await();
                    curlist = backend.List();
                }
                catch (FolderMissingException)
                {
                    if (autoCreateFolders)
                    {
                        try
                        {
                            backend.CreateFolderAsync(CancellationToken.None).Await();
                            curlist = backend.List();
                        }
                        catch (Exception ex)
                        {
                            Console.WriteLine("Autocreate folder failed with message: " + ex.Message);
                        }
                    }

                    if (curlist == null)
                        throw;
                }

                foreach (Library.Interface.IFileEntry fe in curlist)
                    if (!fe.IsFolder)
                    {
                        if (Library.Utility.Utility.ParseBoolOption(options, "auto-clean") && first)
                            if (Library.Utility.Utility.ParseBoolOption(options, "force"))
                            {
                                Console.WriteLine("Auto clean, removing file: {0}", fe.Name);
                                backend.DeleteAsync(fe.Name, CancellationToken.None).Await();
                                continue;
                            }
                            else
                                Console.WriteLine("Specify the --force flag to actually delete files");

                        var fileCount = curlist.Where(x => !x.IsFolder).Count();
                        var filenames = curlist.Where(x => !x.IsFolder).Select(x => x.Name).Take(10).ToList();
                        Console.WriteLine($"*** Remote folder contains {fileCount} file(s), aborting");
                        Console.WriteLine($"*** First {filenames.Count} file(s): {Environment.NewLine}{string.Join(Environment.NewLine, filenames)}");
                        if (fileCount > filenames.Count)
                            Console.WriteLine($"*** ... and {fileCount - filenames.Count} more file(s)");
                        return false;
                    }


<<<<<<< HEAD
                int number_of_files = 10;
                int min_file_size = 1024;
                int max_file_size = 1024 * 1024 * 50;
                int min_filename_size = 5;
                int max_filename_size = 80;
                bool disableStreaming = Library.Utility.Utility.ParseBoolOption(options, "disable-streaming-transfers");
                bool skipOverwriteTest = Library.Utility.Utility.ParseBoolOption(options, "skip-overwrite-test");
                bool trimFilenameSpaces = Library.Utility.Utility.ParseBoolOption(options, "trim-filename-spaces");
                TimeSpan waitAfterUpload = TimeSpan.Zero;
                TimeSpan waitAfterDelete = TimeSpan.Zero;
=======
                var number_of_files = 10;
                var min_file_size = 1024;
                var max_file_size = 1024 * 1024 * 50;
                var min_filename_size = 5;
                var max_filename_size = 80;
                var disableStreaming = Library.Utility.Utility.ParseBoolOption(options, "disable-streaming-transfers");
                var skipOverwriteTest = Library.Utility.Utility.ParseBoolOption(options, "skip-overwrite-test");
                var trimFilenameSpaces = Library.Utility.Utility.ParseBoolOption(options, "trim-filename-spaces");
>>>>>>> 86f3f6b1

                var throttleUpload = 0L;
                if (options.TryGetValue("throttle-upload", out var throttleUploadString))
                {
                    if (!(backend is IStreamingBackend) || disableStreaming)
                    {
                        Console.WriteLine("Warning: Throttling is only supported in this tool on streaming backends");
                    }

                    throttleUpload = Duplicati.Library.Utility.Sizeparser.ParseSize(throttleUploadString, "kb");
                }

                var throttleDownload = 0L;
                if (options.TryGetValue("throttle-download", out var throttleDownloadString))
                {
                    if (!(backend is IStreamingBackend) || disableStreaming)
                    {
                        Console.WriteLine("Warning: Throttling is only supported in this tool on streaming backends");
                    }

                    throttleDownload = Duplicati.Library.Utility.Sizeparser.ParseSize(throttleDownloadString, "kb");
                }

                var readWriteTimeout = (int)TimeSpan.FromSeconds(10).TotalMilliseconds;
                if (backend is ITimeoutExemptBackend)
                    readWriteTimeout = Timeout.Infinite;

                // Allow overriding the timeout for the backend here, even if timeouts are disabled
                if (options.TryGetValue("read-write-timeout", out var readWriteTimeoutString))
                    readWriteTimeout = (int)Timeparser.ParseTimeSpan(readWriteTimeoutString).TotalMilliseconds;

                if (readWriteTimeout <= 0)
                    readWriteTimeout = Timeout.Infinite;

                if (options.ContainsKey("number-of-files"))
                    number_of_files = int.Parse(options["number-of-files"]);
                if (options.ContainsKey("min-file-size"))
                    min_file_size = (int)Duplicati.Library.Utility.Sizeparser.ParseSize(options["min-file-size"], "mb");
                if (options.ContainsKey("max-file-size"))
                    max_file_size = (int)Duplicati.Library.Utility.Sizeparser.ParseSize(options["max-file-size"], "mb");

                if (options.ContainsKey("min-filename-length"))
                    min_filename_size = int.Parse(options["min-filename-length"]);
                if (options.ContainsKey("max-filename-length"))
                    max_filename_size = int.Parse(options["max-filename-length"]);

<<<<<<< HEAD
                if (options.ContainsKey("wait-after-upload"))
                    waitAfterUpload = Timeparser.ParseTimeSpan(options["wait-after-upload"]);
                if (options.ContainsKey("wait-after-delete"))
                    waitAfterDelete = Timeparser.ParseTimeSpan(options["wait-after-delete"]);

                Random rnd = new Random();
                System.Security.Cryptography.SHA256 sha = System.Security.Cryptography.SHA256.Create();
=======
                var rnd = new Random();
                var sha = System.Security.Cryptography.SHA256.Create();
>>>>>>> 86f3f6b1

                //Create random files
                using (var tf = new Duplicati.Library.Utility.TempFolder())
                {
                    var files = new List<TempFile>();
                    for (int i = 0; i < number_of_files; i++)
                    {
                        var filename = CreateRandomRemoteFileName(min_filename_size, max_filename_size, allowedChars, trimFilenameSpaces, rnd);

                        var localfilename = CreateRandomFile(tf, i, min_file_size, max_file_size, rnd);

                        //Calculate local hash and length
                        using (var fs = new System.IO.FileStream(localfilename, System.IO.FileMode.Open, System.IO.FileAccess.Read))
                            files.Add(new TempFile(filename, localfilename, sha.ComputeHash(fs), fs.Length));
                    }

                    byte[] dummyFileHash = null;
                    if (!skipOverwriteTest)
                    {
                        Console.WriteLine("Uploading wrong files ...");
                        using (var dummy = Library.Utility.TempFile.WrapExistingFile(CreateRandomFile(tf, files.Count, 1024, 2048, rnd)))
                        {
                            using (var fs = new System.IO.FileStream(dummy, System.IO.FileMode.Open, System.IO.FileAccess.Read))
                                dummyFileHash = sha.ComputeHash(fs);

                            //Upload a dummy file for entry 0 and the last one, they will be replaced by the real files afterwards
                            //We upload entry 0 twice just to try to freak any internal cache list
                            Uploadfile(dummy, 0, files[0].remotefilename, backend, disableStreaming, throttleUpload, readWriteTimeout);
                            Uploadfile(dummy, 0, files[0].remotefilename, backend, disableStreaming, throttleUpload, readWriteTimeout);
                            Uploadfile(dummy, files.Count - 1, files[files.Count - 1].remotefilename, backend, disableStreaming, throttleUpload, readWriteTimeout);
                        }

                    }

                    Console.WriteLine("Uploading files ...");

                    for (int i = 0; i < files.Count; i++)
                        Uploadfile(files[i].localfilename, i, files[i].remotefilename, backend, disableStreaming, throttleUpload, readWriteTimeout);

                    TempFile originalRenamedFile = null;
                    string renamedFileNewName = null;
                    if (backend is IRenameEnabledBackend renameEnabledBackend)
                    {
                        // Rename the second file in the list, if there are more than one. If not, just do the first one.
                        int renameIndex = files.Count > 1 ? 1 : 0;
                        originalRenamedFile = files[renameIndex];

                        renamedFileNewName = CreateRandomRemoteFileName(min_filename_size, max_filename_size, allowedChars, trimFilenameSpaces, rnd);

                        Console.WriteLine("Renaming file {0} from {1} to {2}", renameIndex, originalRenamedFile.remotefilename, renamedFileNewName);

                        renameEnabledBackend.RenameAsync(originalRenamedFile.remotefilename, renamedFileNewName, CancellationToken.None).Await();
                        files[renameIndex] = new TempFile(renamedFileNewName, originalRenamedFile.localfilename, originalRenamedFile.hash, originalRenamedFile.length);
                    }

                    if (waitAfterUpload > TimeSpan.Zero)
                    {
                        Console.WriteLine("Waiting {0} after upload", waitAfterUpload);
                        Thread.Sleep(waitAfterUpload);
                    }

                    Console.WriteLine("Verifying file list ...");

                    curlist = backend.List();
                    foreach (var fe in curlist)
                        if (!fe.IsFolder)
                        {
                            bool found = false;
                            foreach (var tx in files)
                                if (tx.remotefilename == fe.Name)
                                {
                                    if (tx.found)
                                        Console.WriteLine("*** File with name {0} was found more than once", tx.remotefilename);
                                    found = true;
                                    tx.found = true;

                                    if (fe.Size > 0 && tx.length != fe.Size)
                                        Console.WriteLine("*** File with name {0} has size {1} but the size was reported as {2}", tx.remotefilename, tx.length, fe.Size);

                                    break;
                                }

                            if (!found)
                                if (originalRenamedFile != null && renamedFileNewName != null && originalRenamedFile.remotefilename == fe.Name)
                                {
                                    Console.WriteLine("*** File with name {0} was found on server but was supposed to have been renamed to {1}!", fe.Name, renamedFileNewName);
                                }
                                else
                                {
                                    Console.WriteLine("*** File with name {0} was found on server but not uploaded!", fe.Name);
                                }
                        }

                    foreach (var tx in files)
                        if (!tx.found)
                            Console.WriteLine("*** File with name {0} was uploaded but not found afterwards", tx.remotefilename);

                    Console.WriteLine("Downloading files");

                    for (int i = 0; i < files.Count; i++)
                    {
                        using (var cf = new Duplicati.Library.Utility.TempFile())
                        {
                            Exception e = null;
                            Console.Write("Downloading file {0} ... ", i);

                            try
                            {
                                if (backend is IStreamingBackend streamingBackend && !disableStreaming)
                                {
                                    using (var fs = new System.IO.FileStream(cf, System.IO.FileMode.Create, System.IO.FileAccess.Write, System.IO.FileShare.None))
                                    using (var timeoutStream = new TimeoutObservingStream(fs) { WriteTimeout = readWriteTimeout })
                                    using (var ts = new Library.Utility.ThrottledStream(timeoutStream, throttleDownload, throttleDownload))
                                    using (var nss = new NonSeekableStream(ts))
                                        streamingBackend.GetAsync(files[i].remotefilename, nss, timeoutStream.TimeoutToken).Await();
                                }
                                else
                                    backend.GetAsync(files[i].remotefilename, cf, CancellationToken.None).Await();

                                e = null;
                            }
                            catch (Exception ex)
                            {
                                e = ex;
                            }

                            if (e != null)
                                Console.WriteLine("failed\n*** Error: {0}", e);
                            else
                                Console.WriteLine("done");

                            Console.Write("Checking hash ... ");

                            using (var fs = new System.IO.FileStream(cf, System.IO.FileMode.Open, System.IO.FileAccess.Read))
                                if (Convert.ToBase64String(sha.ComputeHash(fs)) != Convert.ToBase64String(files[i].hash))
                                {
                                    if (dummyFileHash != null && Convert.ToBase64String(sha.ComputeHash(fs)) == Convert.ToBase64String(dummyFileHash))
                                        Console.WriteLine("failed\n*** Downloaded file was the dummy file");
                                    else
                                        Console.WriteLine("failed\n*** Downloaded file was corrupt");
                                }
                                else
                                    Console.WriteLine("done");
                        }
                    }

                    Console.WriteLine("Deleting files...");

                    foreach (var tx in files)
                        try { backend.DeleteAsync(tx.remotefilename, CancellationToken.None).Await(); }
                        catch (Exception ex)
                        {
                            Console.WriteLine("*** Failed to delete file {0}, message: {1}", tx.remotefilename, ex);
                        }

                    if (waitAfterDelete > TimeSpan.Zero)
                    {
                        Console.WriteLine("Waiting {0} after delete", waitAfterDelete);
                        Thread.Sleep(waitAfterDelete);
                    }

                    curlist = backend.List();
                    foreach (var fe in curlist)
                        if (!fe.IsFolder)
                        {
                            Console.WriteLine("*** Remote folder contains {0} after cleanup", fe.Name);
                        }

                    // Test some error cases
                    Console.WriteLine("Checking retrieval of non-existent file...");
                    var caughtExpectedException = false;
                    try
                    {
                        using (var tempFile = new Duplicati.Library.Utility.TempFile())
                        {
                            backend.GetAsync(string.Format("NonExistentFile-{0}", Guid.NewGuid()), tempFile.Name, CancellationToken.None).Await();
                        }
                    }
                    catch (FileMissingException)
                    {
                        Console.WriteLine("Caught expected FileMissingException");
                        caughtExpectedException = true;
                    }
                    catch (Exception ex)
                    {
                        Console.WriteLine("*** Retrieval of non-existent file failed: {0}", ex);
                    }

                    if (!caughtExpectedException)
                    {
                        Console.WriteLine("*** Retrieval of non-existent file should have failed with FileMissingException");
                    }
                }

                // Test quota retrieval
                if (backend is IQuotaEnabledBackend quotaEnabledBackend)
                {
                    Console.WriteLine("Checking quota...");
                    IQuotaInfo quota = null;
                    bool noException;
                    try
                    {
                        quota = quotaEnabledBackend.GetQuotaInfoAsync(CancellationToken.None).Await();
                        noException = true;
                    }
                    catch (Exception ex)
                    {
                        Console.WriteLine("*** Checking quota information failed: {0}", ex);
                        noException = false;
                    }

                    if (noException)
                    {
                        if (quota != null)
                        {
                            Console.WriteLine("Free Space:  {0}", Library.Utility.Utility.FormatSizeString(quota.FreeQuotaSpace));
                            Console.WriteLine("Total Space: {0}", Library.Utility.Utility.FormatSizeString(quota.TotalQuotaSpace));
                        }
                        else
                        {
                            Console.WriteLine("Unable to retrieve quota information");
                        }
                    }
                }

                // Test DNSName lookup
                Console.WriteLine("Checking DNS names used by this backend...");
                try
                {
                    var dnsNames = backend.GetDNSNamesAsync(CancellationToken.None).Await();
                    if (dnsNames != null)
                    {
                        foreach (string dnsName in dnsNames)
                        {
                            Console.WriteLine(dnsName);
                        }
                    }
                    else
                    {
                        Console.WriteLine("No DNS names reported");
                    }
                }
                catch (Exception ex)
                {
                    Console.WriteLine("*** Checking DNSName failed: {0}", ex);
                }
            }
            finally
            {
                foreach (var m in loadedModules)
                    if (m is IDisposable disposable)
                        disposable.Dispose();
            }

            return true;
        }

        private static void Uploadfile(string localfilename, int i, string remotefilename, IBackend backend, bool disableStreaming, long throttle, int readWriteTimeout)
        {
            Console.Write("Uploading file {0}, {1} ... ", i, Duplicati.Library.Utility.Utility.FormatSizeString(new System.IO.FileInfo(localfilename).Length));
            Exception e = null;

            try
            {
                if (backend is IStreamingBackend streamingBackend && !disableStreaming)
                {
                    using (var fs = new System.IO.FileStream(localfilename, System.IO.FileMode.Open, System.IO.FileAccess.Read, System.IO.FileShare.Read))
                    using (var timeoutStream = new TimeoutObservingStream(fs) { ReadTimeout = readWriteTimeout })
                    using (var ts = new Library.Utility.ThrottledStream(timeoutStream, throttle, throttle))
                    using (var nss = new NonSeekableStream(ts))
                        streamingBackend.PutAsync(remotefilename, nss, timeoutStream.TimeoutToken).Await();
                }
                else
                    backend.PutAsync(remotefilename, localfilename, CancellationToken.None).Await();

                e = null;
            }
            catch (Exception ex)
            {
                e = ex;
            }

            if (e != null)
            {
                Console.WriteLine("Failed to upload file {0}, error message: {1}, remote name: {2}", i, e, remotefilename);
                while (e.InnerException != null)
                {
                    e = e.InnerException;
                    Console.WriteLine("  Inner exception: {0}", e);
                }
            }
            else
            {
                Console.WriteLine(" done!");
            }
        }

        private static string CreateRandomRemoteFileName(int min_filename_size, int max_filename_size, string allowedChars, bool trimFilenameSpaces, Random rnd)
        {
            StringBuilder filenameBuilder = new StringBuilder();
            int filenamelen = rnd.Next(min_filename_size, max_filename_size);
            for (int j = 0; j < filenamelen; j++)
                filenameBuilder.Append(allowedChars[rnd.Next(0, allowedChars.Length)]);

            string filename = filenameBuilder.ToString();
            if (trimFilenameSpaces)
                filename = filename.Trim();

            return filename;
        }

        private static string CreateRandomFile(Library.Utility.TempFolder tf, int i, int min_file_size, int max_file_size, Random rnd)
        {
            Console.Write("Generating file {0}", i);
            string filename = System.IO.Path.Combine(tf, i.ToString());
            using (System.IO.FileStream fs = new System.IO.FileStream(filename, System.IO.FileMode.CreateNew, System.IO.FileAccess.Write))
            {
                //Random size
                byte[] buf = new byte[1024];
                int size = rnd.Next(min_file_size, max_file_size);

                Console.WriteLine(" ({0})", Duplicati.Library.Utility.Utility.FormatSizeString(size));

                while (size > 0)
                {
                    rnd.NextBytes(buf);
                    fs.Write(buf, 0, Math.Min(buf.Length, size));
                    size -= buf.Length;
                }
            }

            return filename;
        }

        public static IList<ICommandLineArgument> SupportedCommands
        {
            get
            {
                return new List<ICommandLineArgument>(new ICommandLineArgument[] {
                    new CommandLineArgument("reruns", CommandLineArgument.ArgumentType.Integer, "The number of test runs to perform", "A number that describes how many times the test is performed", "5"),
                    new CommandLineArgument("tempdir", CommandLineArgument.ArgumentType.Path, "The path used to store temporary files", "The backend tester will use the system default temp path. You can set this option to choose another path."),
                    new CommandLineArgument("extended-chars", CommandLineArgument.ArgumentType.String, "A list of allowed extended filename chars", "A list of characters besides {a-z, A-Z, 0-9} to use when generating filenames", ExtendedChars),
                    new CommandLineArgument("number-of-files", CommandLineArgument.ArgumentType.Integer, "The number of files to test with", "An integer describing how many files to upload during a test run", "10"),
                    new CommandLineArgument("min-file-size", CommandLineArgument.ArgumentType.Size, "The minimum allowed file size", "File sizes are chosen at random, this value is the lower bound", "1kb"),
                    new CommandLineArgument("max-file-size", CommandLineArgument.ArgumentType.Size, "The maximum allowed file size", "File sizes are chosen at random, this value is the upper bound", "50mb"),
                    new CommandLineArgument("min-filename-length", CommandLineArgument.ArgumentType.Integer, "The minimum allowed filename length", "File name lengths are chosen at random, this value is the lower bound", "5"),
                    new CommandLineArgument("max-filename-length", CommandLineArgument.ArgumentType.Integer, "The minimum allowed filename length", "File name lengths are chosen at random, this value is the upper bound", "80"),
                    new CommandLineArgument("trim-filename-spaces", CommandLineArgument.ArgumentType.Boolean, "Trim whitespace from filenames", "A value that indicates if whitespace should be trimmed from the ends of randomly generated filenames", "false"),
                    new CommandLineArgument("auto-create-folder", CommandLineArgument.ArgumentType.Boolean, "Allow automatic folder creation", "A value that indicates if missing folders are created automatically", "false"),
                    new CommandLineArgument("skip-overwrite-test", CommandLineArgument.ArgumentType.Boolean, "Bypass the overwrite test", "A value that indicates if dummy files should be uploaded prior to uploading the real files", "false"),
                    new CommandLineArgument("auto-clean", CommandLineArgument.ArgumentType.Boolean, "Remove any files found in target folder", "A value that indicates if all files in the target folder should be deleted before starting the first test", "false"),
                    new CommandLineArgument("force", CommandLineArgument.ArgumentType.Boolean, "Activate file deletion", "A value that indicates if existing files should really be deleted when using auto-clean", "false"),
                    new CommandLineArgument("wait-after-upload", CommandLineArgument.ArgumentType.Timespan, "Wait after all uploads", "A value that indicates how long to wait after all files are uploaded, to account for the backends eventual consistency", "0s"),
                    new CommandLineArgument("wait-after-delete", CommandLineArgument.ArgumentType.Timespan, "Wait after all deletes", "A value that indicates how long to wait after each delete operation, to account for the backends eventual consistency", "0s"),
                });
            }
        }
    }
}
<|MERGE_RESOLUTION|>--- conflicted
+++ resolved
@@ -1,661 +1,645 @@
-// Copyright (C) 2024, The Duplicati Team
-// https://duplicati.com, hello@duplicati.com
-// 
-// Permission is hereby granted, free of charge, to any person obtaining a 
-// copy of this software and associated documentation files (the "Software"), 
-// to deal in the Software without restriction, including without limitation 
-// the rights to use, copy, modify, merge, publish, distribute, sublicense, 
-// and/or sell copies of the Software, and to permit persons to whom the 
-// Software is furnished to do so, subject to the following conditions:
-// 
-// The above copyright notice and this permission notice shall be included in 
-// all copies or substantial portions of the Software.
-// 
-// THE SOFTWARE IS PROVIDED "AS IS", WITHOUT WARRANTY OF ANY KIND, EXPRESS 
-// OR IMPLIED, INCLUDING BUT NOT LIMITED TO THE WARRANTIES OF MERCHANTABILITY, 
-// FITNESS FOR A PARTICULAR PURPOSE AND NONINFRINGEMENT. IN NO EVENT SHALL THE 
-// AUTHORS OR COPYRIGHT HOLDERS BE LIABLE FOR ANY CLAIM, DAMAGES OR OTHER 
-// LIABILITY, WHETHER IN AN ACTION OF CONTRACT, TORT OR OTHERWISE, ARISING 
-// FROM, OUT OF OR IN CONNECTION WITH THE SOFTWARE OR THE USE OR OTHER 
-// DEALINGS IN THE SOFTWARE.
-
-using System;
-using System.Collections.Generic;
-using System.Text;
-using Duplicati.Library.Interface;
-using System.Linq;
-using System.Globalization;
-using System.Threading;
-using Duplicati.Library.Utility;
-using Duplicati.StreamUtil;
-
-namespace Duplicati.CommandLine.BackendTester
-{
-    public class Program
-    {
-        /// <summary>
-        /// Used to maintain a reference to initialized system settings.
-        /// </summary>
-#pragma warning disable CS0414 // The private field `Duplicati.CommandLine.BackendTester.Program.SystemSettings' is assigned but its value is never used
-        private static IDisposable SystemSettings;
-#pragma warning restore CS0414 // The private field `Duplicati.CommandLine.BackendTester.Program.SystemSettings' is assigned but its value is never used
-
-        class TempFile
-        {
-            public readonly string remotefilename;
-            public readonly string localfilename;
-            public readonly byte[] hash;
-            public readonly long length;
-            public bool found = false;
-
-            public TempFile(string remotefilename, string localfilename, byte[] hash, long length)
-            {
-                this.remotefilename = remotefilename;
-                this.localfilename = localfilename;
-                this.hash = hash;
-                this.length = length;
-            }
-        }
-
-        private const string ValidFilenameChars = "abcdefghijklmnopqrstuvwxyzABCDEFGHIJKLMNOPQRSTUVWXYZ123456789";
-        private const string ExtendedChars = "-_',=)(&%$#@! +";
-
-        /// <summary>
-        /// The main entry point for the application.
-        /// </summary>
-        [STAThread]
-        public static int Main(string[] _args)
-        {
-            try
-            {
-                Library.AutoUpdater.PreloadSettingsLoader.ConfigurePreloadSettings(ref _args, Library.AutoUpdater.PackageHelper.NamedExecutable.BackendTester);
-
-                if (_args.Length == 1)
-                {
-                    try
-                    {
-                        var p = Environment.ExpandEnvironmentVariables(_args[0]);
-                        if (System.IO.File.Exists(p))
-                            _args = (from x in System.IO.File.ReadLines(p)
-                                     where !string.IsNullOrWhiteSpace(x) && !x.Trim().StartsWith("#", StringComparison.Ordinal)
-                                     select x.Trim()
-                            ).ToArray();
-                    }
-                    catch
-                    {
-                    }
-                }
-
-                List<string> args = new List<string>(_args);
-                Dictionary<string, string> options = Library.Utility.CommandLineParser.ExtractOptions(args);
-
-                if (args.Count != 1 || String.Equals(args[0], "help", StringComparison.OrdinalIgnoreCase) || args[0] == "?")
-                {
-                    Console.WriteLine("Usage: <protocol>://<username>:<password>@<path>");
-                    Console.WriteLine("Example: ftp://user:pass@server/folder");
-                    Console.WriteLine();
-                    Console.WriteLine("Supported backends: " + string.Join(",", Duplicati.Library.DynamicLoader.BackendLoader.Keys));
-
-                    Console.WriteLine();
-                    List<string> lines = new List<string>();
-                    foreach (Library.Interface.ICommandLineArgument arg in SupportedCommands)
-                        Library.Interface.CommandLineArgument.PrintArgument(lines, arg);
-
-                    foreach (string s in lines)
-                        Console.WriteLine(s);
-
-                    return 0;
-                }
-
-                if (options.ContainsKey("tempdir") && !string.IsNullOrEmpty(options["tempdir"]))
-                    Library.Utility.SystemContextSettings.DefaultTempPath = options["tempdir"];
-
-                SystemSettings = Duplicati.Library.Utility.SystemContextSettings.StartSession();
-
-                if (!options.ContainsKey("auth_password") && !string.IsNullOrEmpty(System.Environment.GetEnvironmentVariable("AUTH_PASSWORD")))
-                    options["auth_password"] = System.Environment.GetEnvironmentVariable("AUTH_PASSWORD");
-
-                if (!options.ContainsKey("auth_username") && !string.IsNullOrEmpty(System.Environment.GetEnvironmentVariable("AUTH_USERNAME")))
-                    options["auth_username"] = System.Environment.GetEnvironmentVariable("AUTH_USERNAME");
-
-                int reruns = 5;
-                if (options.ContainsKey("reruns"))
-                    reruns = int.Parse(options["reruns"]);
-
-                for (int i = 0; i < reruns; i++)
-                {
-                    Console.WriteLine("Starting run no {0}", i);
-                    if (!Run(args, options, i == 0))
-                        return 1;
-                }
-                Console.WriteLine("Unittest complete!");
-                return 0;
-            }
-            catch (Exception ex)
-            {
-                Console.WriteLine("Unittest failed: " + ex);
-            }
-
-            return 1;
-        }
-
-        static bool Run(List<string> args, Dictionary<string, string> options, bool first)
-        {
-            var backend = Library.DynamicLoader.BackendLoader.GetBackend(args[0], options);
-            if (backend == null)
-            {
-                Console.WriteLine("Unsupported backend");
-                Console.WriteLine();
-                Console.WriteLine("Supported backends: " + string.Join(",", Duplicati.Library.DynamicLoader.BackendLoader.Keys));
-                return false;
-            }
-
-            var allowedChars = ValidFilenameChars;
-            if (options.ContainsKey("extended-chars"))
-            {
-                allowedChars += String.IsNullOrEmpty(options["extended-chars"]) ? ExtendedChars : options["extended-chars"];
-            }
-
-            var autoCreateFolders = Library.Utility.Utility.ParseBoolOption(options, "auto-create-folder");
-
-            options.TryGetValue("enable-module", out var enabledModulesValue);
-            options.TryGetValue("disable-module", out var disabledModulesValue);
-            var enabledModules = enabledModulesValue == null ? new string[0] : enabledModulesValue.Trim().ToLower(CultureInfo.InvariantCulture).Split(',');
-            var disabledModules = disabledModulesValue == null ? new string[0] : disabledModulesValue.Trim().ToLower(CultureInfo.InvariantCulture).Split(',');
-
-            var loadedModules = new List<IGenericModule>();
-            foreach (var m in Library.DynamicLoader.GenericLoader.Modules)
-                if (!disabledModules.Contains(m.Key, StringComparer.OrdinalIgnoreCase) && (m.LoadAsDefault || enabledModules.Contains(m.Key, StringComparer.OrdinalIgnoreCase)))
-                {
-                    m.Configure(options);
-                    loadedModules.Add(m);
-                }
-
-            try
-            {
-                IEnumerable<Library.Interface.IFileEntry> curlist = null;
-                try
-                {
-                    backend.TestAsync(CancellationToken.None).Await();
-                    curlist = backend.List();
-                }
-                catch (FolderMissingException)
-                {
-                    if (autoCreateFolders)
-                    {
-                        try
-                        {
-                            backend.CreateFolderAsync(CancellationToken.None).Await();
-                            curlist = backend.List();
-                        }
-                        catch (Exception ex)
-                        {
-                            Console.WriteLine("Autocreate folder failed with message: " + ex.Message);
-                        }
-                    }
-
-                    if (curlist == null)
-                        throw;
-                }
-
-                foreach (Library.Interface.IFileEntry fe in curlist)
-                    if (!fe.IsFolder)
-                    {
-                        if (Library.Utility.Utility.ParseBoolOption(options, "auto-clean") && first)
-                            if (Library.Utility.Utility.ParseBoolOption(options, "force"))
-                            {
-                                Console.WriteLine("Auto clean, removing file: {0}", fe.Name);
-                                backend.DeleteAsync(fe.Name, CancellationToken.None).Await();
-                                continue;
-                            }
-                            else
-                                Console.WriteLine("Specify the --force flag to actually delete files");
-
-                        var fileCount = curlist.Where(x => !x.IsFolder).Count();
-                        var filenames = curlist.Where(x => !x.IsFolder).Select(x => x.Name).Take(10).ToList();
-                        Console.WriteLine($"*** Remote folder contains {fileCount} file(s), aborting");
-                        Console.WriteLine($"*** First {filenames.Count} file(s): {Environment.NewLine}{string.Join(Environment.NewLine, filenames)}");
-                        if (fileCount > filenames.Count)
-                            Console.WriteLine($"*** ... and {fileCount - filenames.Count} more file(s)");
-                        return false;
-                    }
-
-
-<<<<<<< HEAD
-                int number_of_files = 10;
-                int min_file_size = 1024;
-                int max_file_size = 1024 * 1024 * 50;
-                int min_filename_size = 5;
-                int max_filename_size = 80;
-                bool disableStreaming = Library.Utility.Utility.ParseBoolOption(options, "disable-streaming-transfers");
-                bool skipOverwriteTest = Library.Utility.Utility.ParseBoolOption(options, "skip-overwrite-test");
-                bool trimFilenameSpaces = Library.Utility.Utility.ParseBoolOption(options, "trim-filename-spaces");
-                TimeSpan waitAfterUpload = TimeSpan.Zero;
-                TimeSpan waitAfterDelete = TimeSpan.Zero;
-=======
-                var number_of_files = 10;
-                var min_file_size = 1024;
-                var max_file_size = 1024 * 1024 * 50;
-                var min_filename_size = 5;
-                var max_filename_size = 80;
-                var disableStreaming = Library.Utility.Utility.ParseBoolOption(options, "disable-streaming-transfers");
-                var skipOverwriteTest = Library.Utility.Utility.ParseBoolOption(options, "skip-overwrite-test");
-                var trimFilenameSpaces = Library.Utility.Utility.ParseBoolOption(options, "trim-filename-spaces");
->>>>>>> 86f3f6b1
-
-                var throttleUpload = 0L;
-                if (options.TryGetValue("throttle-upload", out var throttleUploadString))
-                {
-                    if (!(backend is IStreamingBackend) || disableStreaming)
-                    {
-                        Console.WriteLine("Warning: Throttling is only supported in this tool on streaming backends");
-                    }
-
-                    throttleUpload = Duplicati.Library.Utility.Sizeparser.ParseSize(throttleUploadString, "kb");
-                }
-
-                var throttleDownload = 0L;
-                if (options.TryGetValue("throttle-download", out var throttleDownloadString))
-                {
-                    if (!(backend is IStreamingBackend) || disableStreaming)
-                    {
-                        Console.WriteLine("Warning: Throttling is only supported in this tool on streaming backends");
-                    }
-
-                    throttleDownload = Duplicati.Library.Utility.Sizeparser.ParseSize(throttleDownloadString, "kb");
-                }
-
-                var readWriteTimeout = (int)TimeSpan.FromSeconds(10).TotalMilliseconds;
-                if (backend is ITimeoutExemptBackend)
-                    readWriteTimeout = Timeout.Infinite;
-
-                // Allow overriding the timeout for the backend here, even if timeouts are disabled
-                if (options.TryGetValue("read-write-timeout", out var readWriteTimeoutString))
-                    readWriteTimeout = (int)Timeparser.ParseTimeSpan(readWriteTimeoutString).TotalMilliseconds;
-
-                if (readWriteTimeout <= 0)
-                    readWriteTimeout = Timeout.Infinite;
-
-                if (options.ContainsKey("number-of-files"))
-                    number_of_files = int.Parse(options["number-of-files"]);
-                if (options.ContainsKey("min-file-size"))
-                    min_file_size = (int)Duplicati.Library.Utility.Sizeparser.ParseSize(options["min-file-size"], "mb");
-                if (options.ContainsKey("max-file-size"))
-                    max_file_size = (int)Duplicati.Library.Utility.Sizeparser.ParseSize(options["max-file-size"], "mb");
-
-                if (options.ContainsKey("min-filename-length"))
-                    min_filename_size = int.Parse(options["min-filename-length"]);
-                if (options.ContainsKey("max-filename-length"))
-                    max_filename_size = int.Parse(options["max-filename-length"]);
-
-<<<<<<< HEAD
-                if (options.ContainsKey("wait-after-upload"))
-                    waitAfterUpload = Timeparser.ParseTimeSpan(options["wait-after-upload"]);
-                if (options.ContainsKey("wait-after-delete"))
-                    waitAfterDelete = Timeparser.ParseTimeSpan(options["wait-after-delete"]);
-
-                Random rnd = new Random();
-                System.Security.Cryptography.SHA256 sha = System.Security.Cryptography.SHA256.Create();
-=======
-                var rnd = new Random();
-                var sha = System.Security.Cryptography.SHA256.Create();
->>>>>>> 86f3f6b1
-
-                //Create random files
-                using (var tf = new Duplicati.Library.Utility.TempFolder())
-                {
-                    var files = new List<TempFile>();
-                    for (int i = 0; i < number_of_files; i++)
-                    {
-                        var filename = CreateRandomRemoteFileName(min_filename_size, max_filename_size, allowedChars, trimFilenameSpaces, rnd);
-
-                        var localfilename = CreateRandomFile(tf, i, min_file_size, max_file_size, rnd);
-
-                        //Calculate local hash and length
-                        using (var fs = new System.IO.FileStream(localfilename, System.IO.FileMode.Open, System.IO.FileAccess.Read))
-                            files.Add(new TempFile(filename, localfilename, sha.ComputeHash(fs), fs.Length));
-                    }
-
-                    byte[] dummyFileHash = null;
-                    if (!skipOverwriteTest)
-                    {
-                        Console.WriteLine("Uploading wrong files ...");
-                        using (var dummy = Library.Utility.TempFile.WrapExistingFile(CreateRandomFile(tf, files.Count, 1024, 2048, rnd)))
-                        {
-                            using (var fs = new System.IO.FileStream(dummy, System.IO.FileMode.Open, System.IO.FileAccess.Read))
-                                dummyFileHash = sha.ComputeHash(fs);
-
-                            //Upload a dummy file for entry 0 and the last one, they will be replaced by the real files afterwards
-                            //We upload entry 0 twice just to try to freak any internal cache list
-                            Uploadfile(dummy, 0, files[0].remotefilename, backend, disableStreaming, throttleUpload, readWriteTimeout);
-                            Uploadfile(dummy, 0, files[0].remotefilename, backend, disableStreaming, throttleUpload, readWriteTimeout);
-                            Uploadfile(dummy, files.Count - 1, files[files.Count - 1].remotefilename, backend, disableStreaming, throttleUpload, readWriteTimeout);
-                        }
-
-                    }
-
-                    Console.WriteLine("Uploading files ...");
-
-                    for (int i = 0; i < files.Count; i++)
-                        Uploadfile(files[i].localfilename, i, files[i].remotefilename, backend, disableStreaming, throttleUpload, readWriteTimeout);
-
-                    TempFile originalRenamedFile = null;
-                    string renamedFileNewName = null;
-                    if (backend is IRenameEnabledBackend renameEnabledBackend)
-                    {
-                        // Rename the second file in the list, if there are more than one. If not, just do the first one.
-                        int renameIndex = files.Count > 1 ? 1 : 0;
-                        originalRenamedFile = files[renameIndex];
-
-                        renamedFileNewName = CreateRandomRemoteFileName(min_filename_size, max_filename_size, allowedChars, trimFilenameSpaces, rnd);
-
-                        Console.WriteLine("Renaming file {0} from {1} to {2}", renameIndex, originalRenamedFile.remotefilename, renamedFileNewName);
-
-                        renameEnabledBackend.RenameAsync(originalRenamedFile.remotefilename, renamedFileNewName, CancellationToken.None).Await();
-                        files[renameIndex] = new TempFile(renamedFileNewName, originalRenamedFile.localfilename, originalRenamedFile.hash, originalRenamedFile.length);
-                    }
-
-                    if (waitAfterUpload > TimeSpan.Zero)
-                    {
-                        Console.WriteLine("Waiting {0} after upload", waitAfterUpload);
-                        Thread.Sleep(waitAfterUpload);
-                    }
-
-                    Console.WriteLine("Verifying file list ...");
-
-                    curlist = backend.List();
-                    foreach (var fe in curlist)
-                        if (!fe.IsFolder)
-                        {
-                            bool found = false;
-                            foreach (var tx in files)
-                                if (tx.remotefilename == fe.Name)
-                                {
-                                    if (tx.found)
-                                        Console.WriteLine("*** File with name {0} was found more than once", tx.remotefilename);
-                                    found = true;
-                                    tx.found = true;
-
-                                    if (fe.Size > 0 && tx.length != fe.Size)
-                                        Console.WriteLine("*** File with name {0} has size {1} but the size was reported as {2}", tx.remotefilename, tx.length, fe.Size);
-
-                                    break;
-                                }
-
-                            if (!found)
-                                if (originalRenamedFile != null && renamedFileNewName != null && originalRenamedFile.remotefilename == fe.Name)
-                                {
-                                    Console.WriteLine("*** File with name {0} was found on server but was supposed to have been renamed to {1}!", fe.Name, renamedFileNewName);
-                                }
-                                else
-                                {
-                                    Console.WriteLine("*** File with name {0} was found on server but not uploaded!", fe.Name);
-                                }
-                        }
-
-                    foreach (var tx in files)
-                        if (!tx.found)
-                            Console.WriteLine("*** File with name {0} was uploaded but not found afterwards", tx.remotefilename);
-
-                    Console.WriteLine("Downloading files");
-
-                    for (int i = 0; i < files.Count; i++)
-                    {
-                        using (var cf = new Duplicati.Library.Utility.TempFile())
-                        {
-                            Exception e = null;
-                            Console.Write("Downloading file {0} ... ", i);
-
-                            try
-                            {
-                                if (backend is IStreamingBackend streamingBackend && !disableStreaming)
-                                {
-                                    using (var fs = new System.IO.FileStream(cf, System.IO.FileMode.Create, System.IO.FileAccess.Write, System.IO.FileShare.None))
-                                    using (var timeoutStream = new TimeoutObservingStream(fs) { WriteTimeout = readWriteTimeout })
-                                    using (var ts = new Library.Utility.ThrottledStream(timeoutStream, throttleDownload, throttleDownload))
-                                    using (var nss = new NonSeekableStream(ts))
-                                        streamingBackend.GetAsync(files[i].remotefilename, nss, timeoutStream.TimeoutToken).Await();
-                                }
-                                else
-                                    backend.GetAsync(files[i].remotefilename, cf, CancellationToken.None).Await();
-
-                                e = null;
-                            }
-                            catch (Exception ex)
-                            {
-                                e = ex;
-                            }
-
-                            if (e != null)
-                                Console.WriteLine("failed\n*** Error: {0}", e);
-                            else
-                                Console.WriteLine("done");
-
-                            Console.Write("Checking hash ... ");
-
-                            using (var fs = new System.IO.FileStream(cf, System.IO.FileMode.Open, System.IO.FileAccess.Read))
-                                if (Convert.ToBase64String(sha.ComputeHash(fs)) != Convert.ToBase64String(files[i].hash))
-                                {
-                                    if (dummyFileHash != null && Convert.ToBase64String(sha.ComputeHash(fs)) == Convert.ToBase64String(dummyFileHash))
-                                        Console.WriteLine("failed\n*** Downloaded file was the dummy file");
-                                    else
-                                        Console.WriteLine("failed\n*** Downloaded file was corrupt");
-                                }
-                                else
-                                    Console.WriteLine("done");
-                        }
-                    }
-
-                    Console.WriteLine("Deleting files...");
-
-                    foreach (var tx in files)
-                        try { backend.DeleteAsync(tx.remotefilename, CancellationToken.None).Await(); }
-                        catch (Exception ex)
-                        {
-                            Console.WriteLine("*** Failed to delete file {0}, message: {1}", tx.remotefilename, ex);
-                        }
-
-                    if (waitAfterDelete > TimeSpan.Zero)
-                    {
-                        Console.WriteLine("Waiting {0} after delete", waitAfterDelete);
-                        Thread.Sleep(waitAfterDelete);
-                    }
-
-                    curlist = backend.List();
-                    foreach (var fe in curlist)
-                        if (!fe.IsFolder)
-                        {
-                            Console.WriteLine("*** Remote folder contains {0} after cleanup", fe.Name);
-                        }
-
-                    // Test some error cases
-                    Console.WriteLine("Checking retrieval of non-existent file...");
-                    var caughtExpectedException = false;
-                    try
-                    {
-                        using (var tempFile = new Duplicati.Library.Utility.TempFile())
-                        {
-                            backend.GetAsync(string.Format("NonExistentFile-{0}", Guid.NewGuid()), tempFile.Name, CancellationToken.None).Await();
-                        }
-                    }
-                    catch (FileMissingException)
-                    {
-                        Console.WriteLine("Caught expected FileMissingException");
-                        caughtExpectedException = true;
-                    }
-                    catch (Exception ex)
-                    {
-                        Console.WriteLine("*** Retrieval of non-existent file failed: {0}", ex);
-                    }
-
-                    if (!caughtExpectedException)
-                    {
-                        Console.WriteLine("*** Retrieval of non-existent file should have failed with FileMissingException");
-                    }
-                }
-
-                // Test quota retrieval
-                if (backend is IQuotaEnabledBackend quotaEnabledBackend)
-                {
-                    Console.WriteLine("Checking quota...");
-                    IQuotaInfo quota = null;
-                    bool noException;
-                    try
-                    {
-                        quota = quotaEnabledBackend.GetQuotaInfoAsync(CancellationToken.None).Await();
-                        noException = true;
-                    }
-                    catch (Exception ex)
-                    {
-                        Console.WriteLine("*** Checking quota information failed: {0}", ex);
-                        noException = false;
-                    }
-
-                    if (noException)
-                    {
-                        if (quota != null)
-                        {
-                            Console.WriteLine("Free Space:  {0}", Library.Utility.Utility.FormatSizeString(quota.FreeQuotaSpace));
-                            Console.WriteLine("Total Space: {0}", Library.Utility.Utility.FormatSizeString(quota.TotalQuotaSpace));
-                        }
-                        else
-                        {
-                            Console.WriteLine("Unable to retrieve quota information");
-                        }
-                    }
-                }
-
-                // Test DNSName lookup
-                Console.WriteLine("Checking DNS names used by this backend...");
-                try
-                {
-                    var dnsNames = backend.GetDNSNamesAsync(CancellationToken.None).Await();
-                    if (dnsNames != null)
-                    {
-                        foreach (string dnsName in dnsNames)
-                        {
-                            Console.WriteLine(dnsName);
-                        }
-                    }
-                    else
-                    {
-                        Console.WriteLine("No DNS names reported");
-                    }
-                }
-                catch (Exception ex)
-                {
-                    Console.WriteLine("*** Checking DNSName failed: {0}", ex);
-                }
-            }
-            finally
-            {
-                foreach (var m in loadedModules)
-                    if (m is IDisposable disposable)
-                        disposable.Dispose();
-            }
-
-            return true;
-        }
-
-        private static void Uploadfile(string localfilename, int i, string remotefilename, IBackend backend, bool disableStreaming, long throttle, int readWriteTimeout)
-        {
-            Console.Write("Uploading file {0}, {1} ... ", i, Duplicati.Library.Utility.Utility.FormatSizeString(new System.IO.FileInfo(localfilename).Length));
-            Exception e = null;
-
-            try
-            {
-                if (backend is IStreamingBackend streamingBackend && !disableStreaming)
-                {
-                    using (var fs = new System.IO.FileStream(localfilename, System.IO.FileMode.Open, System.IO.FileAccess.Read, System.IO.FileShare.Read))
-                    using (var timeoutStream = new TimeoutObservingStream(fs) { ReadTimeout = readWriteTimeout })
-                    using (var ts = new Library.Utility.ThrottledStream(timeoutStream, throttle, throttle))
-                    using (var nss = new NonSeekableStream(ts))
-                        streamingBackend.PutAsync(remotefilename, nss, timeoutStream.TimeoutToken).Await();
-                }
-                else
-                    backend.PutAsync(remotefilename, localfilename, CancellationToken.None).Await();
-
-                e = null;
-            }
-            catch (Exception ex)
-            {
-                e = ex;
-            }
-
-            if (e != null)
-            {
-                Console.WriteLine("Failed to upload file {0}, error message: {1}, remote name: {2}", i, e, remotefilename);
-                while (e.InnerException != null)
-                {
-                    e = e.InnerException;
-                    Console.WriteLine("  Inner exception: {0}", e);
-                }
-            }
-            else
-            {
-                Console.WriteLine(" done!");
-            }
-        }
-
-        private static string CreateRandomRemoteFileName(int min_filename_size, int max_filename_size, string allowedChars, bool trimFilenameSpaces, Random rnd)
-        {
-            StringBuilder filenameBuilder = new StringBuilder();
-            int filenamelen = rnd.Next(min_filename_size, max_filename_size);
-            for (int j = 0; j < filenamelen; j++)
-                filenameBuilder.Append(allowedChars[rnd.Next(0, allowedChars.Length)]);
-
-            string filename = filenameBuilder.ToString();
-            if (trimFilenameSpaces)
-                filename = filename.Trim();
-
-            return filename;
-        }
-
-        private static string CreateRandomFile(Library.Utility.TempFolder tf, int i, int min_file_size, int max_file_size, Random rnd)
-        {
-            Console.Write("Generating file {0}", i);
-            string filename = System.IO.Path.Combine(tf, i.ToString());
-            using (System.IO.FileStream fs = new System.IO.FileStream(filename, System.IO.FileMode.CreateNew, System.IO.FileAccess.Write))
-            {
-                //Random size
-                byte[] buf = new byte[1024];
-                int size = rnd.Next(min_file_size, max_file_size);
-
-                Console.WriteLine(" ({0})", Duplicati.Library.Utility.Utility.FormatSizeString(size));
-
-                while (size > 0)
-                {
-                    rnd.NextBytes(buf);
-                    fs.Write(buf, 0, Math.Min(buf.Length, size));
-                    size -= buf.Length;
-                }
-            }
-
-            return filename;
-        }
-
-        public static IList<ICommandLineArgument> SupportedCommands
-        {
-            get
-            {
-                return new List<ICommandLineArgument>(new ICommandLineArgument[] {
-                    new CommandLineArgument("reruns", CommandLineArgument.ArgumentType.Integer, "The number of test runs to perform", "A number that describes how many times the test is performed", "5"),
-                    new CommandLineArgument("tempdir", CommandLineArgument.ArgumentType.Path, "The path used to store temporary files", "The backend tester will use the system default temp path. You can set this option to choose another path."),
-                    new CommandLineArgument("extended-chars", CommandLineArgument.ArgumentType.String, "A list of allowed extended filename chars", "A list of characters besides {a-z, A-Z, 0-9} to use when generating filenames", ExtendedChars),
-                    new CommandLineArgument("number-of-files", CommandLineArgument.ArgumentType.Integer, "The number of files to test with", "An integer describing how many files to upload during a test run", "10"),
-                    new CommandLineArgument("min-file-size", CommandLineArgument.ArgumentType.Size, "The minimum allowed file size", "File sizes are chosen at random, this value is the lower bound", "1kb"),
-                    new CommandLineArgument("max-file-size", CommandLineArgument.ArgumentType.Size, "The maximum allowed file size", "File sizes are chosen at random, this value is the upper bound", "50mb"),
-                    new CommandLineArgument("min-filename-length", CommandLineArgument.ArgumentType.Integer, "The minimum allowed filename length", "File name lengths are chosen at random, this value is the lower bound", "5"),
-                    new CommandLineArgument("max-filename-length", CommandLineArgument.ArgumentType.Integer, "The minimum allowed filename length", "File name lengths are chosen at random, this value is the upper bound", "80"),
-                    new CommandLineArgument("trim-filename-spaces", CommandLineArgument.ArgumentType.Boolean, "Trim whitespace from filenames", "A value that indicates if whitespace should be trimmed from the ends of randomly generated filenames", "false"),
-                    new CommandLineArgument("auto-create-folder", CommandLineArgument.ArgumentType.Boolean, "Allow automatic folder creation", "A value that indicates if missing folders are created automatically", "false"),
-                    new CommandLineArgument("skip-overwrite-test", CommandLineArgument.ArgumentType.Boolean, "Bypass the overwrite test", "A value that indicates if dummy files should be uploaded prior to uploading the real files", "false"),
-                    new CommandLineArgument("auto-clean", CommandLineArgument.ArgumentType.Boolean, "Remove any files found in target folder", "A value that indicates if all files in the target folder should be deleted before starting the first test", "false"),
-                    new CommandLineArgument("force", CommandLineArgument.ArgumentType.Boolean, "Activate file deletion", "A value that indicates if existing files should really be deleted when using auto-clean", "false"),
-                    new CommandLineArgument("wait-after-upload", CommandLineArgument.ArgumentType.Timespan, "Wait after all uploads", "A value that indicates how long to wait after all files are uploaded, to account for the backends eventual consistency", "0s"),
-                    new CommandLineArgument("wait-after-delete", CommandLineArgument.ArgumentType.Timespan, "Wait after all deletes", "A value that indicates how long to wait after each delete operation, to account for the backends eventual consistency", "0s"),
-                });
-            }
-        }
-    }
-}
+// Copyright (C) 2024, The Duplicati Team
+// https://duplicati.com, hello@duplicati.com
+// 
+// Permission is hereby granted, free of charge, to any person obtaining a 
+// copy of this software and associated documentation files (the "Software"), 
+// to deal in the Software without restriction, including without limitation 
+// the rights to use, copy, modify, merge, publish, distribute, sublicense, 
+// and/or sell copies of the Software, and to permit persons to whom the 
+// Software is furnished to do so, subject to the following conditions:
+// 
+// The above copyright notice and this permission notice shall be included in 
+// all copies or substantial portions of the Software.
+// 
+// THE SOFTWARE IS PROVIDED "AS IS", WITHOUT WARRANTY OF ANY KIND, EXPRESS 
+// OR IMPLIED, INCLUDING BUT NOT LIMITED TO THE WARRANTIES OF MERCHANTABILITY, 
+// FITNESS FOR A PARTICULAR PURPOSE AND NONINFRINGEMENT. IN NO EVENT SHALL THE 
+// AUTHORS OR COPYRIGHT HOLDERS BE LIABLE FOR ANY CLAIM, DAMAGES OR OTHER 
+// LIABILITY, WHETHER IN AN ACTION OF CONTRACT, TORT OR OTHERWISE, ARISING 
+// FROM, OUT OF OR IN CONNECTION WITH THE SOFTWARE OR THE USE OR OTHER 
+// DEALINGS IN THE SOFTWARE.
+
+using System;
+using System.Collections.Generic;
+using System.Text;
+using Duplicati.Library.Interface;
+using System.Linq;
+using System.Globalization;
+using System.Threading;
+using Duplicati.Library.Utility;
+using Duplicati.StreamUtil;
+
+namespace Duplicati.CommandLine.BackendTester
+{
+    public class Program
+    {
+        /// <summary>
+        /// Used to maintain a reference to initialized system settings.
+        /// </summary>
+#pragma warning disable CS0414 // The private field `Duplicati.CommandLine.BackendTester.Program.SystemSettings' is assigned but its value is never used
+        private static IDisposable SystemSettings;
+#pragma warning restore CS0414 // The private field `Duplicati.CommandLine.BackendTester.Program.SystemSettings' is assigned but its value is never used
+
+        class TempFile
+        {
+            public readonly string remotefilename;
+            public readonly string localfilename;
+            public readonly byte[] hash;
+            public readonly long length;
+            public bool found = false;
+
+            public TempFile(string remotefilename, string localfilename, byte[] hash, long length)
+            {
+                this.remotefilename = remotefilename;
+                this.localfilename = localfilename;
+                this.hash = hash;
+                this.length = length;
+            }
+        }
+
+        private const string ValidFilenameChars = "abcdefghijklmnopqrstuvwxyzABCDEFGHIJKLMNOPQRSTUVWXYZ123456789";
+        private const string ExtendedChars = "-_',=)(&%$#@! +";
+
+        /// <summary>
+        /// The main entry point for the application.
+        /// </summary>
+        [STAThread]
+        public static int Main(string[] _args)
+        {
+            try
+            {
+                Library.AutoUpdater.PreloadSettingsLoader.ConfigurePreloadSettings(ref _args, Library.AutoUpdater.PackageHelper.NamedExecutable.BackendTester);
+
+                if (_args.Length == 1)
+                {
+                    try
+                    {
+                        var p = Environment.ExpandEnvironmentVariables(_args[0]);
+                        if (System.IO.File.Exists(p))
+                            _args = (from x in System.IO.File.ReadLines(p)
+                                     where !string.IsNullOrWhiteSpace(x) && !x.Trim().StartsWith("#", StringComparison.Ordinal)
+                                     select x.Trim()
+                            ).ToArray();
+                    }
+                    catch
+                    {
+                    }
+                }
+
+                List<string> args = new List<string>(_args);
+                Dictionary<string, string> options = Library.Utility.CommandLineParser.ExtractOptions(args);
+
+                if (args.Count != 1 || String.Equals(args[0], "help", StringComparison.OrdinalIgnoreCase) || args[0] == "?")
+                {
+                    Console.WriteLine("Usage: <protocol>://<username>:<password>@<path>");
+                    Console.WriteLine("Example: ftp://user:pass@server/folder");
+                    Console.WriteLine();
+                    Console.WriteLine("Supported backends: " + string.Join(",", Duplicati.Library.DynamicLoader.BackendLoader.Keys));
+
+                    Console.WriteLine();
+                    List<string> lines = new List<string>();
+                    foreach (Library.Interface.ICommandLineArgument arg in SupportedCommands)
+                        Library.Interface.CommandLineArgument.PrintArgument(lines, arg);
+
+                    foreach (string s in lines)
+                        Console.WriteLine(s);
+
+                    return 0;
+                }
+
+                if (options.ContainsKey("tempdir") && !string.IsNullOrEmpty(options["tempdir"]))
+                    Library.Utility.SystemContextSettings.DefaultTempPath = options["tempdir"];
+
+                SystemSettings = Duplicati.Library.Utility.SystemContextSettings.StartSession();
+
+                if (!options.ContainsKey("auth_password") && !string.IsNullOrEmpty(System.Environment.GetEnvironmentVariable("AUTH_PASSWORD")))
+                    options["auth_password"] = System.Environment.GetEnvironmentVariable("AUTH_PASSWORD");
+
+                if (!options.ContainsKey("auth_username") && !string.IsNullOrEmpty(System.Environment.GetEnvironmentVariable("AUTH_USERNAME")))
+                    options["auth_username"] = System.Environment.GetEnvironmentVariable("AUTH_USERNAME");
+
+                int reruns = 5;
+                if (options.ContainsKey("reruns"))
+                    reruns = int.Parse(options["reruns"]);
+
+                for (int i = 0; i < reruns; i++)
+                {
+                    Console.WriteLine("Starting run no {0}", i);
+                    if (!Run(args, options, i == 0))
+                        return 1;
+                }
+                Console.WriteLine("Unittest complete!");
+                return 0;
+            }
+            catch (Exception ex)
+            {
+                Console.WriteLine("Unittest failed: " + ex);
+            }
+
+            return 1;
+        }
+
+        static bool Run(List<string> args, Dictionary<string, string> options, bool first)
+        {
+            var backend = Library.DynamicLoader.BackendLoader.GetBackend(args[0], options);
+            if (backend == null)
+            {
+                Console.WriteLine("Unsupported backend");
+                Console.WriteLine();
+                Console.WriteLine("Supported backends: " + string.Join(",", Duplicati.Library.DynamicLoader.BackendLoader.Keys));
+                return false;
+            }
+
+            var allowedChars = ValidFilenameChars;
+            if (options.ContainsKey("extended-chars"))
+            {
+                allowedChars += String.IsNullOrEmpty(options["extended-chars"]) ? ExtendedChars : options["extended-chars"];
+            }
+
+            var autoCreateFolders = Library.Utility.Utility.ParseBoolOption(options, "auto-create-folder");
+
+            options.TryGetValue("enable-module", out var enabledModulesValue);
+            options.TryGetValue("disable-module", out var disabledModulesValue);
+            var enabledModules = enabledModulesValue == null ? new string[0] : enabledModulesValue.Trim().ToLower(CultureInfo.InvariantCulture).Split(',');
+            var disabledModules = disabledModulesValue == null ? new string[0] : disabledModulesValue.Trim().ToLower(CultureInfo.InvariantCulture).Split(',');
+
+            var loadedModules = new List<IGenericModule>();
+            foreach (var m in Library.DynamicLoader.GenericLoader.Modules)
+                if (!disabledModules.Contains(m.Key, StringComparer.OrdinalIgnoreCase) && (m.LoadAsDefault || enabledModules.Contains(m.Key, StringComparer.OrdinalIgnoreCase)))
+                {
+                    m.Configure(options);
+                    loadedModules.Add(m);
+                }
+
+            try
+            {
+                IEnumerable<Library.Interface.IFileEntry> curlist = null;
+                try
+                {
+                    backend.TestAsync(CancellationToken.None).Await();
+                    curlist = backend.List();
+                }
+                catch (FolderMissingException)
+                {
+                    if (autoCreateFolders)
+                    {
+                        try
+                        {
+                            backend.CreateFolderAsync(CancellationToken.None).Await();
+                            curlist = backend.List();
+                        }
+                        catch (Exception ex)
+                        {
+                            Console.WriteLine("Autocreate folder failed with message: " + ex.Message);
+                        }
+                    }
+
+                    if (curlist == null)
+                        throw;
+                }
+
+                foreach (Library.Interface.IFileEntry fe in curlist)
+                    if (!fe.IsFolder)
+                    {
+                        if (Library.Utility.Utility.ParseBoolOption(options, "auto-clean") && first)
+                            if (Library.Utility.Utility.ParseBoolOption(options, "force"))
+                            {
+                                Console.WriteLine("Auto clean, removing file: {0}", fe.Name);
+                                backend.DeleteAsync(fe.Name, CancellationToken.None).Await();
+                                continue;
+                            }
+                            else
+                                Console.WriteLine("Specify the --force flag to actually delete files");
+
+                        var fileCount = curlist.Where(x => !x.IsFolder).Count();
+                        var filenames = curlist.Where(x => !x.IsFolder).Select(x => x.Name).Take(10).ToList();
+                        Console.WriteLine($"*** Remote folder contains {fileCount} file(s), aborting");
+                        Console.WriteLine($"*** First {filenames.Count} file(s): {Environment.NewLine}{string.Join(Environment.NewLine, filenames)}");
+                        if (fileCount > filenames.Count)
+                            Console.WriteLine($"*** ... and {fileCount - filenames.Count} more file(s)");
+                        return false;
+                    }
+
+
+                var number_of_files = 10;
+                var min_file_size = 1024;
+                var max_file_size = 1024 * 1024 * 50;
+                var min_filename_size = 5;
+                var max_filename_size = 80;
+                var disableStreaming = Library.Utility.Utility.ParseBoolOption(options, "disable-streaming-transfers");
+                var skipOverwriteTest = Library.Utility.Utility.ParseBoolOption(options, "skip-overwrite-test");
+                var trimFilenameSpaces = Library.Utility.Utility.ParseBoolOption(options, "trim-filename-spaces");
+                var waitAfterUpload = TimeSpan.Zero;
+                var waitAfterDelete = TimeSpan.Zero;
+
+                var throttleUpload = 0L;
+                if (options.TryGetValue("throttle-upload", out var throttleUploadString))
+                {
+                    if (!(backend is IStreamingBackend) || disableStreaming)
+                    {
+                        Console.WriteLine("Warning: Throttling is only supported in this tool on streaming backends");
+                    }
+
+                    throttleUpload = Duplicati.Library.Utility.Sizeparser.ParseSize(throttleUploadString, "kb");
+                }
+
+                var throttleDownload = 0L;
+                if (options.TryGetValue("throttle-download", out var throttleDownloadString))
+                {
+                    if (!(backend is IStreamingBackend) || disableStreaming)
+                    {
+                        Console.WriteLine("Warning: Throttling is only supported in this tool on streaming backends");
+                    }
+
+                    throttleDownload = Duplicati.Library.Utility.Sizeparser.ParseSize(throttleDownloadString, "kb");
+                }
+
+                var readWriteTimeout = (int)TimeSpan.FromSeconds(10).TotalMilliseconds;
+                if (backend is ITimeoutExemptBackend)
+                    readWriteTimeout = Timeout.Infinite;
+
+                // Allow overriding the timeout for the backend here, even if timeouts are disabled
+                if (options.TryGetValue("read-write-timeout", out var readWriteTimeoutString))
+                    readWriteTimeout = (int)Timeparser.ParseTimeSpan(readWriteTimeoutString).TotalMilliseconds;
+
+                if (readWriteTimeout <= 0)
+                    readWriteTimeout = Timeout.Infinite;
+
+                if (options.ContainsKey("number-of-files"))
+                    number_of_files = int.Parse(options["number-of-files"]);
+                if (options.ContainsKey("min-file-size"))
+                    min_file_size = (int)Duplicati.Library.Utility.Sizeparser.ParseSize(options["min-file-size"], "mb");
+                if (options.ContainsKey("max-file-size"))
+                    max_file_size = (int)Duplicati.Library.Utility.Sizeparser.ParseSize(options["max-file-size"], "mb");
+
+                if (options.ContainsKey("min-filename-length"))
+                    min_filename_size = int.Parse(options["min-filename-length"]);
+                if (options.ContainsKey("max-filename-length"))
+                    max_filename_size = int.Parse(options["max-filename-length"]);
+
+                if (options.ContainsKey("wait-after-upload"))
+                    waitAfterUpload = Timeparser.ParseTimeSpan(options["wait-after-upload"]);
+                if (options.ContainsKey("wait-after-delete"))
+                    waitAfterDelete = Timeparser.ParseTimeSpan(options["wait-after-delete"]);
+
+                var rnd = new Random();
+                var sha = System.Security.Cryptography.SHA256.Create();
+
+                //Create random files
+                using (var tf = new Duplicati.Library.Utility.TempFolder())
+                {
+                    var files = new List<TempFile>();
+                    for (int i = 0; i < number_of_files; i++)
+                    {
+                        var filename = CreateRandomRemoteFileName(min_filename_size, max_filename_size, allowedChars, trimFilenameSpaces, rnd);
+
+                        var localfilename = CreateRandomFile(tf, i, min_file_size, max_file_size, rnd);
+
+                        //Calculate local hash and length
+                        using (var fs = new System.IO.FileStream(localfilename, System.IO.FileMode.Open, System.IO.FileAccess.Read))
+                            files.Add(new TempFile(filename, localfilename, sha.ComputeHash(fs), fs.Length));
+                    }
+
+                    byte[] dummyFileHash = null;
+                    if (!skipOverwriteTest)
+                    {
+                        Console.WriteLine("Uploading wrong files ...");
+                        using (var dummy = Library.Utility.TempFile.WrapExistingFile(CreateRandomFile(tf, files.Count, 1024, 2048, rnd)))
+                        {
+                            using (var fs = new System.IO.FileStream(dummy, System.IO.FileMode.Open, System.IO.FileAccess.Read))
+                                dummyFileHash = sha.ComputeHash(fs);
+
+                            //Upload a dummy file for entry 0 and the last one, they will be replaced by the real files afterwards
+                            //We upload entry 0 twice just to try to freak any internal cache list
+                            Uploadfile(dummy, 0, files[0].remotefilename, backend, disableStreaming, throttleUpload, readWriteTimeout);
+                            Uploadfile(dummy, 0, files[0].remotefilename, backend, disableStreaming, throttleUpload, readWriteTimeout);
+                            Uploadfile(dummy, files.Count - 1, files[files.Count - 1].remotefilename, backend, disableStreaming, throttleUpload, readWriteTimeout);
+                        }
+
+                    }
+
+                    Console.WriteLine("Uploading files ...");
+
+                    for (int i = 0; i < files.Count; i++)
+                        Uploadfile(files[i].localfilename, i, files[i].remotefilename, backend, disableStreaming, throttleUpload, readWriteTimeout);
+
+                    TempFile originalRenamedFile = null;
+                    string renamedFileNewName = null;
+                    if (backend is IRenameEnabledBackend renameEnabledBackend)
+                    {
+                        // Rename the second file in the list, if there are more than one. If not, just do the first one.
+                        int renameIndex = files.Count > 1 ? 1 : 0;
+                        originalRenamedFile = files[renameIndex];
+
+                        renamedFileNewName = CreateRandomRemoteFileName(min_filename_size, max_filename_size, allowedChars, trimFilenameSpaces, rnd);
+
+                        Console.WriteLine("Renaming file {0} from {1} to {2}", renameIndex, originalRenamedFile.remotefilename, renamedFileNewName);
+
+                        renameEnabledBackend.RenameAsync(originalRenamedFile.remotefilename, renamedFileNewName, CancellationToken.None).Await();
+                        files[renameIndex] = new TempFile(renamedFileNewName, originalRenamedFile.localfilename, originalRenamedFile.hash, originalRenamedFile.length);
+                    }
+
+                    if (waitAfterUpload > TimeSpan.Zero)
+                    {
+                        Console.WriteLine("Waiting {0} after upload", waitAfterUpload);
+                        Thread.Sleep(waitAfterUpload);
+                    }
+
+                    Console.WriteLine("Verifying file list ...");
+
+                    curlist = backend.List();
+                    foreach (var fe in curlist)
+                        if (!fe.IsFolder)
+                        {
+                            bool found = false;
+                            foreach (var tx in files)
+                                if (tx.remotefilename == fe.Name)
+                                {
+                                    if (tx.found)
+                                        Console.WriteLine("*** File with name {0} was found more than once", tx.remotefilename);
+                                    found = true;
+                                    tx.found = true;
+
+                                    if (fe.Size > 0 && tx.length != fe.Size)
+                                        Console.WriteLine("*** File with name {0} has size {1} but the size was reported as {2}", tx.remotefilename, tx.length, fe.Size);
+
+                                    break;
+                                }
+
+                            if (!found)
+                                if (originalRenamedFile != null && renamedFileNewName != null && originalRenamedFile.remotefilename == fe.Name)
+                                {
+                                    Console.WriteLine("*** File with name {0} was found on server but was supposed to have been renamed to {1}!", fe.Name, renamedFileNewName);
+                                }
+                                else
+                                {
+                                    Console.WriteLine("*** File with name {0} was found on server but not uploaded!", fe.Name);
+                                }
+                        }
+
+                    foreach (var tx in files)
+                        if (!tx.found)
+                            Console.WriteLine("*** File with name {0} was uploaded but not found afterwards", tx.remotefilename);
+
+                    Console.WriteLine("Downloading files");
+
+                    for (int i = 0; i < files.Count; i++)
+                    {
+                        using (var cf = new Duplicati.Library.Utility.TempFile())
+                        {
+                            Exception e = null;
+                            Console.Write("Downloading file {0} ... ", i);
+
+                            try
+                            {
+                                if (backend is IStreamingBackend streamingBackend && !disableStreaming)
+                                {
+                                    using (var fs = new System.IO.FileStream(cf, System.IO.FileMode.Create, System.IO.FileAccess.Write, System.IO.FileShare.None))
+                                    using (var timeoutStream = new TimeoutObservingStream(fs) { WriteTimeout = readWriteTimeout })
+                                    using (var ts = new Library.Utility.ThrottledStream(timeoutStream, throttleDownload, throttleDownload))
+                                    using (var nss = new NonSeekableStream(ts))
+                                        streamingBackend.GetAsync(files[i].remotefilename, nss, timeoutStream.TimeoutToken).Await();
+                                }
+                                else
+                                    backend.GetAsync(files[i].remotefilename, cf, CancellationToken.None).Await();
+
+                                e = null;
+                            }
+                            catch (Exception ex)
+                            {
+                                e = ex;
+                            }
+
+                            if (e != null)
+                                Console.WriteLine("failed\n*** Error: {0}", e);
+                            else
+                                Console.WriteLine("done");
+
+                            Console.Write("Checking hash ... ");
+
+                            using (var fs = new System.IO.FileStream(cf, System.IO.FileMode.Open, System.IO.FileAccess.Read))
+                                if (Convert.ToBase64String(sha.ComputeHash(fs)) != Convert.ToBase64String(files[i].hash))
+                                {
+                                    if (dummyFileHash != null && Convert.ToBase64String(sha.ComputeHash(fs)) == Convert.ToBase64String(dummyFileHash))
+                                        Console.WriteLine("failed\n*** Downloaded file was the dummy file");
+                                    else
+                                        Console.WriteLine("failed\n*** Downloaded file was corrupt");
+                                }
+                                else
+                                    Console.WriteLine("done");
+                        }
+                    }
+
+                    Console.WriteLine("Deleting files...");
+
+                    foreach (var tx in files)
+                        try { backend.DeleteAsync(tx.remotefilename, CancellationToken.None).Await(); }
+                        catch (Exception ex)
+                        {
+                            Console.WriteLine("*** Failed to delete file {0}, message: {1}", tx.remotefilename, ex);
+                        }
+
+                    if (waitAfterDelete > TimeSpan.Zero)
+                    {
+                        Console.WriteLine("Waiting {0} after delete", waitAfterDelete);
+                        Thread.Sleep(waitAfterDelete);
+                    }
+
+                    curlist = backend.List();
+                    foreach (var fe in curlist)
+                        if (!fe.IsFolder)
+                        {
+                            Console.WriteLine("*** Remote folder contains {0} after cleanup", fe.Name);
+                        }
+
+                    // Test some error cases
+                    Console.WriteLine("Checking retrieval of non-existent file...");
+                    var caughtExpectedException = false;
+                    try
+                    {
+                        using (var tempFile = new Duplicati.Library.Utility.TempFile())
+                        {
+                            backend.GetAsync(string.Format("NonExistentFile-{0}", Guid.NewGuid()), tempFile.Name, CancellationToken.None).Await();
+                        }
+                    }
+                    catch (FileMissingException)
+                    {
+                        Console.WriteLine("Caught expected FileMissingException");
+                        caughtExpectedException = true;
+                    }
+                    catch (Exception ex)
+                    {
+                        Console.WriteLine("*** Retrieval of non-existent file failed: {0}", ex);
+                    }
+
+                    if (!caughtExpectedException)
+                    {
+                        Console.WriteLine("*** Retrieval of non-existent file should have failed with FileMissingException");
+                    }
+                }
+
+                // Test quota retrieval
+                if (backend is IQuotaEnabledBackend quotaEnabledBackend)
+                {
+                    Console.WriteLine("Checking quota...");
+                    IQuotaInfo quota = null;
+                    bool noException;
+                    try
+                    {
+                        quota = quotaEnabledBackend.GetQuotaInfoAsync(CancellationToken.None).Await();
+                        noException = true;
+                    }
+                    catch (Exception ex)
+                    {
+                        Console.WriteLine("*** Checking quota information failed: {0}", ex);
+                        noException = false;
+                    }
+
+                    if (noException)
+                    {
+                        if (quota != null)
+                        {
+                            Console.WriteLine("Free Space:  {0}", Library.Utility.Utility.FormatSizeString(quota.FreeQuotaSpace));
+                            Console.WriteLine("Total Space: {0}", Library.Utility.Utility.FormatSizeString(quota.TotalQuotaSpace));
+                        }
+                        else
+                        {
+                            Console.WriteLine("Unable to retrieve quota information");
+                        }
+                    }
+                }
+
+                // Test DNSName lookup
+                Console.WriteLine("Checking DNS names used by this backend...");
+                try
+                {
+                    var dnsNames = backend.GetDNSNamesAsync(CancellationToken.None).Await();
+                    if (dnsNames != null)
+                    {
+                        foreach (string dnsName in dnsNames)
+                        {
+                            Console.WriteLine(dnsName);
+                        }
+                    }
+                    else
+                    {
+                        Console.WriteLine("No DNS names reported");
+                    }
+                }
+                catch (Exception ex)
+                {
+                    Console.WriteLine("*** Checking DNSName failed: {0}", ex);
+                }
+            }
+            finally
+            {
+                foreach (var m in loadedModules)
+                    if (m is IDisposable disposable)
+                        disposable.Dispose();
+            }
+
+            return true;
+        }
+
+        private static void Uploadfile(string localfilename, int i, string remotefilename, IBackend backend, bool disableStreaming, long throttle, int readWriteTimeout)
+        {
+            Console.Write("Uploading file {0}, {1} ... ", i, Duplicati.Library.Utility.Utility.FormatSizeString(new System.IO.FileInfo(localfilename).Length));
+            Exception e = null;
+
+            try
+            {
+                if (backend is IStreamingBackend streamingBackend && !disableStreaming)
+                {
+                    using (var fs = new System.IO.FileStream(localfilename, System.IO.FileMode.Open, System.IO.FileAccess.Read, System.IO.FileShare.Read))
+                    using (var timeoutStream = new TimeoutObservingStream(fs) { ReadTimeout = readWriteTimeout })
+                    using (var ts = new Library.Utility.ThrottledStream(timeoutStream, throttle, throttle))
+                    using (var nss = new NonSeekableStream(ts))
+                        streamingBackend.PutAsync(remotefilename, nss, timeoutStream.TimeoutToken).Await();
+                }
+                else
+                    backend.PutAsync(remotefilename, localfilename, CancellationToken.None).Await();
+
+                e = null;
+            }
+            catch (Exception ex)
+            {
+                e = ex;
+            }
+
+            if (e != null)
+            {
+                Console.WriteLine("Failed to upload file {0}, error message: {1}, remote name: {2}", i, e, remotefilename);
+                while (e.InnerException != null)
+                {
+                    e = e.InnerException;
+                    Console.WriteLine("  Inner exception: {0}", e);
+                }
+            }
+            else
+            {
+                Console.WriteLine(" done!");
+            }
+        }
+
+        private static string CreateRandomRemoteFileName(int min_filename_size, int max_filename_size, string allowedChars, bool trimFilenameSpaces, Random rnd)
+        {
+            StringBuilder filenameBuilder = new StringBuilder();
+            int filenamelen = rnd.Next(min_filename_size, max_filename_size);
+            for (int j = 0; j < filenamelen; j++)
+                filenameBuilder.Append(allowedChars[rnd.Next(0, allowedChars.Length)]);
+
+            string filename = filenameBuilder.ToString();
+            if (trimFilenameSpaces)
+                filename = filename.Trim();
+
+            return filename;
+        }
+
+        private static string CreateRandomFile(Library.Utility.TempFolder tf, int i, int min_file_size, int max_file_size, Random rnd)
+        {
+            Console.Write("Generating file {0}", i);
+            string filename = System.IO.Path.Combine(tf, i.ToString());
+            using (System.IO.FileStream fs = new System.IO.FileStream(filename, System.IO.FileMode.CreateNew, System.IO.FileAccess.Write))
+            {
+                //Random size
+                byte[] buf = new byte[1024];
+                int size = rnd.Next(min_file_size, max_file_size);
+
+                Console.WriteLine(" ({0})", Duplicati.Library.Utility.Utility.FormatSizeString(size));
+
+                while (size > 0)
+                {
+                    rnd.NextBytes(buf);
+                    fs.Write(buf, 0, Math.Min(buf.Length, size));
+                    size -= buf.Length;
+                }
+            }
+
+            return filename;
+        }
+
+        public static IList<ICommandLineArgument> SupportedCommands
+        {
+            get
+            {
+                return new List<ICommandLineArgument>(new ICommandLineArgument[] {
+                    new CommandLineArgument("reruns", CommandLineArgument.ArgumentType.Integer, "The number of test runs to perform", "A number that describes how many times the test is performed", "5"),
+                    new CommandLineArgument("tempdir", CommandLineArgument.ArgumentType.Path, "The path used to store temporary files", "The backend tester will use the system default temp path. You can set this option to choose another path."),
+                    new CommandLineArgument("extended-chars", CommandLineArgument.ArgumentType.String, "A list of allowed extended filename chars", "A list of characters besides {a-z, A-Z, 0-9} to use when generating filenames", ExtendedChars),
+                    new CommandLineArgument("number-of-files", CommandLineArgument.ArgumentType.Integer, "The number of files to test with", "An integer describing how many files to upload during a test run", "10"),
+                    new CommandLineArgument("min-file-size", CommandLineArgument.ArgumentType.Size, "The minimum allowed file size", "File sizes are chosen at random, this value is the lower bound", "1kb"),
+                    new CommandLineArgument("max-file-size", CommandLineArgument.ArgumentType.Size, "The maximum allowed file size", "File sizes are chosen at random, this value is the upper bound", "50mb"),
+                    new CommandLineArgument("min-filename-length", CommandLineArgument.ArgumentType.Integer, "The minimum allowed filename length", "File name lengths are chosen at random, this value is the lower bound", "5"),
+                    new CommandLineArgument("max-filename-length", CommandLineArgument.ArgumentType.Integer, "The minimum allowed filename length", "File name lengths are chosen at random, this value is the upper bound", "80"),
+                    new CommandLineArgument("trim-filename-spaces", CommandLineArgument.ArgumentType.Boolean, "Trim whitespace from filenames", "A value that indicates if whitespace should be trimmed from the ends of randomly generated filenames", "false"),
+                    new CommandLineArgument("auto-create-folder", CommandLineArgument.ArgumentType.Boolean, "Allow automatic folder creation", "A value that indicates if missing folders are created automatically", "false"),
+                    new CommandLineArgument("skip-overwrite-test", CommandLineArgument.ArgumentType.Boolean, "Bypass the overwrite test", "A value that indicates if dummy files should be uploaded prior to uploading the real files", "false"),
+                    new CommandLineArgument("auto-clean", CommandLineArgument.ArgumentType.Boolean, "Remove any files found in target folder", "A value that indicates if all files in the target folder should be deleted before starting the first test", "false"),
+                    new CommandLineArgument("force", CommandLineArgument.ArgumentType.Boolean, "Activate file deletion", "A value that indicates if existing files should really be deleted when using auto-clean", "false"),
+                    new CommandLineArgument("wait-after-upload", CommandLineArgument.ArgumentType.Timespan, "Wait after all uploads", "A value that indicates how long to wait after all files are uploaded, to account for the backends eventual consistency", "0s"),
+                    new CommandLineArgument("wait-after-delete", CommandLineArgument.ArgumentType.Timespan, "Wait after all deletes", "A value that indicates how long to wait after each delete operation, to account for the backends eventual consistency", "0s"),
+                });
+            }
+        }
+    }
+}