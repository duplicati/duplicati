--- conflicted
+++ resolved
@@ -4,83 +4,80 @@
 
 namespace Duplicati.Server.Strings
 {
-    public static class Program
-    {
-        public static string AnotherInstanceDetected { get { return LC.L(@"Another instance is running, and was notified"); } }
-        public static string DatabaseOpenError(string message) { return LC.L(@"Failed to create, open or upgrade the database.
+        public static class Program
+        {
+                public static string AnotherInstanceDetected { get { return LC.L(@"Another instance is running, and was notified"); } }
+                public static string DatabaseOpenError(string message) { return LC.L(@"Failed to create, open or upgrade the database.
 Error message: {0}", message); }
-        public static string HelpCommandDescription { get { return LC.L(@"Display this help"); } }
-        public static string HelpDisplayDialog { get { return LC.L(@"Supported commandline arguments:
+                public static string HelpCommandDescription { get { return LC.L(@"Display this help"); } }
+                public static string HelpDisplayDialog { get { return LC.L(@"Supported commandline arguments:
 
 "); } }
-        public static string HelpDisplayFormat(string optionname, string optiontext) { return LC.L(@"--{0}: {1}", optionname, optiontext); }
-        public static string ParametersFileOptionLong2 { get { return LC.L(@"Use this option to store some or all of the options given to the commandline client. The file must be a plain text file, and UTF-8 encoding is preferred. Each line in the file should be of the format --option=value. Use the special options --{0} and --{1} to override the localpath and the remote destination uri, respectively. The options in this file take precedence over the options provided on the commandline. You cannot specify filters in both the file and on the commandline. Instead, you can use the special --{2}, --{3}, or --{4} options to specify filters inside the parameter file. Each filter must be prefixed with either a + or a -, and multiple filters must be joined with {5} ", "source", "target", "replace-filter", "append-filter", "prepend-filter", System.IO.Path.PathSeparator); } }
-        public static string ParametersFileOptionShort { get { return LC.L(@"Path to a file with parameters"); } }
-        public static string FiltersCannotBeUsedWithFileError2 { get { return LC.L(@"Filters cannot be specified on the commandline if filters are also present in the parameter file. Use the special --{0}, --{1}, or --{2} options to specify filters inside the parameter file. Each filter must be prefixed with either a + or a -, and multiple filters must be joined with {3}", "replace-filter", "append-filter", "prepend-filter", System.IO.Path.PathSeparator); } }
-        public static string FailedToParseParametersFileError(string path, string message) { return LC.L(@"Unable to read the parameters file ""{0}"", reason: {1}", path, message); }
-        public static string SkippingSourceArgumentsOnNonBackupOperation { get { return @"The --source argument was specified in the parameter file, but the current operation is not a backup operation, so the argument is ignored"; } }
-        public static string LogfileCommandDescription { get { return LC.L(@"Output log information to the file given"); } }
-        public static string LoglevelCommandDescription { get { return LC.L(@"Determine the amount of information written in the log file"); } }
-        public static string PortablemodeCommandDescription { get { return LC.L(@"Activate portable mode where the database is placed below the program executable"); } }
-        public static string SeriousError(string message) { return LC.L(@"A serious error occurred in Duplicati: {0}", message); }
-        public static string TearDownError(string message) { return LC.L(@"An error occurred on server tear down: {0}", message); }
-        public static string StartupFailure(System.Exception error) { return LC.L(@"Unable to start up. Perhaps another process is already running?
+                public static string HelpDisplayFormat(string optionname, string optiontext) { return LC.L(@"--{0}: {1}", optionname, optiontext); }
+                public static string ParametersFileOptionLong2 { get { return LC.L(@"Use this option to store some or all of the options given to the commandline client. The file must be a plain text file, and UTF-8 encoding is preferred. Each line in the file should be of the format --option=value. Use the special options --{0} and --{1} to override the localpath and the remote destination uri, respectively. The options in this file take precedence over the options provided on the commandline. You cannot specify filters in both the file and on the commandline. Instead, you can use the special --{2}, --{3}, or --{4} options to specify filters inside the parameter file. Each filter must be prefixed with either a + or a -, and multiple filters must be joined with {5} ", "source", "target", "replace-filter", "append-filter", "prepend-filter", System.IO.Path.PathSeparator); } }
+                public static string ParametersFileOptionShort { get { return LC.L(@"Path to a file with parameters"); } }
+                public static string FiltersCannotBeUsedWithFileError2 { get { return LC.L(@"Filters cannot be specified on the commandline if filters are also present in the parameter file. Use the special --{0}, --{1}, or --{2} options to specify filters inside the parameter file. Each filter must be prefixed with either a + or a -, and multiple filters must be joined with {3}", "replace-filter", "append-filter", "prepend-filter", System.IO.Path.PathSeparator); } }
+                public static string FailedToParseParametersFileError(string path, string message) { return LC.L(@"Unable to read the parameters file ""{0}"", reason: {1}", path, message); }
+                public static string SkippingSourceArgumentsOnNonBackupOperation { get { return @"The --source argument was specified in the parameter file, but the current operation is not a backup operation, so the argument is ignored"; } }
+                public static string LogfileCommandDescription { get { return LC.L(@"Output log information to the file given"); } }
+                public static string LoglevelCommandDescription { get { return LC.L(@"Determine the amount of information written in the log file"); } }
+                public static string PortablemodeCommandDescription { get { return LC.L(@"Activate portable mode where the database is placed below the program executable"); } }
+                public static string SeriousError(string message) { return LC.L(@"A serious error occurred in Duplicati: {0}", message); }
+                public static string TearDownError(string message) { return LC.L(@"An error occurred on server tear down: {0}", message); }
+                public static string StartupFailure(System.Exception error) { return LC.L(@"Unable to start up. Perhaps another process is already running?
 Error message: {0}", error); }
-        public static string UnencrypteddatabaseCommandDescription { get { return LC.L(@"Disable database encryption"); } }
-        public static string WrongSQLiteVersion(System.Version actualversion, string expectedversion) { return LC.L(@"Unsupported version of SQLite detected ({0}), must be {1} or higher", actualversion, expectedversion); }
-        public static string WebserverWebrootDescription { get { return LC.L(@"The path to the folder where the static files for the webserver is present. The folder must be located beneath the installation folder."); } }
-        public static string WebserverPortDescription { get { return LC.L(@"The port the webserver listens on. Multiple values may be supplied with a comma in between."); } }
-        public static string WebserverCertificateFileDescription { get { return LC.L(@"The certificate and key file in PKCS #12 format the webserver use for SSL. Only RSA/DSA keys are supported."); } }
-        public static string WebserverCertificatePasswordDescription { get { return LC.L(@"The password for decryption of certificate PKCS #12 file."); } }
-        public static string WebserverInterfaceDescription { get { return LC.L(@"The interface the webserver listens on. The special values ""*"" and ""any"" means any interface. The special value ""loopback"" means the loopback adapter."); } }
-        public static string WebserverPasswordDescription { get { return LC.L(@"The password required to access the webserver. This option is saved so you do not need to set it on each run. Setting an empty value disables the password."); } }
-        public static string WebserverAllowedhostnamesDescription { get { return LC.L(@"The hostnames that are accepted, separated with semicolons. If any of the hostnames are ""*"", all hostnames are allowed and the hostname checking is disabled."); } }
-        public static string PingpongkeepaliveLong { get { return LC.L(@"When running as a server, the service daemon must verify that the process is responding. If this option is enabled, the server reads stdin and writes a reply to each line read."); } }
-        public static string PingpongkeepaliveShort { get { return LC.L(@"Enable the ping-pong responder"); } }
-        public static string LogretentionLong { get { return LC.L(@"Set the time after which log data will be purged from the database."); } }
-        public static string LogretentionShort { get { return LC.L(@"Clean up old log data"); } }
-        public static string ServerdatafolderLong(string envname) { return LC.L(@"Duplicati needs to store a small database with all settings. Use this option to choose where the settings are stored. This option can also be set with the environment variable {0}.", envname); }
-        public static string ServerdatafolderShort { get { return LC.L(@"Set the folder where settings are stored"); } }
-        public static string ServerencryptionkeyLong(string envname, string decryptionoption) { return LC.L(@"This option sets the encryption key used to scramble the local settings database. This option can also be set with the environment variable {0}. Use the option --{1} to disable the database scrambling.", envname, decryptionoption); }
-        public static string ServerencryptionkeyShort { get { return LC.L(@"Set the database encryption key"); } }
-        public static string TempdirLong { get { return LC.L(@"Use this option to supply an alternative folder for temporary storage. By default the system default temporary folder is used. Note that also SQLite will put temporary files in this temporary folder."); } }
-        public static string TempdirShort { get { return LC.L(@"Temporary storage folder"); } }
-        public static string WebserverResetJwtConfigDescription { get { return LC.L(@"Reset the JWT configuration, invalidating any issued login tokens"); } }
-        public static string WebserverDisableVisualCaptchaDescription { get { return LC.L(@"Disable the visual captcha"); } }
-<<<<<<< HEAD
-        public static string WebserverApiOnlyDescription { get { return LC.L(@"Disable the web interface and only allow API access"); } }
-        public static string WebserverDisableSigninTokensDescription { get { return LC.L(@"Disable the use of signin tokens"); } }
-=======
-        public static string WebserverSpaPathsDescription { get { return LC.L(@"The relative paths that should be served as single page applications, separated with semicolons."); } }
->>>>>>> 9451a225
-        public static string DisabledbencryptionLong { get { return LC.L(@"Use this option to disable database encryption of sensitive fields"); } }
-        public static string DisabledbencryptionShort { get { return LC.L(@"Disable database encryption"); } }
-        public static string LogwindowseventlogLong { get { return LC.L(@"Use this option to log to the Windows event log."); } }
-        public static string LogwindowseventlogShort { get { return LC.L(@"Log to the Windows event log"); } }
-        public static string LogwindowseventloglevelLong { get { return LC.L(@"Use this option to set the log level for the Windows event log."); } }
-        public static string LogwindowseventloglevelShort { get { return LC.L(@"Set the log level for the Windows event log"); } }
-        public static string WindowsEventLogSourceNotFound(string source) { return LC.L(@"The Windows event log source {0} was not found. The source must be registered before the log can be written.", source); }
-        public static string WindowsEventLogNotSupported { get { return LC.L(@"The Windows event log is not supported on this platform"); } }
-        public static string ServerStarted(int port) { return LC.L(@"Server has started and is listening on port {0}", port); }
-        public static string ServerStartedSignin(string url) { return LC.L(@"Use the following link to sign in: {0}", url); }
-        public static string ServerCrashed(string message) { return LC.L(@"The server crashed: {0}", message); }
-        public static string RequiredbencryptionLong { get { return LC.L(@"Use this option to require a custom provided key for database encryption of sensitive fields and not rely on the serial number."); } }
-        public static string RequiredbencryptionShort { get { return LC.L(@"Require database encryption"); } }
-        public static string DatabaseEncryptionKeyRequired(string envkey, string disableoptionname) { return LC.L(@"Database encryption key is required. Supply an encryption key via the environment variable {0} or disable database encryption with the option --{1}", envkey, disableoptionname); }
-        public static string BlacklistedEncryptionKey(string envkey, string disableoptionname) { return LC.L(@"The database encryption key is blacklisted and cannot be used. The database has been decrypted. Supply a new encryption key via the environment variable {0} or disable database encryption with the option --{1}", envkey, disableoptionname); }
-        public static string NoEncryptionKeySpecified(string envkey, string disableoptionname) { return LC.L(@"No database encryption key was found. The database will be stored unencrypted. Supply an encryption key via the environment variable {0} or disable database encryption with the option --{1}", envkey, disableoptionname); }
-        public static string EncryptionKeyMissing(string envkey) { return LC.L(@"The database appears to be encrypted, but no key was specified. Opening the database will likely fail. Use the environment variable {0} to specify the key.", envkey); }
-    }
-    internal static class Scheduler
-    {
-        public static string InvalidTimeSetupError(System.DateTime startdate, string interval, string alloweddays) { return LC.L(@"Unable to find a valid date, given the start date {0}, the repetition interval {1} and the allowed days {2}", startdate, interval, alloweddays); }
-    }
-    public static class Server
-    {
-        public static string DefectSSLCertInDatabase { get { return @"Unable to create SSL certificate using data from database. Starting without SSL."; } }
-        public static string StartedServer(string ip, int port) { return LC.L(@"Server has started and is listening on {0}, port {1}", ip, port); }
-        public static string SSLCertificateFailure(string errormessage) { return LC.L(@"Unable to create SSL certificate using provided parameters. Exception detail: {0}", errormessage); }
-        public static string ServerStartFailure(IEnumerable<int> portstried) { return LC.L(@"Unable to open a socket for listening, tried ports: {0}", string.Join(",", from n in (portstried ?? new int[0]) select n.ToString())); }
-    }
+                public static string UnencrypteddatabaseCommandDescription { get { return LC.L(@"Disable database encryption"); } }
+                public static string WrongSQLiteVersion(System.Version actualversion, string expectedversion) { return LC.L(@"Unsupported version of SQLite detected ({0}), must be {1} or higher", actualversion, expectedversion); }
+                public static string WebserverWebrootDescription { get { return LC.L(@"The path to the folder where the static files for the webserver is present. The folder must be located beneath the installation folder."); } }
+                public static string WebserverPortDescription { get { return LC.L(@"The port the webserver listens on. Multiple values may be supplied with a comma in between."); } }
+                public static string WebserverCertificateFileDescription { get { return LC.L(@"The certificate and key file in PKCS #12 format the webserver use for SSL. Only RSA/DSA keys are supported."); } }
+                public static string WebserverCertificatePasswordDescription { get { return LC.L(@"The password for decryption of certificate PKCS #12 file."); } }
+                public static string WebserverInterfaceDescription { get { return LC.L(@"The interface the webserver listens on. The special values ""*"" and ""any"" means any interface. The special value ""loopback"" means the loopback adapter."); } }
+                public static string WebserverPasswordDescription { get { return LC.L(@"The password required to access the webserver. This option is saved so you do not need to set it on each run. Setting an empty value disables the password."); } }
+                public static string WebserverAllowedhostnamesDescription { get { return LC.L(@"The hostnames that are accepted, separated with semicolons. If any of the hostnames are ""*"", all hostnames are allowed and the hostname checking is disabled."); } }
+                public static string PingpongkeepaliveLong { get { return LC.L(@"When running as a server, the service daemon must verify that the process is responding. If this option is enabled, the server reads stdin and writes a reply to each line read."); } }
+                public static string PingpongkeepaliveShort { get { return LC.L(@"Enable the ping-pong responder"); } }
+                public static string LogretentionLong { get { return LC.L(@"Set the time after which log data will be purged from the database."); } }
+                public static string LogretentionShort { get { return LC.L(@"Clean up old log data"); } }
+                public static string ServerdatafolderLong(string envname) { return LC.L(@"Duplicati needs to store a small database with all settings. Use this option to choose where the settings are stored. This option can also be set with the environment variable {0}.", envname); }
+                public static string ServerdatafolderShort { get { return LC.L(@"Set the folder where settings are stored"); } }
+                public static string ServerencryptionkeyLong(string envname, string decryptionoption) { return LC.L(@"This option sets the encryption key used to scramble the local settings database. This option can also be set with the environment variable {0}. Use the option --{1} to disable the database scrambling.", envname, decryptionoption); }
+                public static string ServerencryptionkeyShort { get { return LC.L(@"Set the database encryption key"); } }
+                public static string TempdirLong { get { return LC.L(@"Use this option to supply an alternative folder for temporary storage. By default the system default temporary folder is used. Note that also SQLite will put temporary files in this temporary folder."); } }
+                public static string TempdirShort { get { return LC.L(@"Temporary storage folder"); } }
+                public static string WebserverResetJwtConfigDescription { get { return LC.L(@"Reset the JWT configuration, invalidating any issued login tokens"); } }
+                public static string WebserverDisableVisualCaptchaDescription { get { return LC.L(@"Disable the visual captcha"); } }
+                public static string WebserverApiOnlyDescription { get { return LC.L(@"Disable the web interface and only allow API access"); } }
+                public static string WebserverDisableSigninTokensDescription { get { return LC.L(@"Disable the use of signin tokens"); } }
+                public static string WebserverSpaPathsDescription { get { return LC.L(@"The relative paths that should be served as single page applications, separated with semicolons."); } }
+                public static string DisabledbencryptionLong { get { return LC.L(@"Use this option to disable database encryption of sensitive fields"); } }
+                public static string DisabledbencryptionShort { get { return LC.L(@"Disable database encryption"); } }
+                public static string LogwindowseventlogLong { get { return LC.L(@"Use this option to log to the Windows event log."); } }
+                public static string LogwindowseventlogShort { get { return LC.L(@"Log to the Windows event log"); } }
+                public static string LogwindowseventloglevelLong { get { return LC.L(@"Use this option to set the log level for the Windows event log."); } }
+                public static string LogwindowseventloglevelShort { get { return LC.L(@"Set the log level for the Windows event log"); } }
+                public static string WindowsEventLogSourceNotFound(string source) { return LC.L(@"The Windows event log source {0} was not found. The source must be registered before the log can be written.", source); }
+                public static string WindowsEventLogNotSupported { get { return LC.L(@"The Windows event log is not supported on this platform"); } }
+                public static string ServerStarted(int port) { return LC.L(@"Server has started and is listening on port {0}", port); }
+                public static string ServerStartedSignin(string url) { return LC.L(@"Use the following link to sign in: {0}", url); }
+                public static string ServerCrashed(string message) { return LC.L(@"The server crashed: {0}", message); }
+                public static string RequiredbencryptionLong { get { return LC.L(@"Use this option to require a custom provided key for database encryption of sensitive fields and not rely on the serial number."); } }
+                public static string RequiredbencryptionShort { get { return LC.L(@"Require database encryption"); } }
+                public static string DatabaseEncryptionKeyRequired(string envkey, string disableoptionname) { return LC.L(@"Database encryption key is required. Supply an encryption key via the environment variable {0} or disable database encryption with the option --{1}", envkey, disableoptionname); }
+                public static string BlacklistedEncryptionKey(string envkey, string disableoptionname) { return LC.L(@"The database encryption key is blacklisted and cannot be used. The database has been decrypted. Supply a new encryption key via the environment variable {0} or disable database encryption with the option --{1}", envkey, disableoptionname); }
+                public static string NoEncryptionKeySpecified(string envkey, string disableoptionname) { return LC.L(@"No database encryption key was found. The database will be stored unencrypted. Supply an encryption key via the environment variable {0} or disable database encryption with the option --{1}", envkey, disableoptionname); }
+                public static string EncryptionKeyMissing(string envkey) { return LC.L(@"The database appears to be encrypted, but no key was specified. Opening the database will likely fail. Use the environment variable {0} to specify the key.", envkey); }
+        }
+        internal static class Scheduler
+        {
+                public static string InvalidTimeSetupError(System.DateTime startdate, string interval, string alloweddays) { return LC.L(@"Unable to find a valid date, given the start date {0}, the repetition interval {1} and the allowed days {2}", startdate, interval, alloweddays); }
+        }
+        public static class Server
+        {
+                public static string DefectSSLCertInDatabase { get { return @"Unable to create SSL certificate using data from database. Starting without SSL."; } }
+                public static string StartedServer(string ip, int port) { return LC.L(@"Server has started and is listening on {0}, port {1}", ip, port); }
+                public static string SSLCertificateFailure(string errormessage) { return LC.L(@"Unable to create SSL certificate using provided parameters. Exception detail: {0}", errormessage); }
+                public static string ServerStartFailure(IEnumerable<int> portstried) { return LC.L(@"Unable to open a socket for listening, tried ports: {0}", string.Join(",", from n in (portstried ?? new int[0]) select n.ToString())); }
+        }
 
 }