﻿<Project Sdk="Microsoft.NET.Sdk">
<<<<<<< HEAD

  <PropertyGroup>
    <TargetFramework>netstandard2.0</TargetFramework>    
    <Copyright>LGPL, Copyright © Duplicati Team 2021</Copyright>
    <Description>Tardigrade backend for Duplicati</Description>
  </PropertyGroup>
  
  <ItemGroup>
    <PackageReference Include="Newtonsoft.Json" Version="12.0.3" />
    <PackageReference Include="uplink.NET" Version="2.7.1604" />
=======
  <PropertyGroup>
    <TargetFramework>net471</TargetFramework>
    <OutputType>Library</OutputType>
    <GenerateAssemblyInfo>false</GenerateAssemblyInfo>
  </PropertyGroup>
  <PropertyGroup Condition=" '$(Configuration)|$(Platform)' == 'Debug|AnyCPU' ">
    <PlatformTarget>x64</PlatformTarget>
  </PropertyGroup>
  <ItemGroup>
    <Compile Include="../Storj/Strings.cs" />
  </ItemGroup>
  <ItemGroup>
    <ProjectReference Include="..\..\Common\Duplicati.Library.Common.csproj" />
    <ProjectReference Include="..\..\Interface\Duplicati.Library.Interface.csproj" />
    <ProjectReference Include="..\..\Localization\Duplicati.Library.Localization.csproj" />
    <ProjectReference Include="..\..\Utility\Duplicati.Library.Utility.csproj" />
    <ProjectReference Include="..\Storj\Duplicati.Library.Backend.Storj.csproj" />
>>>>>>> 72e47e41
  </ItemGroup>

  <ItemGroup>
<<<<<<< HEAD
    <ProjectReference Include="..\..\Interface\Duplicati.Library.Interface.csproj" />
    <ProjectReference Include="..\..\Common\Duplicati.Library.Common.csproj" />
    <ProjectReference Include="..\..\Localization\Duplicati.Library.Localization.csproj" />
    <ProjectReference Include="..\..\Utility\Duplicati.Library.Utility.csproj" />
    <ProjectReference Include="..\Storj\Duplicati.Library.Backend.Storj.csproj" />
=======
    <PackageReference Include="Microsoft.CSharp" Version="4.7.0" />
    <PackageReference Include="System.Data.DataSetExtensions" Version="4.5.0" />
>>>>>>> 72e47e41
  </ItemGroup>
  
  <ItemGroup>
<<<<<<< HEAD
    <PackageReference Include="Microsoft.DotNet.Analyzers.Compatibility" Version="0.2.12-alpha">
      <PrivateAssets>all</PrivateAssets>
      <IncludeAssets>runtime; build; native; contentfiles; analyzers; buildtransitive</IncludeAssets>
    </PackageReference>
=======
    <PackageReference Include="sqlite-net-pcl" Version="1.7.335" />
    <PackageReference Include="SQLitePCLRaw.bundle_green" Version="2.0.3" />
    <PackageReference Include="SQLitePCLRaw.core" Version="2.0.3" />
    <PackageReference Include="SQLitePCLRaw.lib.e_sqlite3" Version="2.0.3" />
    <PackageReference Include="SQLitePCLRaw.provider.dynamic_cdecl" Version="2.0.3" />
    <PackageReference Include="uplink.NET" Version="2.7.1604" />
>>>>>>> 72e47e41
  </ItemGroup>
</Project><|MERGE_RESOLUTION|>--- conflicted
+++ resolved
@@ -1,5 +1,4 @@
 ﻿<Project Sdk="Microsoft.NET.Sdk">
-<<<<<<< HEAD
 
   <PropertyGroup>
     <TargetFramework>netstandard2.0</TargetFramework>    
@@ -8,55 +7,22 @@
   </PropertyGroup>
   
   <ItemGroup>
-    <PackageReference Include="Newtonsoft.Json" Version="12.0.3" />
+    <PackageReference Include="Newtonsoft.Json" Version="13.0.2" />
     <PackageReference Include="uplink.NET" Version="2.7.1604" />
-=======
-  <PropertyGroup>
-    <TargetFramework>net471</TargetFramework>
-    <OutputType>Library</OutputType>
-    <GenerateAssemblyInfo>false</GenerateAssemblyInfo>
-  </PropertyGroup>
-  <PropertyGroup Condition=" '$(Configuration)|$(Platform)' == 'Debug|AnyCPU' ">
-    <PlatformTarget>x64</PlatformTarget>
-  </PropertyGroup>
-  <ItemGroup>
-    <Compile Include="../Storj/Strings.cs" />
-  </ItemGroup>
-  <ItemGroup>
-    <ProjectReference Include="..\..\Common\Duplicati.Library.Common.csproj" />
-    <ProjectReference Include="..\..\Interface\Duplicati.Library.Interface.csproj" />
-    <ProjectReference Include="..\..\Localization\Duplicati.Library.Localization.csproj" />
-    <ProjectReference Include="..\..\Utility\Duplicati.Library.Utility.csproj" />
-    <ProjectReference Include="..\Storj\Duplicati.Library.Backend.Storj.csproj" />
->>>>>>> 72e47e41
   </ItemGroup>
 
   <ItemGroup>
-<<<<<<< HEAD
     <ProjectReference Include="..\..\Interface\Duplicati.Library.Interface.csproj" />
     <ProjectReference Include="..\..\Common\Duplicati.Library.Common.csproj" />
     <ProjectReference Include="..\..\Localization\Duplicati.Library.Localization.csproj" />
     <ProjectReference Include="..\..\Utility\Duplicati.Library.Utility.csproj" />
     <ProjectReference Include="..\Storj\Duplicati.Library.Backend.Storj.csproj" />
-=======
-    <PackageReference Include="Microsoft.CSharp" Version="4.7.0" />
-    <PackageReference Include="System.Data.DataSetExtensions" Version="4.5.0" />
->>>>>>> 72e47e41
   </ItemGroup>
   
   <ItemGroup>
-<<<<<<< HEAD
     <PackageReference Include="Microsoft.DotNet.Analyzers.Compatibility" Version="0.2.12-alpha">
       <PrivateAssets>all</PrivateAssets>
       <IncludeAssets>runtime; build; native; contentfiles; analyzers; buildtransitive</IncludeAssets>
     </PackageReference>
-=======
-    <PackageReference Include="sqlite-net-pcl" Version="1.7.335" />
-    <PackageReference Include="SQLitePCLRaw.bundle_green" Version="2.0.3" />
-    <PackageReference Include="SQLitePCLRaw.core" Version="2.0.3" />
-    <PackageReference Include="SQLitePCLRaw.lib.e_sqlite3" Version="2.0.3" />
-    <PackageReference Include="SQLitePCLRaw.provider.dynamic_cdecl" Version="2.0.3" />
-    <PackageReference Include="uplink.NET" Version="2.7.1604" />
->>>>>>> 72e47e41
   </ItemGroup>
 </Project>