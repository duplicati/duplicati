--- conflicted
+++ resolved
@@ -21,10 +21,6 @@
 
 using Duplicati.Library.Common.IO;
 using Duplicati.Library.Interface;
-<<<<<<< HEAD
-using Duplicati.Library.SourceProvider;
-=======
->>>>>>> 4822bc45
 using System;
 using System.Collections.Generic;
 using System.IO;
@@ -128,21 +124,6 @@
 
         public bool SupportsStreaming => true;
 
-
-<<<<<<< HEAD
-        public IEnumerable<IFileEntry> List()
-            => ListAsync(CancellationToken.None).ToBlockingEnumerable();
-=======
-        /// <inheritdoc />
-        public async IAsyncEnumerable<IFileEntry> ListAsync([EnumeratorCancellation] CancellationToken cancelToken)
-        {
-            await foreach (IFileEntry file in Connection.ListBucketAsync(m_bucket, m_prefix, cancelToken).ConfigureAwait(false))
-            {
-                ((FileEntry)file).Name = file.Name.Substring(m_prefix.Length);
-                if (file.Name.StartsWith("/", StringComparison.Ordinal) && !m_prefix.StartsWith("/", StringComparison.Ordinal))
-                    ((FileEntry)file).Name = file.Name.Substring(1);
->>>>>>> 4822bc45
-
         public async IAsyncEnumerable<IFileEntry> ListAsync([EnumeratorCancellation] CancellationToken cancelToken)
         {
             await foreach (IFileEntry file in Connection.ListBucketAsync(m_bucket, m_prefix, false, cancelToken).ConfigureAwait(false))
