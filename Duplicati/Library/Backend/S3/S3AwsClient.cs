// Copyright (C) 2024, The Duplicati Team
// https://duplicati.com, hello@duplicati.com
// 
// Permission is hereby granted, free of charge, to any person obtaining a 
// copy of this software and associated documentation files (the "Software"), 
// to deal in the Software without restriction, including without limitation 
// the rights to use, copy, modify, merge, publish, distribute, sublicense, 
// and/or sell copies of the Software, and to permit persons to whom the 
// Software is furnished to do so, subject to the following conditions:
// 
// The above copyright notice and this permission notice shall be included in 
// all copies or substantial portions of the Software.
// 
// THE SOFTWARE IS PROVIDED "AS IS", WITHOUT WARRANTY OF ANY KIND, EXPRESS 
// OR IMPLIED, INCLUDING BUT NOT LIMITED TO THE WARRANTIES OF MERCHANTABILITY, 
// FITNESS FOR A PARTICULAR PURPOSE AND NONINFRINGEMENT. IN NO EVENT SHALL THE 
// AUTHORS OR COPYRIGHT HOLDERS BE LIABLE FOR ANY CLAIM, DAMAGES OR OTHER 
// LIABILITY, WHETHER IN AN ACTION OF CONTRACT, TORT OR OTHERWISE, ARISING 
// FROM, OUT OF OR IN CONNECTION WITH THE SOFTWARE OR THE USE OR OTHER 
// DEALINGS IN THE SOFTWARE.


using Amazon.S3;
using Amazon.S3.Model;
using Duplicati.Library.Interface;
using System;
using System.Collections.Generic;
using System.Linq;
using System.Threading;
using System.Threading.Tasks;

namespace Duplicati.Library.Backend
{
    /// <summary>
    /// Helper class that fixes long list support and injects location headers, includes using directives etc.
    /// </summary>
    public class S3AwsClient : IS3Client
    {
        private static readonly string LOGTAG = Logging.Log.LogTagFromType<S3AwsClient>();
        private const int ITEM_LIST_LIMIT = 1000;

        private readonly string m_locationConstraint;
        private readonly string m_storageClass;
        private AmazonS3Client m_client;
        private readonly bool m_useChunkEncoding;

        private readonly string m_dnsHost;

        public S3AwsClient(string awsID, string awsKey, string locationConstraint, string servername,
            string storageClass, bool useSSL, bool disableChunkEncoding, Dictionary<string, string> options)
        {
            var cfg = S3AwsClient.GetDefaultAmazonS3Config();
            cfg.UseHttp = !useSSL;
            cfg.ServiceURL = (useSSL ? "https://" : "http://") + servername;

            foreach (var opt in options.Keys.Where(x => x.StartsWith("s3-ext-", StringComparison.OrdinalIgnoreCase)))
            {
                var prop = cfg.GetType().GetProperties().FirstOrDefault(x =>
                    string.Equals(x.Name, opt.Substring("s3-ext-".Length), StringComparison.OrdinalIgnoreCase));
                if (prop != null && prop.CanWrite)
                {
                    if (prop.PropertyType == typeof(bool))
                        prop.SetValue(cfg, Utility.Utility.ParseBoolOption(options, opt));
                    else if (prop.PropertyType.IsEnum)
                        prop.SetValue(cfg, Enum.Parse(prop.PropertyType, options[opt], true));
                    else if (prop.PropertyType == typeof(int))
                        prop.SetValue(cfg, int.Parse(options[opt]));
                    else if (prop.PropertyType == typeof(long))
                        prop.SetValue(cfg, long.Parse(options[opt]));
                    else if (prop.PropertyType == typeof(string))
                        prop.SetValue(cfg, options[opt]);
                }

                if (prop == null)
                    Logging.Log.WriteWarningMessage(LOGTAG, "UnsupportedOption", null, "Unsupported option: {0}", opt);
            }

            m_client = new AmazonS3Client(awsID, awsKey, cfg);

            m_locationConstraint = locationConstraint;
            m_storageClass = storageClass;
            m_dnsHost = string.IsNullOrWhiteSpace(cfg.ServiceURL) ? null : new Uri(cfg.ServiceURL).Host;
            m_useChunkEncoding = !disableChunkEncoding;
        }

        public void AddBucket(string bucketName)
        {
            var request = new PutBucketRequest
            {
                BucketName = bucketName,
            };

            if (!string.IsNullOrEmpty(m_locationConstraint))
                request.BucketRegionName = m_locationConstraint;

            m_client.PutBucketAsync(request).GetAwaiter().GetResult();
<<<<<<< HEAD
=======
        }

        internal static AmazonS3Config GetDefaultAmazonS3Config()
        {
            return new AmazonS3Config()
            {
                BufferSize = (int) Utility.Utility.DEFAULT_BUFFER_SIZE,

                // If this is not set, accessing the property will trigger an expensive operation (~30 seconds)
                // to get the region endpoint.  The use of ARNs (Amazon Resource Names) doesn't appear to be
                // critical for our usages.
                // See: https://docs.aws.amazon.com/general/latest/gr/aws-arns-and-namespaces.html
                UseArnRegion = false,
            };
>>>>>>> 4f577c65
        }

        public virtual void GetFileStream(string bucketName, string keyName, System.IO.Stream target)
        {
            var objectGetRequest = new GetObjectRequest
            {
                BucketName = bucketName,
                Key = keyName
            };

            using (GetObjectResponse objectGetResponse = m_client.GetObjectAsync(objectGetRequest).GetAwaiter().GetResult())
<<<<<<< HEAD
            using (System.IO.Stream s = objectGetResponse.ResponseStream)
=======
            using(System.IO.Stream s = objectGetResponse.ResponseStream)
>>>>>>> 4f577c65
            {
                try { s.ReadTimeout = (int)TimeSpan.FromMinutes(1).TotalMilliseconds; }
                catch { }

                Utility.Utility.CopyStream(s, target);
            }
        }

        public string GetDnsHost()
        {
            return m_dnsHost;
        }

        public virtual async Task AddFileStreamAsync(string bucketName, string keyName, System.IO.Stream source,
            CancellationToken cancelToken)
        {
            var objectAddRequest = new PutObjectRequest
            {
                BucketName = bucketName,
                Key = keyName,
                InputStream = source,
                UseChunkEncoding = m_useChunkEncoding
            };
            if (!string.IsNullOrWhiteSpace(m_storageClass))
                objectAddRequest.StorageClass = new S3StorageClass(m_storageClass);

            try
            {
                await m_client.PutObjectAsync(objectAddRequest, cancelToken);
            }
            catch (AmazonS3Exception e)
            {
                //Catch "non-existing" buckets
                if (e.StatusCode == System.Net.HttpStatusCode.NotFound ||
                    "NoSuchBucket".Equals(e.ErrorCode))
                    throw new FolderMissingException(e);

                throw;
            }
        }

        public void DeleteObject(string bucketName, string keyName)
        {
            var objectDeleteRequest = new DeleteObjectRequest
            {
                BucketName = bucketName,
                Key = keyName
            };

            m_client.DeleteObjectAsync(objectDeleteRequest).GetAwaiter().GetResult();
        }

        public virtual IEnumerable<IFileEntry> ListBucket(string bucketName, string prefix)
        {
            bool isTruncated = true;
            string filename = null;

            //TODO: Figure out if this is the case with AWSSDK too
            //Unfortunately S3 sometimes reports duplicate values when requesting more than one page of results
            //So, track the files that have already been returned and skip any duplicates.
            HashSet<string> alreadyReturned = new HashSet<string>();

            //We truncate after ITEM_LIST_LIMIT elements, and then repeat
            while (isTruncated)
            {
                var listRequest = new ListObjectsRequest {BucketName = bucketName};

                if (!string.IsNullOrEmpty(filename))
                    listRequest.Marker = filename;

                listRequest.MaxKeys = ITEM_LIST_LIMIT;
                if (!string.IsNullOrEmpty(prefix))
                    listRequest.Prefix = prefix;

                ListObjectsResponse listResponse;
                try
                {
                    listResponse = m_client.ListObjectsAsync(listRequest).GetAwaiter().GetResult();
                }
                catch (AmazonS3Exception e)
                {
                    if (e.StatusCode == System.Net.HttpStatusCode.NotFound ||
                        "NoSuchBucket".Equals(e.ErrorCode))
                    {
                        throw new FolderMissingException(e);
                    }

                    throw;
                }

                isTruncated = listResponse.IsTruncated;
                filename = listResponse.NextMarker;

                foreach (var obj in listResponse.S3Objects.Where(obj => alreadyReturned.Add(obj.Key)))
                {
                    yield return new Common.IO.FileEntry(
                        obj.Key,
                        obj.Size,
                        obj.LastModified,
                        obj.LastModified
                    );
                }
            }
        }

        public void RenameFile(string bucketName, string source, string target)
        {
            var copyObjectRequest = new CopyObjectRequest
            {
                SourceBucket = bucketName,
                SourceKey = source,
                DestinationBucket = bucketName,
                DestinationKey = target
            };

            m_client.CopyObjectAsync(copyObjectRequest).GetAwaiter().GetResult();

            DeleteObject(bucketName, source);
        }

        #region IDisposable Members

        public void Dispose()
        {
            if (m_client != null)
                m_client.Dispose();
            m_client = null;
        }

        #endregion
    }
}<|MERGE_RESOLUTION|>--- conflicted
+++ resolved
@@ -1,261 +1,254 @@
-// Copyright (C) 2024, The Duplicati Team
-// https://duplicati.com, hello@duplicati.com
-// 
-// Permission is hereby granted, free of charge, to any person obtaining a 
-// copy of this software and associated documentation files (the "Software"), 
-// to deal in the Software without restriction, including without limitation 
-// the rights to use, copy, modify, merge, publish, distribute, sublicense, 
-// and/or sell copies of the Software, and to permit persons to whom the 
-// Software is furnished to do so, subject to the following conditions:
-// 
-// The above copyright notice and this permission notice shall be included in 
-// all copies or substantial portions of the Software.
-// 
-// THE SOFTWARE IS PROVIDED "AS IS", WITHOUT WARRANTY OF ANY KIND, EXPRESS 
-// OR IMPLIED, INCLUDING BUT NOT LIMITED TO THE WARRANTIES OF MERCHANTABILITY, 
-// FITNESS FOR A PARTICULAR PURPOSE AND NONINFRINGEMENT. IN NO EVENT SHALL THE 
-// AUTHORS OR COPYRIGHT HOLDERS BE LIABLE FOR ANY CLAIM, DAMAGES OR OTHER 
-// LIABILITY, WHETHER IN AN ACTION OF CONTRACT, TORT OR OTHERWISE, ARISING 
-// FROM, OUT OF OR IN CONNECTION WITH THE SOFTWARE OR THE USE OR OTHER 
-// DEALINGS IN THE SOFTWARE.
-
-
-using Amazon.S3;
-using Amazon.S3.Model;
-using Duplicati.Library.Interface;
-using System;
-using System.Collections.Generic;
-using System.Linq;
-using System.Threading;
-using System.Threading.Tasks;
-
-namespace Duplicati.Library.Backend
-{
-    /// <summary>
-    /// Helper class that fixes long list support and injects location headers, includes using directives etc.
-    /// </summary>
-    public class S3AwsClient : IS3Client
-    {
-        private static readonly string LOGTAG = Logging.Log.LogTagFromType<S3AwsClient>();
-        private const int ITEM_LIST_LIMIT = 1000;
-
-        private readonly string m_locationConstraint;
-        private readonly string m_storageClass;
-        private AmazonS3Client m_client;
-        private readonly bool m_useChunkEncoding;
-
-        private readonly string m_dnsHost;
-
-        public S3AwsClient(string awsID, string awsKey, string locationConstraint, string servername,
-            string storageClass, bool useSSL, bool disableChunkEncoding, Dictionary<string, string> options)
-        {
-            var cfg = S3AwsClient.GetDefaultAmazonS3Config();
-            cfg.UseHttp = !useSSL;
-            cfg.ServiceURL = (useSSL ? "https://" : "http://") + servername;
-
-            foreach (var opt in options.Keys.Where(x => x.StartsWith("s3-ext-", StringComparison.OrdinalIgnoreCase)))
-            {
-                var prop = cfg.GetType().GetProperties().FirstOrDefault(x =>
-                    string.Equals(x.Name, opt.Substring("s3-ext-".Length), StringComparison.OrdinalIgnoreCase));
-                if (prop != null && prop.CanWrite)
-                {
-                    if (prop.PropertyType == typeof(bool))
-                        prop.SetValue(cfg, Utility.Utility.ParseBoolOption(options, opt));
-                    else if (prop.PropertyType.IsEnum)
-                        prop.SetValue(cfg, Enum.Parse(prop.PropertyType, options[opt], true));
-                    else if (prop.PropertyType == typeof(int))
-                        prop.SetValue(cfg, int.Parse(options[opt]));
-                    else if (prop.PropertyType == typeof(long))
-                        prop.SetValue(cfg, long.Parse(options[opt]));
-                    else if (prop.PropertyType == typeof(string))
-                        prop.SetValue(cfg, options[opt]);
-                }
-
-                if (prop == null)
-                    Logging.Log.WriteWarningMessage(LOGTAG, "UnsupportedOption", null, "Unsupported option: {0}", opt);
-            }
-
-            m_client = new AmazonS3Client(awsID, awsKey, cfg);
-
-            m_locationConstraint = locationConstraint;
-            m_storageClass = storageClass;
-            m_dnsHost = string.IsNullOrWhiteSpace(cfg.ServiceURL) ? null : new Uri(cfg.ServiceURL).Host;
-            m_useChunkEncoding = !disableChunkEncoding;
-        }
-
-        public void AddBucket(string bucketName)
-        {
-            var request = new PutBucketRequest
-            {
-                BucketName = bucketName,
-            };
-
-            if (!string.IsNullOrEmpty(m_locationConstraint))
-                request.BucketRegionName = m_locationConstraint;
-
-            m_client.PutBucketAsync(request).GetAwaiter().GetResult();
-<<<<<<< HEAD
-=======
-        }
-
-        internal static AmazonS3Config GetDefaultAmazonS3Config()
-        {
-            return new AmazonS3Config()
-            {
-                BufferSize = (int) Utility.Utility.DEFAULT_BUFFER_SIZE,
-
-                // If this is not set, accessing the property will trigger an expensive operation (~30 seconds)
-                // to get the region endpoint.  The use of ARNs (Amazon Resource Names) doesn't appear to be
-                // critical for our usages.
-                // See: https://docs.aws.amazon.com/general/latest/gr/aws-arns-and-namespaces.html
-                UseArnRegion = false,
-            };
->>>>>>> 4f577c65
-        }
-
-        public virtual void GetFileStream(string bucketName, string keyName, System.IO.Stream target)
-        {
-            var objectGetRequest = new GetObjectRequest
-            {
-                BucketName = bucketName,
-                Key = keyName
-            };
-
-            using (GetObjectResponse objectGetResponse = m_client.GetObjectAsync(objectGetRequest).GetAwaiter().GetResult())
-<<<<<<< HEAD
-            using (System.IO.Stream s = objectGetResponse.ResponseStream)
-=======
-            using(System.IO.Stream s = objectGetResponse.ResponseStream)
->>>>>>> 4f577c65
-            {
-                try { s.ReadTimeout = (int)TimeSpan.FromMinutes(1).TotalMilliseconds; }
-                catch { }
-
-                Utility.Utility.CopyStream(s, target);
-            }
-        }
-
-        public string GetDnsHost()
-        {
-            return m_dnsHost;
-        }
-
-        public virtual async Task AddFileStreamAsync(string bucketName, string keyName, System.IO.Stream source,
-            CancellationToken cancelToken)
-        {
-            var objectAddRequest = new PutObjectRequest
-            {
-                BucketName = bucketName,
-                Key = keyName,
-                InputStream = source,
-                UseChunkEncoding = m_useChunkEncoding
-            };
-            if (!string.IsNullOrWhiteSpace(m_storageClass))
-                objectAddRequest.StorageClass = new S3StorageClass(m_storageClass);
-
-            try
-            {
-                await m_client.PutObjectAsync(objectAddRequest, cancelToken);
-            }
-            catch (AmazonS3Exception e)
-            {
-                //Catch "non-existing" buckets
-                if (e.StatusCode == System.Net.HttpStatusCode.NotFound ||
-                    "NoSuchBucket".Equals(e.ErrorCode))
-                    throw new FolderMissingException(e);
-
-                throw;
-            }
-        }
-
-        public void DeleteObject(string bucketName, string keyName)
-        {
-            var objectDeleteRequest = new DeleteObjectRequest
-            {
-                BucketName = bucketName,
-                Key = keyName
-            };
-
-            m_client.DeleteObjectAsync(objectDeleteRequest).GetAwaiter().GetResult();
-        }
-
-        public virtual IEnumerable<IFileEntry> ListBucket(string bucketName, string prefix)
-        {
-            bool isTruncated = true;
-            string filename = null;
-
-            //TODO: Figure out if this is the case with AWSSDK too
-            //Unfortunately S3 sometimes reports duplicate values when requesting more than one page of results
-            //So, track the files that have already been returned and skip any duplicates.
-            HashSet<string> alreadyReturned = new HashSet<string>();
-
-            //We truncate after ITEM_LIST_LIMIT elements, and then repeat
-            while (isTruncated)
-            {
-                var listRequest = new ListObjectsRequest {BucketName = bucketName};
-
-                if (!string.IsNullOrEmpty(filename))
-                    listRequest.Marker = filename;
-
-                listRequest.MaxKeys = ITEM_LIST_LIMIT;
-                if (!string.IsNullOrEmpty(prefix))
-                    listRequest.Prefix = prefix;
-
-                ListObjectsResponse listResponse;
-                try
-                {
-                    listResponse = m_client.ListObjectsAsync(listRequest).GetAwaiter().GetResult();
-                }
-                catch (AmazonS3Exception e)
-                {
-                    if (e.StatusCode == System.Net.HttpStatusCode.NotFound ||
-                        "NoSuchBucket".Equals(e.ErrorCode))
-                    {
-                        throw new FolderMissingException(e);
-                    }
-
-                    throw;
-                }
-
-                isTruncated = listResponse.IsTruncated;
-                filename = listResponse.NextMarker;
-
-                foreach (var obj in listResponse.S3Objects.Where(obj => alreadyReturned.Add(obj.Key)))
-                {
-                    yield return new Common.IO.FileEntry(
-                        obj.Key,
-                        obj.Size,
-                        obj.LastModified,
-                        obj.LastModified
-                    );
-                }
-            }
-        }
-
-        public void RenameFile(string bucketName, string source, string target)
-        {
-            var copyObjectRequest = new CopyObjectRequest
-            {
-                SourceBucket = bucketName,
-                SourceKey = source,
-                DestinationBucket = bucketName,
-                DestinationKey = target
-            };
-
-            m_client.CopyObjectAsync(copyObjectRequest).GetAwaiter().GetResult();
-
-            DeleteObject(bucketName, source);
-        }
-
-        #region IDisposable Members
-
-        public void Dispose()
-        {
-            if (m_client != null)
-                m_client.Dispose();
-            m_client = null;
-        }
-
-        #endregion
-    }
+// Copyright (C) 2024, The Duplicati Team
+// https://duplicati.com, hello@duplicati.com
+// 
+// Permission is hereby granted, free of charge, to any person obtaining a 
+// copy of this software and associated documentation files (the "Software"), 
+// to deal in the Software without restriction, including without limitation 
+// the rights to use, copy, modify, merge, publish, distribute, sublicense, 
+// and/or sell copies of the Software, and to permit persons to whom the 
+// Software is furnished to do so, subject to the following conditions:
+// 
+// The above copyright notice and this permission notice shall be included in 
+// all copies or substantial portions of the Software.
+// 
+// THE SOFTWARE IS PROVIDED "AS IS", WITHOUT WARRANTY OF ANY KIND, EXPRESS 
+// OR IMPLIED, INCLUDING BUT NOT LIMITED TO THE WARRANTIES OF MERCHANTABILITY, 
+// FITNESS FOR A PARTICULAR PURPOSE AND NONINFRINGEMENT. IN NO EVENT SHALL THE 
+// AUTHORS OR COPYRIGHT HOLDERS BE LIABLE FOR ANY CLAIM, DAMAGES OR OTHER 
+// LIABILITY, WHETHER IN AN ACTION OF CONTRACT, TORT OR OTHERWISE, ARISING 
+// FROM, OUT OF OR IN CONNECTION WITH THE SOFTWARE OR THE USE OR OTHER 
+// DEALINGS IN THE SOFTWARE.
+
+
+using Amazon.S3;
+using Amazon.S3.Model;
+using Duplicati.Library.Interface;
+using System;
+using System.Collections.Generic;
+using System.Linq;
+using System.Threading;
+using System.Threading.Tasks;
+
+namespace Duplicati.Library.Backend
+{
+    /// <summary>
+    /// Helper class that fixes long list support and injects location headers, includes using directives etc.
+    /// </summary>
+    public class S3AwsClient : IS3Client
+    {
+        private static readonly string LOGTAG = Logging.Log.LogTagFromType<S3AwsClient>();
+        private const int ITEM_LIST_LIMIT = 1000;
+
+        private readonly string m_locationConstraint;
+        private readonly string m_storageClass;
+        private AmazonS3Client m_client;
+        private readonly bool m_useChunkEncoding;
+
+        private readonly string m_dnsHost;
+
+        public S3AwsClient(string awsID, string awsKey, string locationConstraint, string servername,
+            string storageClass, bool useSSL, bool disableChunkEncoding, Dictionary<string, string> options)
+        {
+            var cfg = S3AwsClient.GetDefaultAmazonS3Config();
+            cfg.UseHttp = !useSSL;
+            cfg.ServiceURL = (useSSL ? "https://" : "http://") + servername;
+
+            foreach (var opt in options.Keys.Where(x => x.StartsWith("s3-ext-", StringComparison.OrdinalIgnoreCase)))
+            {
+                var prop = cfg.GetType().GetProperties().FirstOrDefault(x =>
+                    string.Equals(x.Name, opt.Substring("s3-ext-".Length), StringComparison.OrdinalIgnoreCase));
+                if (prop != null && prop.CanWrite)
+                {
+                    if (prop.PropertyType == typeof(bool))
+                        prop.SetValue(cfg, Utility.Utility.ParseBoolOption(options, opt));
+                    else if (prop.PropertyType.IsEnum)
+                        prop.SetValue(cfg, Enum.Parse(prop.PropertyType, options[opt], true));
+                    else if (prop.PropertyType == typeof(int))
+                        prop.SetValue(cfg, int.Parse(options[opt]));
+                    else if (prop.PropertyType == typeof(long))
+                        prop.SetValue(cfg, long.Parse(options[opt]));
+                    else if (prop.PropertyType == typeof(string))
+                        prop.SetValue(cfg, options[opt]);
+                }
+
+                if (prop == null)
+                    Logging.Log.WriteWarningMessage(LOGTAG, "UnsupportedOption", null, "Unsupported option: {0}", opt);
+            }
+
+            m_client = new AmazonS3Client(awsID, awsKey, cfg);
+
+            m_locationConstraint = locationConstraint;
+            m_storageClass = storageClass;
+            m_dnsHost = string.IsNullOrWhiteSpace(cfg.ServiceURL) ? null : new Uri(cfg.ServiceURL).Host;
+            m_useChunkEncoding = !disableChunkEncoding;
+        }
+
+        public void AddBucket(string bucketName)
+        {
+            var request = new PutBucketRequest
+            {
+                BucketName = bucketName,
+            };
+
+            if (!string.IsNullOrEmpty(m_locationConstraint))
+                request.BucketRegionName = m_locationConstraint;
+
+            m_client.PutBucketAsync(request).GetAwaiter().GetResult();
+        }
+
+        internal static AmazonS3Config GetDefaultAmazonS3Config()
+        {
+            return new AmazonS3Config()
+            {
+                BufferSize = (int) Utility.Utility.DEFAULT_BUFFER_SIZE,
+
+                // If this is not set, accessing the property will trigger an expensive operation (~30 seconds)
+                // to get the region endpoint.  The use of ARNs (Amazon Resource Names) doesn't appear to be
+                // critical for our usages.
+                // See: https://docs.aws.amazon.com/general/latest/gr/aws-arns-and-namespaces.html
+                UseArnRegion = false,
+            };
+        }
+
+        public virtual void GetFileStream(string bucketName, string keyName, System.IO.Stream target)
+        {
+            var objectGetRequest = new GetObjectRequest
+            {
+                BucketName = bucketName,
+                Key = keyName
+            };
+
+            using (GetObjectResponse objectGetResponse = m_client.GetObjectAsync(objectGetRequest).GetAwaiter().GetResult())
+            using (System.IO.Stream s = objectGetResponse.ResponseStream)
+            {
+                try { s.ReadTimeout = (int)TimeSpan.FromMinutes(1).TotalMilliseconds; }
+                catch { }
+
+                Utility.Utility.CopyStream(s, target);
+            }
+        }
+
+        public string GetDnsHost()
+        {
+            return m_dnsHost;
+        }
+
+        public virtual async Task AddFileStreamAsync(string bucketName, string keyName, System.IO.Stream source,
+            CancellationToken cancelToken)
+        {
+            var objectAddRequest = new PutObjectRequest
+            {
+                BucketName = bucketName,
+                Key = keyName,
+                InputStream = source,
+                UseChunkEncoding = m_useChunkEncoding
+            };
+            if (!string.IsNullOrWhiteSpace(m_storageClass))
+                objectAddRequest.StorageClass = new S3StorageClass(m_storageClass);
+
+            try
+            {
+                await m_client.PutObjectAsync(objectAddRequest, cancelToken);
+            }
+            catch (AmazonS3Exception e)
+            {
+                //Catch "non-existing" buckets
+                if (e.StatusCode == System.Net.HttpStatusCode.NotFound ||
+                    "NoSuchBucket".Equals(e.ErrorCode))
+                    throw new FolderMissingException(e);
+
+                throw;
+            }
+        }
+
+        public void DeleteObject(string bucketName, string keyName)
+        {
+            var objectDeleteRequest = new DeleteObjectRequest
+            {
+                BucketName = bucketName,
+                Key = keyName
+            };
+
+            m_client.DeleteObjectAsync(objectDeleteRequest).GetAwaiter().GetResult();
+        }
+
+        public virtual IEnumerable<IFileEntry> ListBucket(string bucketName, string prefix)
+        {
+            bool isTruncated = true;
+            string filename = null;
+
+            //TODO: Figure out if this is the case with AWSSDK too
+            //Unfortunately S3 sometimes reports duplicate values when requesting more than one page of results
+            //So, track the files that have already been returned and skip any duplicates.
+            HashSet<string> alreadyReturned = new HashSet<string>();
+
+            //We truncate after ITEM_LIST_LIMIT elements, and then repeat
+            while (isTruncated)
+            {
+                var listRequest = new ListObjectsRequest {BucketName = bucketName};
+
+                if (!string.IsNullOrEmpty(filename))
+                    listRequest.Marker = filename;
+
+                listRequest.MaxKeys = ITEM_LIST_LIMIT;
+                if (!string.IsNullOrEmpty(prefix))
+                    listRequest.Prefix = prefix;
+
+                ListObjectsResponse listResponse;
+                try
+                {
+                    listResponse = m_client.ListObjectsAsync(listRequest).GetAwaiter().GetResult();
+                }
+                catch (AmazonS3Exception e)
+                {
+                    if (e.StatusCode == System.Net.HttpStatusCode.NotFound ||
+                        "NoSuchBucket".Equals(e.ErrorCode))
+                    {
+                        throw new FolderMissingException(e);
+                    }
+
+                    throw;
+                }
+
+                isTruncated = listResponse.IsTruncated;
+                filename = listResponse.NextMarker;
+
+                foreach (var obj in listResponse.S3Objects.Where(obj => alreadyReturned.Add(obj.Key)))
+                {
+                    yield return new Common.IO.FileEntry(
+                        obj.Key,
+                        obj.Size,
+                        obj.LastModified,
+                        obj.LastModified
+                    );
+                }
+            }
+        }
+
+        public void RenameFile(string bucketName, string source, string target)
+        {
+            var copyObjectRequest = new CopyObjectRequest
+            {
+                SourceBucket = bucketName,
+                SourceKey = source,
+                DestinationBucket = bucketName,
+                DestinationKey = target
+            };
+
+            m_client.CopyObjectAsync(copyObjectRequest).GetAwaiter().GetResult();
+
+            DeleteObject(bucketName, source);
+        }
+
+        #region IDisposable Members
+
+        public void Dispose()
+        {
+            if (m_client != null)
+                m_client.Dispose();
+            m_client = null;
+        }
+
+        #endregion
+    }
 }