﻿<Project Sdk="Microsoft.NET.Sdk">

  <PropertyGroup>
<<<<<<< HEAD
    <TargetFramework>netstandard2.0</TargetFramework>    
    <Copyright>LGPL, Copyright © Duplicati Team 2021</Copyright>
    <Description>SSHv2 backend for Duplicati</Description>
  </PropertyGroup>

  <ItemGroup>
    <PackageReference Include="SSH.NET" Version="2020.0.1" />
    <PackageReference Include="System.Security.Cryptography.Cng" Version="5.0.0" />
  </ItemGroup>
  
  <ItemGroup>
    <ProjectReference Include="..\..\Interface\Duplicati.Library.Interface.csproj" />
    <ProjectReference Include="..\..\Localization\Duplicati.Library.Localization.csproj" />
    <ProjectReference Include="..\..\Utility\Duplicati.Library.Utility.csproj" />
  </ItemGroup>

  <ItemGroup>
    <PackageReference Include="Microsoft.DotNet.Analyzers.Compatibility" Version="0.2.12-alpha">
      <PrivateAssets>all</PrivateAssets>
      <IncludeAssets>runtime; build; native; contentfiles; analyzers; buildtransitive</IncludeAssets>
    </PackageReference>
=======
    <TargetFramework>net5.0</TargetFramework>
    <Version>2.0.0.7</Version>
    
    <Copyright>LGPL, Copyright © Duplicati Team 2015</Copyright>
    <Product>Duplicati.Library.Backend.SSHv2</Product>
    <Company>Duplicati Team</Company>
    <Authors>Duplicati Team</Authors>
    <Description>SSHv2 backend for Duplicati</Description>
    <PackageId>SSHv2</PackageId>
  </PropertyGroup>
  <ItemGroup>
    <PackageReference Include="Microsoft.DotNet.Analyzers.Compatibility" Version="0.2.12-alpha">
      <PrivateAssets>all</PrivateAssets>
      <IncludeAssets>runtime; build; native; contentfiles; analyzers; buildtransitive</IncludeAssets>
    </PackageReference>
    <PackageReference Include="SSH.NET" Version="2020.0.1" />
  </ItemGroup>
  
  <ItemGroup>
    <ProjectReference Include="..\..\Interface\Duplicati.Library.Interface.csproj" />
    <ProjectReference Include="..\..\Localization\Duplicati.Library.Localization.csproj" />
    <ProjectReference Include="..\..\Utility\Duplicati.Library.Utility.csproj" />
>>>>>>> 88955a48
  </ItemGroup>

</Project><|MERGE_RESOLUTION|>--- conflicted
+++ resolved
@@ -1,52 +1,27 @@
-﻿<Project Sdk="Microsoft.NET.Sdk">
-
-  <PropertyGroup>
-<<<<<<< HEAD
-    <TargetFramework>netstandard2.0</TargetFramework>    
-    <Copyright>LGPL, Copyright © Duplicati Team 2021</Copyright>
-    <Description>SSHv2 backend for Duplicati</Description>
-  </PropertyGroup>
-
-  <ItemGroup>
-    <PackageReference Include="SSH.NET" Version="2020.0.1" />
-    <PackageReference Include="System.Security.Cryptography.Cng" Version="5.0.0" />
-  </ItemGroup>
-  
-  <ItemGroup>
-    <ProjectReference Include="..\..\Interface\Duplicati.Library.Interface.csproj" />
-    <ProjectReference Include="..\..\Localization\Duplicati.Library.Localization.csproj" />
-    <ProjectReference Include="..\..\Utility\Duplicati.Library.Utility.csproj" />
-  </ItemGroup>
-
-  <ItemGroup>
-    <PackageReference Include="Microsoft.DotNet.Analyzers.Compatibility" Version="0.2.12-alpha">
-      <PrivateAssets>all</PrivateAssets>
-      <IncludeAssets>runtime; build; native; contentfiles; analyzers; buildtransitive</IncludeAssets>
-    </PackageReference>
-=======
-    <TargetFramework>net5.0</TargetFramework>
-    <Version>2.0.0.7</Version>
-    
-    <Copyright>LGPL, Copyright © Duplicati Team 2015</Copyright>
-    <Product>Duplicati.Library.Backend.SSHv2</Product>
-    <Company>Duplicati Team</Company>
-    <Authors>Duplicati Team</Authors>
-    <Description>SSHv2 backend for Duplicati</Description>
-    <PackageId>SSHv2</PackageId>
-  </PropertyGroup>
-  <ItemGroup>
-    <PackageReference Include="Microsoft.DotNet.Analyzers.Compatibility" Version="0.2.12-alpha">
-      <PrivateAssets>all</PrivateAssets>
-      <IncludeAssets>runtime; build; native; contentfiles; analyzers; buildtransitive</IncludeAssets>
-    </PackageReference>
-    <PackageReference Include="SSH.NET" Version="2020.0.1" />
-  </ItemGroup>
-  
-  <ItemGroup>
-    <ProjectReference Include="..\..\Interface\Duplicati.Library.Interface.csproj" />
-    <ProjectReference Include="..\..\Localization\Duplicati.Library.Localization.csproj" />
-    <ProjectReference Include="..\..\Utility\Duplicati.Library.Utility.csproj" />
->>>>>>> 88955a48
-  </ItemGroup>
-
-</Project>+﻿<Project Sdk="Microsoft.NET.Sdk">
+
+  <PropertyGroup>
+    <TargetFramework>netstandard2.0</TargetFramework>    
+    <Copyright>LGPL, Copyright © Duplicati Team 2021</Copyright>
+    <Description>SSHv2 backend for Duplicati</Description>
+  </PropertyGroup>
+
+  <ItemGroup>
+    <PackageReference Include="SSH.NET" Version="2020.0.1" />
+    <PackageReference Include="System.Security.Cryptography.Cng" Version="5.0.0" />
+  </ItemGroup>
+  
+  <ItemGroup>
+    <ProjectReference Include="..\..\Interface\Duplicati.Library.Interface.csproj" />
+    <ProjectReference Include="..\..\Localization\Duplicati.Library.Localization.csproj" />
+    <ProjectReference Include="..\..\Utility\Duplicati.Library.Utility.csproj" />
+  </ItemGroup>
+
+  <ItemGroup>
+    <PackageReference Include="Microsoft.DotNet.Analyzers.Compatibility" Version="0.2.12-alpha">
+      <PrivateAssets>all</PrivateAssets>
+      <IncludeAssets>runtime; build; native; contentfiles; analyzers; buildtransitive</IncludeAssets>
+    </PackageReference>
+  </ItemGroup>
+
+</Project>