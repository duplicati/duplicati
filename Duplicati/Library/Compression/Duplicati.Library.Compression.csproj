﻿<?xml version="1.0" encoding="utf-8"?>
<Project DefaultTargets="Build" xmlns="http://schemas.microsoft.com/developer/msbuild/2003" ToolsVersion="15.0">
  <PropertyGroup>
    <Configuration Condition=" '$(Configuration)' == '' ">Debug</Configuration>
    <Platform Condition=" '$(Platform)' == '' ">AnyCPU</Platform>
    <ProjectGuid>{19ECCE09-B5EB-406C-8C57-BAC66997D469}</ProjectGuid>
    <OutputType>Library</OutputType>
    <AppDesignerFolder>Properties</AppDesignerFolder>
    <RootNamespace>Duplicati.Library.Compression</RootNamespace>
    <AssemblyName>Duplicati.Library.Compression</AssemblyName>
    <AssemblyOriginatorKeyFile>Duplicati.snk</AssemblyOriginatorKeyFile>
    <FileUpgradeFlags>
    </FileUpgradeFlags>
    <OldToolsVersion>3.5</OldToolsVersion>
    <TargetFrameworkVersion>v4.6.2</TargetFrameworkVersion>
    <TargetFrameworkProfile />
    <UpgradeBackupLocation>
    </UpgradeBackupLocation>
    <UseMSBuildEngine>false</UseMSBuildEngine>
  </PropertyGroup>
  <PropertyGroup Condition=" '$(Configuration)|$(Platform)' == 'Debug|AnyCPU' ">
    <DebugSymbols>true</DebugSymbols>
    <DebugType>full</DebugType>
    <Optimize>false</Optimize>
    <OutputPath>bin\Debug\</OutputPath>
    <DefineConstants>TRACE;DEBUG</DefineConstants>
    <ErrorReport>prompt</ErrorReport>
    <WarningLevel>4</WarningLevel>
  </PropertyGroup>
  <PropertyGroup Condition=" '$(Configuration)|$(Platform)' == 'Release|AnyCPU' ">
    <DebugType>pdbonly</DebugType>
    <Optimize>true</Optimize>
    <OutputPath>bin\Release\</OutputPath>
    <DefineConstants>TRACE</DefineConstants>
    <ErrorReport>prompt</ErrorReport>
    <WarningLevel>4</WarningLevel>
  </PropertyGroup>
  <ItemGroup>
<<<<<<< HEAD
    <Reference Include="SharpCompress, Version=0.23.0.0, Culture=neutral, PublicKeyToken=afb0a02973931d96, processorArchitecture=MSIL">
      <HintPath>..\..\..\packages\SharpCompress.0.23.0\lib\net45\SharpCompress.dll</HintPath>
=======
    <Reference Include="SharpCompress, Version=0.24.0.0, Culture=neutral, PublicKeyToken=afb0a02973931d96, processorArchitecture=MSIL">
      <HintPath>..\..\..\packages\SharpCompress.0.24.0\lib\net45\SharpCompress.dll</HintPath>
>>>>>>> d88d1b68
    </Reference>
    <Reference Include="System" />
    <Reference Include="System.Core" />
    <Reference Include="managed-lzma">
      <HintPath>..\..\..\thirdparty\ManagedLZMA\managed-lzma.dll</HintPath>
    </Reference>
<<<<<<< HEAD
    <Reference Include="System.IO.Compression" />
    <Reference Include="System.IO.Compression.FileSystem" />
=======
>>>>>>> d88d1b68
  </ItemGroup>
  <ItemGroup>
    <Compile Include="FileArchiveDirectory.cs" />
    <Compile Include="FileArchiveZip.cs" />
    <Compile Include="Properties\AssemblyInfo.cs" />
    <Compile Include="StreamWrapper.cs" />
    <Compile Include="SevenZipCompression.cs" />
    <Compile Include="Strings.cs" />
    <Compile Include="FileZip.cs" />
  </ItemGroup>
  <ItemGroup>
    <ProjectReference Include="..\Utility\Duplicati.Library.Utility.csproj">
      <Project>{DE3E5D4C-51AB-4E5E-BEE8-E636CEBFBA65}</Project>
      <Name>Duplicati.Library.Utility</Name>
    </ProjectReference>
    <ProjectReference Include="..\Interface\Duplicati.Library.Interface.csproj">
      <Project>{C5899F45-B0FF-483C-9D38-24A9FCAAB237}</Project>
      <Name>Duplicati.Library.Interface</Name>
    </ProjectReference>
    <ProjectReference Include="..\Logging\Duplicati.Library.Logging.csproj">
      <Project>{D10A5FC0-11B4-4E70-86AA-8AEA52BD9798}</Project>
      <Name>Duplicati.Library.Logging</Name>
    </ProjectReference>
    <ProjectReference Include="..\Localization\Duplicati.Library.Localization.csproj">
      <Project>{B68F2214-951F-4F78-8488-66E1ED3F50BF}</Project>
      <Name>Duplicati.Library.Localization</Name>
    </ProjectReference>
    <ProjectReference Include="..\Common\Duplicati.Library.Common.csproj">
      <Project>{D63E53E4-A458-4C2F-914D-92F715F58ACF}</Project>
      <Name>Duplicati.Library.Common</Name>
    </ProjectReference>
  </ItemGroup>
  <ItemGroup>
    <None Include="app.config" />
    <None Include="Duplicati.snk" />
    <None Include="packages.config" />
  </ItemGroup>
  <Import Project="$(MSBuildBinPath)\Microsoft.CSharp.targets" />
  <!-- To modify your build process, add your task inside one of the targets below and uncomment it. 
       Other similar extension points exist, see Microsoft.Common.targets.
  <Target Name="BeforeBuild">
  </Target>
  <Target Name="AfterBuild">
  </Target>
  -->
</Project><|MERGE_RESOLUTION|>--- conflicted
+++ resolved
@@ -1,102 +1,94 @@
-﻿<?xml version="1.0" encoding="utf-8"?>
-<Project DefaultTargets="Build" xmlns="http://schemas.microsoft.com/developer/msbuild/2003" ToolsVersion="15.0">
-  <PropertyGroup>
-    <Configuration Condition=" '$(Configuration)' == '' ">Debug</Configuration>
-    <Platform Condition=" '$(Platform)' == '' ">AnyCPU</Platform>
-    <ProjectGuid>{19ECCE09-B5EB-406C-8C57-BAC66997D469}</ProjectGuid>
-    <OutputType>Library</OutputType>
-    <AppDesignerFolder>Properties</AppDesignerFolder>
-    <RootNamespace>Duplicati.Library.Compression</RootNamespace>
-    <AssemblyName>Duplicati.Library.Compression</AssemblyName>
-    <AssemblyOriginatorKeyFile>Duplicati.snk</AssemblyOriginatorKeyFile>
-    <FileUpgradeFlags>
-    </FileUpgradeFlags>
-    <OldToolsVersion>3.5</OldToolsVersion>
-    <TargetFrameworkVersion>v4.6.2</TargetFrameworkVersion>
-    <TargetFrameworkProfile />
-    <UpgradeBackupLocation>
-    </UpgradeBackupLocation>
-    <UseMSBuildEngine>false</UseMSBuildEngine>
-  </PropertyGroup>
-  <PropertyGroup Condition=" '$(Configuration)|$(Platform)' == 'Debug|AnyCPU' ">
-    <DebugSymbols>true</DebugSymbols>
-    <DebugType>full</DebugType>
-    <Optimize>false</Optimize>
-    <OutputPath>bin\Debug\</OutputPath>
-    <DefineConstants>TRACE;DEBUG</DefineConstants>
-    <ErrorReport>prompt</ErrorReport>
-    <WarningLevel>4</WarningLevel>
-  </PropertyGroup>
-  <PropertyGroup Condition=" '$(Configuration)|$(Platform)' == 'Release|AnyCPU' ">
-    <DebugType>pdbonly</DebugType>
-    <Optimize>true</Optimize>
-    <OutputPath>bin\Release\</OutputPath>
-    <DefineConstants>TRACE</DefineConstants>
-    <ErrorReport>prompt</ErrorReport>
-    <WarningLevel>4</WarningLevel>
-  </PropertyGroup>
-  <ItemGroup>
-<<<<<<< HEAD
-    <Reference Include="SharpCompress, Version=0.23.0.0, Culture=neutral, PublicKeyToken=afb0a02973931d96, processorArchitecture=MSIL">
-      <HintPath>..\..\..\packages\SharpCompress.0.23.0\lib\net45\SharpCompress.dll</HintPath>
-=======
-    <Reference Include="SharpCompress, Version=0.24.0.0, Culture=neutral, PublicKeyToken=afb0a02973931d96, processorArchitecture=MSIL">
-      <HintPath>..\..\..\packages\SharpCompress.0.24.0\lib\net45\SharpCompress.dll</HintPath>
->>>>>>> d88d1b68
-    </Reference>
-    <Reference Include="System" />
-    <Reference Include="System.Core" />
-    <Reference Include="managed-lzma">
-      <HintPath>..\..\..\thirdparty\ManagedLZMA\managed-lzma.dll</HintPath>
-    </Reference>
-<<<<<<< HEAD
-    <Reference Include="System.IO.Compression" />
-    <Reference Include="System.IO.Compression.FileSystem" />
-=======
->>>>>>> d88d1b68
-  </ItemGroup>
-  <ItemGroup>
-    <Compile Include="FileArchiveDirectory.cs" />
-    <Compile Include="FileArchiveZip.cs" />
-    <Compile Include="Properties\AssemblyInfo.cs" />
-    <Compile Include="StreamWrapper.cs" />
-    <Compile Include="SevenZipCompression.cs" />
-    <Compile Include="Strings.cs" />
-    <Compile Include="FileZip.cs" />
-  </ItemGroup>
-  <ItemGroup>
-    <ProjectReference Include="..\Utility\Duplicati.Library.Utility.csproj">
-      <Project>{DE3E5D4C-51AB-4E5E-BEE8-E636CEBFBA65}</Project>
-      <Name>Duplicati.Library.Utility</Name>
-    </ProjectReference>
-    <ProjectReference Include="..\Interface\Duplicati.Library.Interface.csproj">
-      <Project>{C5899F45-B0FF-483C-9D38-24A9FCAAB237}</Project>
-      <Name>Duplicati.Library.Interface</Name>
-    </ProjectReference>
-    <ProjectReference Include="..\Logging\Duplicati.Library.Logging.csproj">
-      <Project>{D10A5FC0-11B4-4E70-86AA-8AEA52BD9798}</Project>
-      <Name>Duplicati.Library.Logging</Name>
-    </ProjectReference>
-    <ProjectReference Include="..\Localization\Duplicati.Library.Localization.csproj">
-      <Project>{B68F2214-951F-4F78-8488-66E1ED3F50BF}</Project>
-      <Name>Duplicati.Library.Localization</Name>
-    </ProjectReference>
-    <ProjectReference Include="..\Common\Duplicati.Library.Common.csproj">
-      <Project>{D63E53E4-A458-4C2F-914D-92F715F58ACF}</Project>
-      <Name>Duplicati.Library.Common</Name>
-    </ProjectReference>
-  </ItemGroup>
-  <ItemGroup>
-    <None Include="app.config" />
-    <None Include="Duplicati.snk" />
-    <None Include="packages.config" />
-  </ItemGroup>
-  <Import Project="$(MSBuildBinPath)\Microsoft.CSharp.targets" />
-  <!-- To modify your build process, add your task inside one of the targets below and uncomment it. 
-       Other similar extension points exist, see Microsoft.Common.targets.
-  <Target Name="BeforeBuild">
-  </Target>
-  <Target Name="AfterBuild">
-  </Target>
-  -->
+﻿<?xml version="1.0" encoding="utf-8"?>
+<Project DefaultTargets="Build" xmlns="http://schemas.microsoft.com/developer/msbuild/2003" ToolsVersion="15.0">
+  <PropertyGroup>
+    <Configuration Condition=" '$(Configuration)' == '' ">Debug</Configuration>
+    <Platform Condition=" '$(Platform)' == '' ">AnyCPU</Platform>
+    <ProjectGuid>{19ECCE09-B5EB-406C-8C57-BAC66997D469}</ProjectGuid>
+    <OutputType>Library</OutputType>
+    <AppDesignerFolder>Properties</AppDesignerFolder>
+    <RootNamespace>Duplicati.Library.Compression</RootNamespace>
+    <AssemblyName>Duplicati.Library.Compression</AssemblyName>
+    <AssemblyOriginatorKeyFile>Duplicati.snk</AssemblyOriginatorKeyFile>
+    <FileUpgradeFlags>
+    </FileUpgradeFlags>
+    <OldToolsVersion>3.5</OldToolsVersion>
+    <TargetFrameworkVersion>v4.6.2</TargetFrameworkVersion>
+    <TargetFrameworkProfile />
+    <UpgradeBackupLocation>
+    </UpgradeBackupLocation>
+    <UseMSBuildEngine>false</UseMSBuildEngine>
+  </PropertyGroup>
+  <PropertyGroup Condition=" '$(Configuration)|$(Platform)' == 'Debug|AnyCPU' ">
+    <DebugSymbols>true</DebugSymbols>
+    <DebugType>full</DebugType>
+    <Optimize>false</Optimize>
+    <OutputPath>bin\Debug\</OutputPath>
+    <DefineConstants>TRACE;DEBUG</DefineConstants>
+    <ErrorReport>prompt</ErrorReport>
+    <WarningLevel>4</WarningLevel>
+  </PropertyGroup>
+  <PropertyGroup Condition=" '$(Configuration)|$(Platform)' == 'Release|AnyCPU' ">
+    <DebugType>pdbonly</DebugType>
+    <Optimize>true</Optimize>
+    <OutputPath>bin\Release\</OutputPath>
+    <DefineConstants>TRACE</DefineConstants>
+    <ErrorReport>prompt</ErrorReport>
+    <WarningLevel>4</WarningLevel>
+  </PropertyGroup>
+  <ItemGroup>
+    <Reference Include="SharpCompress, Version=0.24.0.0, Culture=neutral, PublicKeyToken=afb0a02973931d96, processorArchitecture=MSIL">
+      <HintPath>..\..\..\packages\SharpCompress.0.24.0\lib\net45\SharpCompress.dll</HintPath>
+    </Reference>
+    <Reference Include="System" />
+    <Reference Include="System.Core" />
+    <Reference Include="managed-lzma">
+      <HintPath>..\..\..\thirdparty\ManagedLZMA\managed-lzma.dll</HintPath>
+    </Reference>
+    <Reference Include="System.IO.Compression" />
+    <Reference Include="System.IO.Compression.FileSystem" />
+  </ItemGroup>
+  <ItemGroup>
+    <Compile Include="FileArchiveDirectory.cs" />
+    <Compile Include="FileArchiveZip.cs" />
+    <Compile Include="Properties\AssemblyInfo.cs" />
+    <Compile Include="StreamWrapper.cs" />
+    <Compile Include="SevenZipCompression.cs" />
+    <Compile Include="Strings.cs" />
+    <Compile Include="FileZip.cs" />
+  </ItemGroup>
+  <ItemGroup>
+    <ProjectReference Include="..\Utility\Duplicati.Library.Utility.csproj">
+      <Project>{DE3E5D4C-51AB-4E5E-BEE8-E636CEBFBA65}</Project>
+      <Name>Duplicati.Library.Utility</Name>
+    </ProjectReference>
+    <ProjectReference Include="..\Interface\Duplicati.Library.Interface.csproj">
+      <Project>{C5899F45-B0FF-483C-9D38-24A9FCAAB237}</Project>
+      <Name>Duplicati.Library.Interface</Name>
+    </ProjectReference>
+    <ProjectReference Include="..\Logging\Duplicati.Library.Logging.csproj">
+      <Project>{D10A5FC0-11B4-4E70-86AA-8AEA52BD9798}</Project>
+      <Name>Duplicati.Library.Logging</Name>
+    </ProjectReference>
+    <ProjectReference Include="..\Localization\Duplicati.Library.Localization.csproj">
+      <Project>{B68F2214-951F-4F78-8488-66E1ED3F50BF}</Project>
+      <Name>Duplicati.Library.Localization</Name>
+    </ProjectReference>
+    <ProjectReference Include="..\Common\Duplicati.Library.Common.csproj">
+      <Project>{D63E53E4-A458-4C2F-914D-92F715F58ACF}</Project>
+      <Name>Duplicati.Library.Common</Name>
+    </ProjectReference>
+  </ItemGroup>
+  <ItemGroup>
+    <None Include="app.config" />
+    <None Include="Duplicati.snk" />
+    <None Include="packages.config" />
+  </ItemGroup>
+  <Import Project="$(MSBuildBinPath)\Microsoft.CSharp.targets" />
+  <!-- To modify your build process, add your task inside one of the targets below and uncomment it. 
+       Other similar extension points exist, see Microsoft.Common.targets.
+  <Target Name="BeforeBuild">
+  </Target>
+  <Target Name="AfterBuild">
+  </Target>
+  -->
 </Project>