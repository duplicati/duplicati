--- conflicted
+++ resolved
@@ -1,428 +1,328 @@
-#region Disclaimer / License
-// Copyright (C) 2015, The Duplicati Team
-// http://www.duplicati.com, info@duplicati.com
-// 
-// This library is free software; you can redistribute it and/or
-// modify it under the terms of the GNU Lesser General Public
-// License as published by the Free Software Foundation; either
-// version 2.1 of the License, or (at your option) any later version.
-// 
-// This library is distributed in the hope that it will be useful,
-// but WITHOUT ANY WARRANTY; without even the implied warranty of
-// MERCHANTABILITY or FITNESS FOR A PARTICULAR PURPOSE.  See the GNU
-// Lesser General Public License for more details.
-// 
-// You should have received a copy of the GNU Lesser General Public
-// License along with this library; if not, write to the Free Software
-// Foundation, Inc., 51 Franklin Street, Fifth Floor, Boston, MA  02110-1301  USA
-// 
-#endregion
-using System;
-<<<<<<< HEAD
-=======
-using System.Collections.Generic;
-using System.IO;
-using System.Text;
->>>>>>> db222c19
-
-namespace Duplicati.Library.SQLiteHelper
-{
-    public static class SQLiteLoader
-    {
-        /// <summary>
-        /// The tag used for logging
-        /// </summary>
-        private static readonly string LOGTAG = Logging.Log.LogTagFromType(typeof(SQLiteLoader));
-
-        /// <summary>
-        /// A cached copy of the type
-        /// </summary>
-        private static Type m_type = null;
-
-
-        private const string SQLiteAssembly = "System.Data.SQLite.dll";
-
-        /// <summary>
-        /// Helper method with logic to handle opening a database in possibly encrypted format
-        /// </summary>
-        /// <param name="con">The SQLite connection object</param>
-        /// <param name="DatabasePath">The location of Duplicati's database.</param>
-        /// <param name="useDatabaseEncryption">Specify if database is encrypted</param>
-        /// <param name="password">Encryption password</param>
-        public static void OpenDatabase(System.Data.IDbConnection con, string DatabasePath, bool useDatabaseEncryption, string password)
-        {
-            System.Reflection.MethodInfo setPwdMethod = con.GetType().GetMethod("SetPassword", new[] { typeof(string) });
-            string attemptedPassword;
-
-            if (!useDatabaseEncryption || string.IsNullOrEmpty(password))
-                attemptedPassword = null; //No encryption specified, attempt to open without
-            else
-                attemptedPassword = password; //Encryption specified, attempt to open with
-
-            if (setPwdMethod != null)
-                setPwdMethod.Invoke(con, new object[] { attemptedPassword });
-
-            try
-            {
-                //Attempt to open in preferred state
-                OpenSQLiteFile(con, DatabasePath);
-
-                TestSQLiteFile(con);
-            }
-            catch
-            {
-                try
-                {
-                    //We can't try anything else without a password
-                    if (string.IsNullOrEmpty(password))
-                        throw;
-
-                    //Open failed, now try the reverse
-                    attemptedPassword = attemptedPassword == null ? password : null;
-
-                    con.Close();
-                    if (setPwdMethod != null)
-                        setPwdMethod.Invoke(con, new object[] { attemptedPassword });
-                    OpenSQLiteFile(con, DatabasePath);
-
-                    TestSQLiteFile(con);
-                }
-                catch
-                {
-                    try { con.Close(); }
-                    catch { }
-                }
-
-                //If the db is not open now, it won't open
-                if (con.State != System.Data.ConnectionState.Open)
-                    throw; //Report original error
-
-                //The open method succeeded with the non-default method, now change the password
-                System.Reflection.MethodInfo changePwdMethod = con.GetType().GetMethod("ChangePassword", new[] { typeof(string) });
-                changePwdMethod.Invoke(con, new object[] { useDatabaseEncryption ? password : null });
-            }
-        }
-
-        /// <summary>
-        /// Loads an SQLite connection instance and opening the database
-        /// </summary>
-        /// <returns>The SQLite connection instance.</returns>
-        public static System.Data.IDbConnection LoadConnection()
-        {
-            System.Data.IDbConnection con = null;
-
-            SetEnvironmentVariablesForSQLiteTempDir();
-
-            try
-            {
-                con = (System.Data.IDbConnection)Activator.CreateInstance(Duplicati.Library.SQLiteHelper.SQLiteLoader.SQLiteConnectionType);
-            }
-            catch (Exception ex)
-            {
-                Logging.Log.WriteErrorMessage(LOGTAG, "FailedToLoadConnectionSQLite", ex, "Failed to load connection.");
-                DisposeConnection(con);
-
-                throw;
-            }
-
-            return con;
-        }
-
-        /// <summary>
-        /// Loads an SQLite connection instance and opening the database
-        /// </summary>
-        /// <returns>The SQLite connection instance.</returns>
-        /// <param name="targetpath">The optional path to the database.</param>
-        public static System.Data.IDbConnection LoadConnection(string targetpath)
-        {
-            System.Data.IDbConnection con = LoadConnection();
-
-            try
-            {
-                if (!string.IsNullOrWhiteSpace(targetpath))
-                {
-<<<<<<< HEAD
-                    con.ConnectionString = "Data Source=" + targetpath;
-                    con.Open();
-=======
-                    OpenSQLiteFile(con, targetpath);
-
-                    // Try to set the temp_dir even tough it is deprecated
-                    if (!string.IsNullOrWhiteSpace(tempdir))
-                    {
-                        try
-                        {
-                            using (var cmd = con.CreateCommand())
-                            {
-                                cmd.CommandText = string.Format("PRAGMA temp_store_directory = '{0}'", tempdir);
-                                cmd.ExecuteNonQuery();
-                            }
-                        }
-                        catch
-                        {
-                        }
-                    }
->>>>>>> db222c19
-                }
-
-            }
-            catch (Exception ex)
-            {
-                Logging.Log.WriteErrorMessage(LOGTAG, "FailedToLoadConnectionSQLite", ex, @"Failed to load connection with path '{0}'.", targetpath);
-                DisposeConnection(con);
-
-                throw;
-            }
-<<<<<<< HEAD
-
-=======
-            finally
-            {
-                System.Environment.SetEnvironmentVariable("SQLITE_TMPDIR", prev);
-            }
-
-
->>>>>>> db222c19
-            return con;
-        }
-
-        /// <summary>
-        /// Returns the SQLiteCommand type for the current architecture
-        /// </summary>
-        public static Type SQLiteConnectionType
-        {
-            get
-            {
-                if (m_type != null)
-                {
-<<<<<<< HEAD
-                    return m_type;
-=======
-                    var basePath = System.IO.Path.Combine(System.IO.Path.GetDirectoryName(System.Reflection.Assembly.GetExecutingAssembly().Location), "SQLite");
-
-                    // Set this to make SQLite preload automatically
-                    Environment.SetEnvironmentVariable("PreLoadSQLite_BaseDirectory", basePath);
-
-                    //Default is to use the pinvoke version which requires a native .dll/.so
-                    var assemblyPath = System.IO.Path.Combine(basePath, "pinvoke");
-
-                    if (!Duplicati.Library.Utility.Utility.IsMono)
-                    {
-                        //If we run with MS.Net we can use the mixed mode assemblies
-                        if (Environment.Is64BitProcess)
-                        {
-                            if (System.IO.File.Exists(System.IO.Path.Combine(System.IO.Path.Combine(basePath, "win64"), SQLiteAssembly)))
-                                assemblyPath = System.IO.Path.Combine(basePath, "win64");
-                        }
-                        else
-                        {
-                            if (System.IO.File.Exists(System.IO.Path.Combine(System.IO.Path.Combine(basePath, "win32"), SQLiteAssembly)))
-                                assemblyPath = System.IO.Path.Combine(basePath, "win32");
-                        }
-
-                        // If we have a new path, try to force load the mixed-mode assembly for the current architecture
-                        // This can be avoided if the preload in SQLite works, but it is easy to do it here as well
-                        if (assemblyPath != System.IO.Path.Combine(basePath, "pinvoke"))
-                        {
-                            try { PInvoke.LoadLibraryEx(System.IO.Path.Combine(basePath, "SQLite.Interop.dll"), IntPtr.Zero, 0); }
-                            catch { }
-                        }
-
-                    }
-                    else
-                    {
-                        //On Mono, we try to find the Mono version of SQLite
-
-                        //This secret environment variable can be used to support older installations
-                        var envvalue = System.Environment.GetEnvironmentVariable("DISABLE_MONO_DATA_SQLITE");
-                        if (!Utility.Utility.ParseBool(envvalue, envvalue != null))
-                        {
-                            foreach (var asmversion in new string[] { "4.0.0.0", "2.0.0.0" })
-                            {
-                                try
-                                {
-                                    Type t = System.Reflection.Assembly.Load(string.Format("Mono.Data.Sqlite, Version={0}, Culture=neutral, PublicKeyToken=0738eb9f132ed756", asmversion)).GetType("Mono.Data.Sqlite.SqliteConnection");
-                                    if (t != null && t.GetInterface("System.Data.IDbConnection", false) != null)
-                                    {
-                                        Version v = new Version((string)t.GetProperty("SQLiteVersion").GetValue(null, null));
-                                        if (v >= new Version(3, 6, 3))
-                                        {
-                                            m_type = t;
-                                            return m_type;
-                                        }
-                                    }
-
-                                }
-                                catch
-                                {
-                                }
-                            }
-
-                            Logging.Log.WriteVerboseMessage(LOGTAG, "FailedToLoadSQLite", "Failed to load Mono.Data.Sqlite.SqliteConnection, reverting to built-in.");
-                        }
-                    }
-
-                    m_type = System.Reflection.Assembly.LoadFile(System.IO.Path.Combine(assemblyPath, SQLiteAssembly)).GetType("System.Data.SQLite.SQLiteConnection");
->>>>>>> db222c19
-                }
-
-                var filename = "System.Data.SQLite.dll";
-                var basePath = System.IO.Path.Combine(System.IO.Path.GetDirectoryName(System.Reflection.Assembly.GetExecutingAssembly().Location), "SQLite");
-
-                // Set this to make SQLite preload automatically
-                Environment.SetEnvironmentVariable("PreLoadSQLite_BaseDirectory", basePath);
-
-                //Default is to use the pinvoke version which requires a native .dll/.so
-                var assemblyPath = System.IO.Path.Combine(basePath, "pinvoke");
-                var loadMixedModeAssembly = false;
-
-                if (!Duplicati.Library.Utility.Utility.IsMono)
-                {
-                    //If we run with MS.Net we can use the mixed mode assemblies
-                    if (Environment.Is64BitProcess)
-                    {
-                        if (System.IO.File.Exists(System.IO.Path.Combine(System.IO.Path.Combine(basePath, "win64"), filename)))
-                        {
-                            assemblyPath = System.IO.Path.Combine(basePath, "win64");
-                            loadMixedModeAssembly = true;
-                        }
-                    }
-                    else
-                    {
-                        if (System.IO.File.Exists(System.IO.Path.Combine(System.IO.Path.Combine(basePath, "win32"), filename)))
-                        {
-                            assemblyPath = System.IO.Path.Combine(basePath, "win32");
-                            loadMixedModeAssembly = true;
-                        }
-                    }
-
-                    // If we have a new path, try to force load the mixed-mode assembly for the current architecture
-                    // This can be avoided if the preload in SQLite works, but it is easy to do it here as well
-                    if (loadMixedModeAssembly)
-                    {
-                        try { PInvoke.LoadLibraryEx(System.IO.Path.Combine(basePath, "SQLite.Interop.dll"), IntPtr.Zero, 0); }
-                        catch { }
-                    }
-                }
-                else
-                {
-                    //On Mono, we try to find the Mono version of SQLite
-
-                    //This secret environment variable can be used to support older installations
-                    var envvalue = System.Environment.GetEnvironmentVariable("DISABLE_MONO_DATA_SQLITE");
-                    if (!Utility.Utility.ParseBool(envvalue, envvalue != null))
-                    {
-                        foreach (var asmversion in new[] { "4.0.0.0", "2.0.0.0" })
-                        {
-                            try
-                            {
-                                Type t = System.Reflection.Assembly.Load(string.Format("Mono.Data.Sqlite, Version={0}, Culture=neutral, PublicKeyToken=0738eb9f132ed756", asmversion)).GetType("Mono.Data.Sqlite.SqliteConnection");
-                                if (t != null && t.GetInterface("System.Data.IDbConnection", false) != null)
-                                {
-                                    Version v = new Version((string)t.GetProperty("SQLiteVersion").GetValue(null, null));
-                                    if (v >= new Version(3, 6, 3))
-                                    {
-                                        m_type = t;
-                                        return m_type;
-                                    }
-                                }
-                            }
-                            catch
-                            {
-                            }
-                        }
-
-                        Logging.Log.WriteVerboseMessage(LOGTAG, "FailedToLoadSQLite", "Failed to load Mono.Data.Sqlite.SqliteConnection, reverting to built-in.");
-                    }
-                }
-
-                m_type = System.Reflection.Assembly.LoadFile(System.IO.Path.Combine(assemblyPath, filename)).GetType("System.Data.SQLite.SQLiteConnection");
-
-                return m_type;
-            }
-        }
-
-        /// <summary>
-<<<<<<< HEAD
-        /// Set environment variables to be used by SQLite to determine which folder to use for temporary files.
-        /// From SQLite's documentation, SQLITE_TMPDIR is used for unix-like systems.
-        /// For Windows, TMP and TEMP environment variables are used.
-        /// </summary>
-        private static void SetEnvironmentVariablesForSQLiteTempDir()
-        {
-            System.Environment.SetEnvironmentVariable("SQLITE_TMPDIR", Library.Utility.TempFolder.SystemTempPath);
-            System.Environment.SetEnvironmentVariable("TMP", Library.Utility.TempFolder.SystemTempPath);
-            System.Environment.SetEnvironmentVariable("TEMP", Library.Utility.TempFolder.SystemTempPath);
-        }
-
-        private static void DisposeConnection(System.Data.IDbConnection con)
-        {
-            if (con != null)
-                try { con.Dispose(); }
-                catch { }
-=======
-        /// Opens the SQLite file in the given connection, creating the file if required
-        /// </summary>
-        /// <param name="con">The connection to use.</param>
-        /// <param name="path">Path to the file to open, which may not exist.</param>
-        private static void OpenSQLiteFile(System.Data.IDbConnection con, string path)
-        {
-            // Check if SQLite database exists before opening a connection to it.
-            // This information is used to 'fix' permissions on a newly created file.
-            var fileExists = false;
-            if (!Library.Utility.Utility.IsClientWindows)
-                fileExists = File.Exists(path);
-
-            con.ConnectionString = "Data Source=" + path;
-            con.Open();
-
-            // If we are non-Windows, make the file only accessible by the current user
-            if (!Library.Utility.Utility.IsClientWindows && !fileExists)
-                SetUnixPermissionUserRWOnly(path);
-        }
-
-        /// <summary>
-        /// Sets the unix permission user read-write Only.
-        /// </summary>
-        /// <param name="path">The file to set permissions on.</param>
-        /// <remarks> Make sure we do not inline this, as we might eventually load Mono.Posix, which is not present on Windows</remarks>
-        [System.Runtime.CompilerServices.MethodImpl(System.Runtime.CompilerServices.MethodImplOptions.NoInlining)]
-        private static void SetUnixPermissionUserRWOnly(string path)
-        {
-            var fi = UnixSupport.File.GetUserGroupAndPermissions(path);
-            UnixSupport.File.SetUserGroupAndPermissions(
-                    path, 
-                    fi.UID, 
-                    fi.GID, 
-                    0x180 /* FilePermissions.S_IRUSR | FilePermissions.S_IWUSR*/
-                );
-        }
-
-        private static void TestSQLiteFile(System.Data.IDbConnection con)
-        {
-            // Do a dummy query to make sure we have a working db
-            using (var cmd = con.CreateCommand())
-            {
-                cmd.CommandText = "SELECT COUNT(*) FROM SQLITE_MASTER";
-                cmd.ExecuteScalar();
-            }
->>>>>>> db222c19
-        }
-    }
-
-    /// <summary>
-    /// Helper class with PInvoke methods
-    /// </summary>
-    internal static class PInvoke
-    {
-        /// <summary>
-        /// Loads the specified module into the address space of the calling process.
-        /// </summary>
-        /// <returns>The library ex.</returns>
-        /// <param name="lpFileName">The filename of the module to load.</param>
-        /// <param name="hReservedNull">Reserved for future use.</param>
-        /// <param name="dwFlags">Action to take on load.</param>
-        [System.Runtime.InteropServices.DllImport("kernel32.dll", SetLastError = true)]
-        public static extern IntPtr LoadLibraryEx(string lpFileName, IntPtr hReservedNull, uint dwFlags);
-    }
-}
+#region Disclaimer / License
+// Copyright (C) 2015, The Duplicati Team
+// http://www.duplicati.com, info@duplicati.com
+// 
+// This library is free software; you can redistribute it and/or
+// modify it under the terms of the GNU Lesser General Public
+// License as published by the Free Software Foundation; either
+// version 2.1 of the License, or (at your option) any later version.
+// 
+// This library is distributed in the hope that it will be useful,
+// but WITHOUT ANY WARRANTY; without even the implied warranty of
+// MERCHANTABILITY or FITNESS FOR A PARTICULAR PURPOSE.  See the GNU
+// Lesser General Public License for more details.
+// 
+// You should have received a copy of the GNU Lesser General Public
+// License along with this library; if not, write to the Free Software
+// Foundation, Inc., 51 Franklin Street, Fifth Floor, Boston, MA  02110-1301  USA
+// 
+#endregion
+using System;
+using System.IO;
+
+namespace Duplicati.Library.SQLiteHelper
+{
+    public static class SQLiteLoader
+    {
+        /// <summary>
+        /// The tag used for logging
+        /// </summary>
+        private static readonly string LOGTAG = Logging.Log.LogTagFromType(typeof(SQLiteLoader));
+
+        /// <summary>
+        /// A cached copy of the type
+        /// </summary>
+        private static Type m_type = null;
+
+
+        private const string SQLiteAssembly = "System.Data.SQLite.dll";
+
+        /// <summary>
+        /// Helper method with logic to handle opening a database in possibly encrypted format
+        /// </summary>
+        /// <param name="con">The SQLite connection object</param>
+        /// <param name="databasePath">The location of Duplicati's database.</param>
+        /// <param name="useDatabaseEncryption">Specify if database is encrypted</param>
+        /// <param name="password">Encryption password</param>
+        public static void OpenDatabase(System.Data.IDbConnection con, string databasePath, bool useDatabaseEncryption, string password)
+        {
+            var setPwdMethod = con.GetType().GetMethod("SetPassword", new[] { typeof(string) });
+            string attemptedPassword;
+
+            if (!useDatabaseEncryption || string.IsNullOrEmpty(password))
+                attemptedPassword = null; //No encryption specified, attempt to open without
+            else
+                attemptedPassword = password; //Encryption specified, attempt to open with
+
+            if (setPwdMethod != null)
+                setPwdMethod.Invoke(con, new object[] { attemptedPassword });
+
+            try
+            {
+                //Attempt to open in preferred state
+                OpenSQLiteFile(con, databasePath);
+                TestSQLiteFile(con);
+            }
+            catch
+            {
+                try
+                {
+                    //We can't try anything else without a password
+                    if (string.IsNullOrEmpty(password))
+                        throw;
+
+                    //Open failed, now try the reverse
+                    attemptedPassword = attemptedPassword == null ? password : null;
+
+                    con.Close();
+                    if (setPwdMethod != null)
+                        setPwdMethod.Invoke(con, new object[] { attemptedPassword });
+                    OpenSQLiteFile(con, databasePath);
+
+                    TestSQLiteFile(con);
+                }
+                catch
+                {
+                    try { con.Close(); }
+                    catch (Exception ex) { Logging.Log.WriteExplicitMessage(LOGTAG, "OpenDatabaseFailed", ex, "Failed to open the SQLite database: {0}", databasePath); }
+                }
+
+                //If the db is not open now, it won't open
+                if (con.State != System.Data.ConnectionState.Open)
+                    throw; //Report original error
+
+                //The open method succeeded with the non-default method, now change the password
+                var changePwdMethod = con.GetType().GetMethod("ChangePassword", new[] { typeof(string) });
+                changePwdMethod.Invoke(con, new object[] { useDatabaseEncryption ? password : null });
+            }
+        }
+
+        /// <summary>
+        /// Loads an SQLite connection instance and opening the database
+        /// </summary>
+        /// <returns>The SQLite connection instance.</returns>
+        public static System.Data.IDbConnection LoadConnection()
+        {
+            System.Data.IDbConnection con = null;
+            SetEnvironmentVariablesForSQLiteTempDir();
+
+            try
+            {
+                con = (System.Data.IDbConnection)Activator.CreateInstance(Duplicati.Library.SQLiteHelper.SQLiteLoader.SQLiteConnectionType);
+            }
+            catch (Exception ex)
+            {
+                Logging.Log.WriteErrorMessage(LOGTAG, "FailedToLoadConnectionSQLite", ex, "Failed to load connection.");
+                DisposeConnection(con);
+
+                throw;
+            }
+
+            return con;
+        }
+
+        /// <summary>
+        /// Loads an SQLite connection instance and opening the database
+        /// </summary>
+        /// <returns>The SQLite connection instance.</returns>
+        /// <param name="targetpath">The optional path to the database.</param>
+        public static System.Data.IDbConnection LoadConnection(string targetpath)
+        {
+            if (string.IsNullOrWhiteSpace(targetpath))
+                throw new ArgumentNullException(nameof(targetpath));
+                
+            System.Data.IDbConnection con = LoadConnection();
+
+            try
+            {
+                OpenSQLiteFile(con, targetpath);
+            }
+            catch (Exception ex)
+            {
+                Logging.Log.WriteErrorMessage(LOGTAG, "FailedToLoadConnectionSQLite", ex, @"Failed to load connection with path '{0}'.", targetpath);
+                DisposeConnection(con);
+
+                throw;
+            }
+            return con;
+        }
+
+        /// <summary>
+        /// Returns the SQLiteCommand type for the current architecture
+        /// </summary>
+        public static Type SQLiteConnectionType
+        {
+            get
+            {
+                if (m_type != null)
+                    return m_type;
+
+                var filename = "System.Data.SQLite.dll";
+                var basePath = Path.Combine(Path.GetDirectoryName(System.Reflection.Assembly.GetExecutingAssembly().Location), "SQLite");
+
+                // Set this to make SQLite preload automatically
+                Environment.SetEnvironmentVariable("PreLoadSQLite_BaseDirectory", basePath);
+
+                //Default is to use the pinvoke version which requires a native .dll/.so
+                var assemblyPath = Path.Combine(basePath, "pinvoke");
+                var loadMixedModeAssembly = false;
+
+                if (!Duplicati.Library.Utility.Utility.IsMono)
+                {
+                    //If we run with MS.Net we can use the mixed mode assemblies
+                    if (Environment.Is64BitProcess)
+                    {
+                        if (File.Exists(Path.Combine(Path.Combine(basePath, "win64"), filename)))
+                        {
+                            assemblyPath = Path.Combine(basePath, "win64");
+                            loadMixedModeAssembly = true;
+                        }
+                    }
+                    else
+                    {
+                        if (File.Exists(Path.Combine(Path.Combine(basePath, "win32"), filename)))
+                        {
+                            assemblyPath = Path.Combine(basePath, "win32");
+                            loadMixedModeAssembly = true;
+                        }
+                    }
+
+                    // If we have a new path, try to force load the mixed-mode assembly for the current architecture
+                    // This can be avoided if the preload in SQLite works, but it is easy to do it here as well
+                    if (loadMixedModeAssembly)
+                    {
+                        try { PInvoke.LoadLibraryEx(Path.Combine(basePath, "SQLite.Interop.dll"), IntPtr.Zero, 0); }
+                        catch (Exception ex) { Logging.Log.WriteExplicitMessage(LOGTAG, "LoadMixedModeSQLiteError", ex, "Failed to load the mixed mode SQLite database: {0}", Path.Combine(basePath, "SQLite.Interop.dll")); }
+                    }
+                }
+                else
+                {
+                    //On Mono, we try to find the Mono version of SQLite
+
+                    //This secret environment variable can be used to support older installations
+                    var envvalue = System.Environment.GetEnvironmentVariable("DISABLE_MONO_DATA_SQLITE");
+                    if (!Utility.Utility.ParseBool(envvalue, envvalue != null))
+                    {
+                        foreach (var asmversion in new[] { "4.0.0.0", "2.0.0.0" })
+                        {
+                            var name = string.Format("Mono.Data.Sqlite, Version={0}, Culture=neutral, PublicKeyToken=0738eb9f132ed756", asmversion);
+                            try
+                            {
+                                Type t = System.Reflection.Assembly.Load(name).GetType("Mono.Data.Sqlite.SqliteConnection");
+                                if (t != null && t.GetInterface("System.Data.IDbConnection", false) != null)
+                                {
+                                    Version v = new Version((string)t.GetProperty("SQLiteVersion").GetValue(null, null));
+                                    if (v >= new Version(3, 6, 3))
+                                    {
+                                        return m_type = t;
+                                    }
+                                }
+                            }
+                            catch(Exception ex)
+                            {
+                                Logging.Log.WriteExplicitMessage(LOGTAG, "FailedToLoadSQLiteAssembly", ex, "Failed to load the SQLite assembly: {0}", name);
+                            }
+                        }
+
+                        Logging.Log.WriteVerboseMessage(LOGTAG, "FailedToLoadSQLite", "Failed to load Mono.Data.Sqlite.SqliteConnection, reverting to built-in.");
+                    }
+                }
+
+                m_type = System.Reflection.Assembly.LoadFile(Path.Combine(assemblyPath, filename)).GetType("System.Data.SQLite.SQLiteConnection");
+
+                return m_type;
+            }
+        }
+
+        /// <summary>
+        /// Set environment variables to be used by SQLite to determine which folder to use for temporary files.
+        /// From SQLite's documentation, SQLITE_TMPDIR is used for unix-like systems.
+        /// For Windows, TMP and TEMP environment variables are used.
+        /// </summary>
+        private static void SetEnvironmentVariablesForSQLiteTempDir()
+        {
+            System.Environment.SetEnvironmentVariable("SQLITE_TMPDIR", Library.Utility.TempFolder.SystemTempPath);
+            System.Environment.SetEnvironmentVariable("TMP", Library.Utility.TempFolder.SystemTempPath);
+            System.Environment.SetEnvironmentVariable("TEMP", Library.Utility.TempFolder.SystemTempPath);
+        }
+
+        /// <summary>
+        /// Wrapper to dispose the SQLite connection
+        /// </summary>
+        /// <param name="con">The connection to close.</param>
+        private static void DisposeConnection(System.Data.IDbConnection con)
+        {
+            if (con != null)
+                try { con.Dispose(); }
+                catch (Exception ex) { Logging.Log.WriteExplicitMessage(LOGTAG, "ConnectionDisposeError", ex, "Failed to dispose connection"); }
+        }
+
+        /// <summary>
+        /// Opens the SQLite file in the given connection, creating the file if required
+        /// </summary>
+        /// <param name="con">The connection to use.</param>
+        /// <param name="path">Path to the file to open, which may not exist.</param>
+        private static void OpenSQLiteFile(System.Data.IDbConnection con, string path)
+        {
+            // Check if SQLite database exists before opening a connection to it.
+            // This information is used to 'fix' permissions on a newly created file.
+            var fileExists = false;
+            if (!Library.Utility.Utility.IsClientWindows)
+                fileExists = File.Exists(path);
+
+            con.ConnectionString = "Data Source=" + path;
+            con.Open();
+
+            // If we are non-Windows, make the file only accessible by the current user
+            if (!Library.Utility.Utility.IsClientWindows && !fileExists)
+                SetUnixPermissionUserRWOnly(path);
+        }
+
+        /// <summary>
+        /// Sets the unix permission user read-write Only.
+        /// </summary>
+        /// <param name="path">The file to set permissions on.</param>
+        /// <remarks> Make sure we do not inline this, as we might eventually load Mono.Posix, which is not present on Windows</remarks>
+        [System.Runtime.CompilerServices.MethodImpl(System.Runtime.CompilerServices.MethodImplOptions.NoInlining)]
+        private static void SetUnixPermissionUserRWOnly(string path)
+        {
+            var fi = UnixSupport.File.GetUserGroupAndPermissions(path);
+            UnixSupport.File.SetUserGroupAndPermissions(
+                    path, 
+                    fi.UID, 
+                    fi.GID, 
+                    0x180 /* FilePermissions.S_IRUSR | FilePermissions.S_IWUSR*/
+                );
+        }
+
+        /// <summary>
+        /// Tests the SQLite connection, throwing an exception if the connection does not work
+        /// </summary>
+        /// <param name="con">The connection to test.</param>
+        private static void TestSQLiteFile(System.Data.IDbConnection con)
+        {
+            // Do a dummy query to make sure we have a working db
+            using (var cmd = con.CreateCommand())
+            {
+                cmd.CommandText = "SELECT COUNT(*) FROM SQLITE_MASTER";
+                cmd.ExecuteScalar();
+            }
+        }
+    }
+
+    /// <summary>
+    /// Helper class with PInvoke methods
+    /// </summary>
+    internal static class PInvoke
+    {
+        /// <summary>
+        /// Loads the specified module into the address space of the calling process.
+        /// </summary>
+        /// <returns>The library ex.</returns>
+        /// <param name="lpFileName">The filename of the module to load.</param>
+        /// <param name="hReservedNull">Reserved for future use.</param>
+        /// <param name="dwFlags">Action to take on load.</param>
+        [System.Runtime.InteropServices.DllImport("kernel32.dll", SetLastError = true)]
+        public static extern IntPtr LoadLibraryEx(string lpFileName, IntPtr hReservedNull, uint dwFlags);
+    }
+}