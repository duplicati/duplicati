--- conflicted
+++ resolved
@@ -1,124 +1,119 @@
-<<<<<<< HEAD
-﻿using Duplicati.Library.Interface;
-using System;
-=======
-﻿using System;
->>>>>>> c5b91503
-using System.IO;
-using Duplicati.Library.Interface;
-
-namespace Duplicati.Library.Main.Volumes
-{
-    public abstract class VolumeWriterBase : VolumeBase, IDisposable
-    {
-        protected ICompression m_compression;
-        protected Library.Utility.TempFile m_localfile;
-        protected Stream m_localFileStream;
-        protected string m_volumename;
-        public string LocalFilename { get { return m_localfile; } }
-        public string RemoteFilename
-        {
-            get { return m_volumename; }
-            set => m_volumename = value;
-        }
-
-        public Library.Utility.TempFile TempFile { get { return m_localfile; } }
-
-        public abstract RemoteVolumeType FileType { get; }
-
-        public long VolumeID { get; set; }
-
-        public void SetRemoteFilename(string name)
-        {
-            m_volumename = name;
-        }
-
-        protected VolumeWriterBase(Options options)
-            : this(options, DateTime.UtcNow)
-        {
-        }
-
-        public static string GenerateGuid()
-        {
-            var s = Guid.NewGuid().ToString("N");
-
-            //We can choose shorter GUIDs here
-
-            return s;
-
-        }
-
-        public void ResetRemoteFilename(Options options, DateTime timestamp)
-        {
-            m_volumename = GenerateFilename(this.FileType, options, GenerateGuid(), timestamp, options.CompressionModule, options.NoEncryption ? null : options.EncryptionModule);
-        }
-
-        protected VolumeWriterBase(Options options, DateTime timestamp)
-            : base(options)
-        {
-            if (!string.IsNullOrWhiteSpace(options.AsynchronousUploadFolder))
-                m_localfile = Library.Utility.TempFile.CreateInFolder(options.AsynchronousUploadFolder, true);
-            else
-                m_localfile = new Library.Utility.TempFile();
-
-            ResetRemoteFilename(options, timestamp);
-
-            m_localFileStream = new System.IO.FileStream(m_localfile, FileMode.Create, FileAccess.Write, FileShare.Read);
-            m_compression = DynamicLoader.CompressionLoader.GetModule(options.CompressionModule, m_localFileStream, ArchiveMode.Write, options.RawOptions);
-
-            if (m_compression == null)
-                throw new UserInformationException(string.Format("Unsupported compression module: {0}", options.CompressionModule), "UnsupportedCompressionModule");
-
-            if ((this is IndexVolumeWriter || this is FilesetVolumeWriter) && m_compression is Library.Interface.ICompressionHinting)
-                ((Library.Interface.ICompressionHinting)m_compression).LowOverheadMode = true;
-
-            AddManifestFile();
-        }
-
-        protected void AddManifestFile()
-        {
-            using (var sr = new StreamWriter(m_compression.CreateFile(MANIFEST_FILENAME, CompressionHint.Compressible, DateTime.UtcNow), ENCODING))
-                sr.Write(ManifestData.GetManifestInstance(m_blocksize, m_blockhash, m_filehash));
-        }
-
-        public void CreateFilesetFile(bool isFullBackup)
-        {
-            using (var sr = new StreamWriter(m_compression.CreateFile(FILESET_FILENAME, CompressionHint.Compressible, DateTime.UtcNow), ENCODING))
-            {
-                sr.Write(FilesetData.GetFilesetInstance(isFullBackup));
-            }
-        }
-
-        public virtual void Dispose()
-        {
-            if (m_compression != null)
-                try { m_compression.Dispose(); }
-                finally { m_compression = null; }
-
-            m_localfile.Protected = false;
-            if (m_localFileStream != null)
-                try { m_localFileStream.Dispose(); }
-                finally { m_localFileStream = null; }
-
-            if (m_localfile != null)
-                try { m_localfile.Dispose(); }
-                finally { m_localfile = null; }
-
-            m_volumename = null;
-        }
-
-        public virtual void Close()
-        {
-            if (m_compression != null)
-                try { m_compression.Dispose(); }
-                finally { m_compression = null; }
-
-            if (m_localFileStream != null)
-                try { m_localFileStream.Dispose(); }
-                finally { m_localFileStream = null; }
-        }
-
-        public long Filesize { get { return m_compression.Size + m_compression.FlushBufferSize; } }
-
-    }
-}
+﻿using System;
+using System.IO;
+using Duplicati.Library.Interface;
+
+namespace Duplicati.Library.Main.Volumes
+{
+    public abstract class VolumeWriterBase : VolumeBase, IDisposable
+    {
+        protected ICompression m_compression;
+        protected Library.Utility.TempFile m_localfile;
+        protected Stream m_localFileStream;
+        protected string m_volumename;
+        public string LocalFilename { get { return m_localfile; } }
+        public string RemoteFilename
+        {
+            get { return m_volumename; }
+            set => m_volumename = value;
+        }
+
+        public Library.Utility.TempFile TempFile { get { return m_localfile; } }
+
+        public abstract RemoteVolumeType FileType { get; }
+
+        public long VolumeID { get; set; }
+
+        public void SetRemoteFilename(string name)
+        {
+            m_volumename = name;
+        }
+
+        protected VolumeWriterBase(Options options)
+            : this(options, DateTime.UtcNow)
+        {
+        }
+
+        public static string GenerateGuid()
+        {
+            var s = Guid.NewGuid().ToString("N");
+
+            //We can choose shorter GUIDs here
+
+            return s;
+
+        }
+
+        public void ResetRemoteFilename(Options options, DateTime timestamp)
+        {
+            m_volumename = GenerateFilename(this.FileType, options, GenerateGuid(), timestamp, options.CompressionModule, options.NoEncryption ? null : options.EncryptionModule);
+        }
+
+        protected VolumeWriterBase(Options options, DateTime timestamp)
+            : base(options)
+        {
+            if (!string.IsNullOrWhiteSpace(options.AsynchronousUploadFolder))
+                m_localfile = Library.Utility.TempFile.CreateInFolder(options.AsynchronousUploadFolder, true);
+            else
+                m_localfile = new Library.Utility.TempFile();
+
+            ResetRemoteFilename(options, timestamp);
+
+            m_localFileStream = new System.IO.FileStream(m_localfile, FileMode.Create, FileAccess.Write, FileShare.Read);
+            m_compression = DynamicLoader.CompressionLoader.GetModule(options.CompressionModule, m_localFileStream, ArchiveMode.Write, options.RawOptions);
+
+            if (m_compression == null)
+                throw new UserInformationException(string.Format("Unsupported compression module: {0}", options.CompressionModule), "UnsupportedCompressionModule");
+
+            if ((this is IndexVolumeWriter || this is FilesetVolumeWriter) && m_compression is Library.Interface.ICompressionHinting)
+                ((Library.Interface.ICompressionHinting)m_compression).LowOverheadMode = true;
+
+            AddManifestFile();
+        }
+
+        protected void AddManifestFile()
+        {
+            using (var sr = new StreamWriter(m_compression.CreateFile(MANIFEST_FILENAME, CompressionHint.Compressible, DateTime.UtcNow), ENCODING))
+                sr.Write(ManifestData.GetManifestInstance(m_blocksize, m_blockhash, m_filehash));
+        }
+
+        public void CreateFilesetFile(bool isFullBackup)
+        {
+            using (var sr = new StreamWriter(m_compression.CreateFile(FILESET_FILENAME, CompressionHint.Compressible, DateTime.UtcNow), ENCODING))
+            {
+                sr.Write(FilesetData.GetFilesetInstance(isFullBackup));
+            }
+        }
+
+        public virtual void Dispose()
+        {
+            if (m_compression != null)
+                try { m_compression.Dispose(); }
+                finally { m_compression = null; }
+
+            m_localfile.Protected = false;
+            if (m_localFileStream != null)
+                try { m_localFileStream.Dispose(); }
+                finally { m_localFileStream = null; }
+
+            if (m_localfile != null)
+                try { m_localfile.Dispose(); }
+                finally { m_localfile = null; }
+
+            m_volumename = null;
+        }
+
+        public virtual void Close()
+        {
+            if (m_compression != null)
+                try { m_compression.Dispose(); }
+                finally { m_compression = null; }
+
+            if (m_localFileStream != null)
+                try { m_localFileStream.Dispose(); }
+                finally { m_localFileStream = null; }
+        }
+
+        public long Filesize { get { return m_compression.Size + m_compression.FlushBufferSize; } }
+
+    }
+}