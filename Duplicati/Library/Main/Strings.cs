--- conflicted
+++ resolved
@@ -1,4 +1,3 @@
-<<<<<<< HEAD
 using System;
 using Duplicati.Library.Localization.Short;
 
@@ -301,7 +300,6 @@
     }
 
 }
-=======
 using System;
 using Duplicati.Library.Localization.Short;
 
@@ -600,5 +598,4 @@
         public static string SnapshotFailedError(string message) { return LC.L(@"Failed to create a snapshot: {0}", message); }
     }
 
-}
->>>>>>> 3608a365
+}