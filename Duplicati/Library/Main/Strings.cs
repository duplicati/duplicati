--- conflicted
+++ resolved
@@ -1,4 +1,3 @@
-<<<<<<< HEAD
 using System;
 using Duplicati.Library.Localization.Short;
 
@@ -299,7 +298,6 @@
     }
 
 }
-=======
 using System;
 using Duplicati.Library.Localization.Short;
 
@@ -598,5 +596,4 @@
         public static string SnapshotFailedError(string message) { return LC.L(@"Failed to create a snapshot: {0}", message); }
     }
 
-}
->>>>>>> 65004653
+}