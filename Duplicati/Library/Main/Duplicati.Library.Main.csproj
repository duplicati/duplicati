<Project Sdk="Microsoft.NET.Sdk">

  <PropertyGroup>
    <TargetFramework>net8.0</TargetFramework>
    <OutputType>Library</OutputType>
    <Copyright>Copyright © 2025 Team Duplicati, MIT license</Copyright>
    <RootNamespace>Duplicati.Library.Main</RootNamespace>
  </PropertyGroup>

  <ItemGroup>
    <ProjectReference Include="..\..\License\Duplicati.License.csproj" />
    <ProjectReference Include="..\Compression\Duplicati.Library.Compression.csproj" />
    <ProjectReference Include="..\Utility\Duplicati.Library.Utility.csproj" />
    <ProjectReference Include="..\DynamicLoader\Duplicati.Library.DynamicLoader.csproj" />
    <ProjectReference Include="..\Interface\Duplicati.Library.Interface.csproj" />
    <ProjectReference Include="..\Logging\Duplicati.Library.Logging.csproj" />
    <ProjectReference Include="..\Snapshots\Duplicati.Library.Snapshots.csproj" />
    <ProjectReference Include="..\SQLiteHelper\Duplicati.Library.SQLiteHelper.csproj" />
    <ProjectReference Include="..\Localization\Duplicati.Library.Localization.csproj" />
    <ProjectReference Include="..\UsageReporter\Duplicati.Library.UsageReporter.csproj" />
    <ProjectReference Include="..\Modules\Builtin\Duplicati.Library.Modules.Builtin.csproj" />
    <ProjectReference Include="..\SourceProvider\Builtin\Duplicati.Library.SourceProvider.Builtin.csproj" />
  </ItemGroup>

  <ItemGroup>
    <EmbeddedResource Include="Database\Database schema\Schema.sql" />
    <EmbeddedResource Include="Database\Database schema\1. Add index.sql" />
    <EmbeddedResource Include="Database\Database schema\2. Use Lastmodified.sql" />
    <EmbeddedResource Include="Database\Database schema\3. Add grace delete period.sql" />
    <EmbeddedResource Include="Database\Database schema\4. Add index.sql" />
    <EmbeddedResource Include="Database\Database schema\5. Optimize BlockSet-Tables.sql" />
    <EmbeddedResource Include="Database\Database schema\6. Optimize FileSetEntry-Table.sql" />
    <EmbeddedResource Include="Database\Database schema\7. Add index.sql" />
    <EmbeddedResource Include="Database\Database schema\8. Add volume USN.sql" />
    <EmbeddedResource Include="Database\Database schema\9. Refactor Paths.sql" />
    <EmbeddedResource Include="Database\Database schema\10. Add IsFullBackup to Fileset table.sql" />
    <EmbeddedResource Include="Database\Database schema\11. Add Block indices.sql" />
    <EmbeddedResource Include="Database\Database schema\12. Performance Indexes.sql" />
<<<<<<< HEAD
    <EmbeddedResource Include="Database\Database schema\13. Create Index on DeletedBlock.sql" />    
=======
    <EmbeddedResource Include="Database\Database schema\13. Unique index on DuplicateBlock.sql" />
>>>>>>> 878f5518
  </ItemGroup>

  <ItemGroup>
    <Content Include="default_compressed_extensions.txt">
      <CopyToOutputDirectory>PreserveNewest</CopyToOutputDirectory>
    </Content>
  </ItemGroup>

  <ItemGroup>
    <PackageReference Include="CoCoL" Version="1.8.1" />
    <PackageReference Include="Newtonsoft.Json" Version="13.0.3" />
    <PackageReference Include="System.Linq.Async" Version="6.0.1" />
  </ItemGroup>

</Project>
<|MERGE_RESOLUTION|>--- conflicted
+++ resolved
@@ -36,11 +36,8 @@
     <EmbeddedResource Include="Database\Database schema\10. Add IsFullBackup to Fileset table.sql" />
     <EmbeddedResource Include="Database\Database schema\11. Add Block indices.sql" />
     <EmbeddedResource Include="Database\Database schema\12. Performance Indexes.sql" />
-<<<<<<< HEAD
-    <EmbeddedResource Include="Database\Database schema\13. Create Index on DeletedBlock.sql" />    
-=======
     <EmbeddedResource Include="Database\Database schema\13. Unique index on DuplicateBlock.sql" />
->>>>>>> 878f5518
+    <EmbeddedResource Include="Database\Database schema\14. Create Index on DeletedBlock.sql" />    
   </ItemGroup>
 
   <ItemGroup>
