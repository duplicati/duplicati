--- conflicted
+++ resolved
@@ -1,738 +1,678 @@
-// Copyright (C) 2025, The Duplicati Team
-// https://duplicati.com, hello@duplicati.com
-//
-// Permission is hereby granted, free of charge, to any person obtaining a
-// copy of this software and associated documentation files (the "Software"),
-// to deal in the Software without restriction, including without limitation
-// the rights to use, copy, modify, merge, publish, distribute, sublicense,
-// and/or sell copies of the Software, and to permit persons to whom the
-// Software is furnished to do so, subject to the following conditions:
-//
-// The above copyright notice and this permission notice shall be included in
-// all copies or substantial portions of the Software.
-//
-// THE SOFTWARE IS PROVIDED "AS IS", WITHOUT WARRANTY OF ANY KIND, EXPRESS
-// OR IMPLIED, INCLUDING BUT NOT LIMITED TO THE WARRANTIES OF MERCHANTABILITY,
-// FITNESS FOR A PARTICULAR PURPOSE AND NONINFRINGEMENT. IN NO EVENT SHALL THE
-// AUTHORS OR COPYRIGHT HOLDERS BE LIABLE FOR ANY CLAIM, DAMAGES OR OTHER
-// LIABILITY, WHETHER IN AN ACTION OF CONTRACT, TORT OR OTHERWISE, ARISING
-// FROM, OUT OF OR IN CONNECTION WITH THE SOFTWARE OR THE USE OR OTHER
-// DEALINGS IN THE SOFTWARE.
-using System;
-using System.Collections.Generic;
-//using System.Data;
-using System.IO;
-using System.Linq;
-using System.Threading.Tasks;
-using Duplicati.Library.Interface;
-using Duplicati.Library.Main.Database;
-using Duplicati.Library.Main.Volumes;
-using Duplicati.Library.Utility;
-using Microsoft.Data.Sqlite;
-
-namespace Duplicati.Library.Main.Operation
-{
-    internal class RecreateDatabaseHandler : IDisposable
-    {
-        /// <summary>
-        /// The tag used for logging
-        /// </summary>
-        private static readonly string LOGTAG = Logging.Log.LogTagFromType<RecreateDatabaseHandler>();
-
-        private readonly Options m_options;
-        private readonly RecreateDatabaseResults m_result;
-
-        public delegate IEnumerable<KeyValuePair<long, IParsedVolume>> NumberedFilterFilelistDelegate(IEnumerable<IParsedVolume> filelist);
-        public delegate void BlockVolumePostProcessor(string volumename, BlockVolumeReader reader);
-
-        public RecreateDatabaseHandler(Options options, RecreateDatabaseResults result)
-        {
-            m_options = options;
-            m_result = result;
-        }
-
-        /// <summary>
-        /// Run the recreate procedure
-        /// </summary>
-        /// <param name="path">Path to the database that will be created</param>
-        /// <param name="backendManager">The backend manager to use for downloading files</param>
-        /// <param name="filelistfilter">A filter that can be used to disregard certain remote files, intended to be used to select a certain filelist</param>
-        /// <param name="filter">Filters the files in a filelist to prevent downloading unwanted data</param>
-        /// <param name="blockprocessor">A callback hook that can be used to work with downloaded block volumes, intended to be use to recover data blocks while processing blocklists</param>
-        public async Task RunAsync(string path, IBackendManager backendManager, IFilter filter, NumberedFilterFilelistDelegate filelistfilter, BlockVolumePostProcessor blockprocessor)
-        {
-            if (File.Exists(path))
-                throw new UserInformationException(string.Format("Cannot recreate database because file already exists: {0}", path), "RecreateTargetDatabaseExists");
-
-            using var db = await LocalDatabase.CreateLocalDatabaseAsync(path, "Recreate", true, m_options.SqlitePageCache);
-
-            await DoRunAsync(backendManager, db, false, filter, filelistfilter, blockprocessor).ConfigureAwait(false);
-
-            // Ensure database is consistent after the recreate
-            await db.VerifyConsistency(m_options.Blocksize, m_options.BlockhashSize, true);
-        }
-
-        /// <summary>
-        /// Updates a database with new path information from a remote fileset
-        /// </summary>
-        /// <param name="filelistfilter">A filter that can be used to disregard certain remote files, intended to be used to select a certain filelist</param>
-        /// <param name="filter">Filters the files in a filelist to prevent downloading unwanted data</param>
-        /// <param name="blockprocessor">A callback hook that can be used to work with downloaded block volumes, intended to be use to recover data blocks while processing blocklists</param>
-        public async Task RunUpdateAsync(IBackendManager backendManager, Library.Utility.IFilter filter, NumberedFilterFilelistDelegate filelistfilter, BlockVolumePostProcessor blockprocessor)
-        {
-            if (!m_options.RepairOnlyPaths)
-                throw new UserInformationException(string.Format("Can only update with paths, try setting --{0}", "repair-only-paths"), "RepairUpdateRequiresPathsOnly");
-
-            using var db = await LocalDatabase.CreateLocalDatabaseAsync(m_options.Dbpath, "Recreate", true, m_options.SqlitePageCache);
-            if ((await db.FindMatchingFilesets(m_options.Time, m_options.Version)).Any())
-            {
-                if (m_options.IgnoreUpdateIfVersionExists)
-                {
-                    Logging.Log.WriteInformationMessage(LOGTAG, "UpdateVersionAlreadyExists", "The version(s) being updated to already exists, ignoring update request");
-                    return;
-                }
-
-                throw new UserInformationException("The version(s) being updated to, already exists", "UpdateVersionAlreadyExists");
-            }
-
-            // Mark as incomplete
-            await db.PartiallyRecreated(true);
-
-            var preexistingOptionsInDatabase = await Utility.ContainsOptionsForVerification(db);
-            await Utility.UpdateOptionsFromDb(db, m_options);
-
-            // Make sure the options have not changed between calls, unless there are no previous options
-            if (preexistingOptionsInDatabase)
-                await Utility.VerifyOptionsAndUpdateDatabase(db, m_options);
-
-            await DoRunAsync(backendManager, db, true, filter, filelistfilter, blockprocessor).ConfigureAwait(false);
-        }
-
-        /// <summary>
-        /// Run the recreate procedure
-        /// </summary>
-        /// <param name="dbparent">The database to restore into</param>
-        /// <param name="updating">True if this is an update call, false otherwise</param>
-        /// <param name="filter">A filter that can be used to disregard certain remote files, intended to be used to select a certain filelist</param>
-        /// <param name="filelistfilter">Filters the files in a filelist to prevent downloading unwanted data</param>
-        /// <param name="blockprocessor">A callback hook that can be used to work with downloaded block volumes, intended to be use to recover data blocks while processing blocklists</param>
-        internal async Task DoRunAsync(IBackendManager backendManager, LocalDatabase dbparent, bool updating, IFilter filter = null, NumberedFilterFilelistDelegate filelistfilter = null, BlockVolumePostProcessor blockprocessor = null)
-        {
-            m_result.OperationProgressUpdater.UpdatePhase(OperationPhase.Recreate_Running);
-
-            //We build a local database in steps.
-            using var restoredb = await LocalRecreateDatabase.CreateAsync(dbparent, m_options);
-            await restoredb.RepairInProgress(true);
-            var expRecreateDb = false; // experimental recreate db code flag
-            var volumeIds = new Dictionary<string, long>();
-
-            if (string.Equals(Environment.GetEnvironmentVariable("EXPERIMENTAL_RECREATEDB_DUPLICATI") ?? string.Empty, "1"))
-            {
-                expRecreateDb = true;
-            }
-
-            var rawlist = await backendManager.ListAsync(m_result.TaskControl.ProgressToken).ConfigureAwait(false);
-
-            //First step is to examine the remote storage to see what
-            // kind of data we can find
-            var remotefiles =
-            (from x in rawlist
-             let n = VolumeBase.ParseFilename(x)
-             where
-                 n != null
-                     &&
-                 n.Prefix == m_options.Prefix
-             select n).ToArray(); //ToArray() ensures that we do not remote-request it multiple times
-
-            if (remotefiles.Length == 0)
-            {
-                if (!rawlist.Any())
-                    throw new UserInformationException("No files were found at the remote location, perhaps the target url is incorrect?", "EmptyRemoteLocation");
-                else
-                {
-                    var tmp =
-                (from x in rawlist
-                 let n = VolumeBase.ParseFilename(x)
-                 where
-                     n != null
-                 select n.Prefix).ToArray();
-
-                    var types = tmp.Distinct().ToArray();
-                    if (tmp.Length == 0)
-                        throw new UserInformationException(string.Format("Found {0} files at the remote storage, but none that could be parsed", rawlist.Count()), "EmptyRemoteLocation");
-                    else if (types.Length == 1)
-                        throw new UserInformationException(string.Format("Found {0} parse-able files with the prefix {1}, did you forget to set the backup prefix?", tmp.Length, types[0]), "EmptyRemoteLocationWithPrefix");
-                    else
-                        throw new UserInformationException(string.Format("Found {0} parse-able files (of {1} files) with different prefixes: {2}, did you forget to set the backup prefix?", tmp.Length, rawlist.Count(), string.Join(", ", types)), "EmptyRemoteLocationWithPrefix");
-                }
-            }
-
-            if (string.IsNullOrWhiteSpace(m_options.Passphrase) && remotefiles.Any(x => !string.IsNullOrWhiteSpace(x.EncryptionModule)))
-                throw new UserInformationException("The remote files are encrypted, but no passphrase was provided", "MissingPassphrase");
-
-            //Then we select the filelist we should work with,
-            // and create the filelist table to fit
-            IEnumerable<IParsedVolume> filelists =
-                from n in remotefiles
-                where n.FileType == RemoteVolumeType.Files
-                orderby n.Time descending
-                select n;
-
-            if (!filelists.Any())
-                throw new UserInformationException("No filelists found on the remote destination", "EmptyRemoteLocation");
-
-            if (filelistfilter != null)
-                filelists = filelistfilter(filelists).Select(x => x.Value).ToArray();
-
-            if (!filelists.Any())
-                throw new UserInformationException("No filelists", "NoMatchingRemoteFilelists");
-
-            // If we are updating, all files should be accounted for
-            foreach (var fl in remotefiles)
-                volumeIds[fl.File.Name] = updating ? await restoredb.GetRemoteVolumeID(fl.File.Name) : await restoredb.RegisterRemoteVolume(fl.File.Name, fl.FileType, fl.File.Size, RemoteVolumeState.Uploaded);
-
-            var hasUpdatedOptions = false;
-
-            //Record all blocksets and files needed
-            var filelistWork = (from n in filelists orderby n.Time select new RemoteVolume(n.File) as IRemoteVolume).ToList();
-            Logging.Log.WriteInformationMessage(LOGTAG, "RebuildStarted", "Rebuild database started, downloading {0} filelists", filelistWork.Count);
-
-            var progress = 0;
-
-            // Register the files we are working with, if not already updated
-            if (updating)
-            {
-                foreach (var n in filelists)
-                    if (volumeIds[n.File.Name] == -1)
-                        volumeIds[n.File.Name] = await restoredb.RegisterRemoteVolume(n.File.Name, n.FileType, RemoteVolumeState.Uploaded, n.File.Size, new TimeSpan(0));
-            }
-
-            var isFirstFilelist = true;
-            await foreach (var (tmpfile, hash, size, name) in backendManager.GetFilesOverlappedAsync(filelistWork, m_result.TaskControl.ProgressToken).ConfigureAwait(false))
-            {
-                var entry = new RemoteVolume(name, hash, size);
-                try
-                {
-                    if (!await m_result.TaskControl.ProgressRendevouz().ConfigureAwait(false))
-                    {
-                        await backendManager.WaitForEmptyAsync(restoredb, m_result.TaskControl.ProgressToken).ConfigureAwait(false);
-                        m_result.EndTime = DateTime.UtcNow;
-                        return;
-                    }
-
-                    progress++;
-                    if (filelistWork.Count == 1 && m_options.RepairOnlyPaths)
-                    {
-                        m_result.OperationProgressUpdater.UpdateProgress(0.5f);
-                    }
-                    else
-                    {
-                        m_result.OperationProgressUpdater.UpdateProgress(((float)progress / filelistWork.Count()) * (m_options.RepairOnlyPaths ? 1f : 0.2f));
-                        Logging.Log.WriteVerboseMessage(LOGTAG, "ProcessingFilelistVolumes", "Processing filelist volume {0} of {1}", progress, filelistWork.Count);
-                    }
-
-                    using (tmpfile)
-                    {
-                        isFirstFilelist = false;
-
-                        if (!string.IsNullOrWhiteSpace(hash) && size > 0)
-                            await restoredb.UpdateRemoteVolume(entry.Name, RemoteVolumeState.Verified, size, hash);
-
-                        var parsed = VolumeBase.ParseFilename(entry.Name);
-
-                        using var stream = new FileStream(tmpfile, FileMode.Open, FileAccess.Read, FileShare.Read);
-                        using var compressor = DynamicLoader.CompressionLoader.GetModule(parsed.CompressionModule, stream, ArchiveMode.Read, m_options.RawOptions);
-                        if (compressor == null)
-                            throw new UserInformationException(string.Format("Failed to load compression module: {0}", parsed.CompressionModule), "FailedToLoadCompressionModule");
-
-                        if (!hasUpdatedOptions)
-                        {
-                            VolumeReaderBase.UpdateOptionsFromManifest(compressor, m_options);
-                            hasUpdatedOptions = true;
-                        }
-
-                        // Create timestamped operations based on the file timestamp
-                        var filesetid = await restoredb.CreateFileset(volumeIds[entry.Name], parsed.Time);
-
-                        await RecreateFilesetFromRemoteList(restoredb, compressor, filesetid, m_options, filter);
-                    }
-                }
-                catch (Exception ex)
-                {
-                    Logging.Log.WriteWarningMessage(LOGTAG, "FileProcessingFailed", ex, "Failed to process file: {0}", entry.Name);
-                    if (ex.IsAbortException())
-                    {
-                        m_result.EndTime = DateTime.UtcNow;
-                        throw;
-                    }
-
-                    if (isFirstFilelist && ex is System.Security.Cryptography.CryptographicException)
-                    {
-                        m_result.EndTime = DateTime.UtcNow;
-                        throw;
-                    }
-
-                    if (m_options.UnittestMode)
-                        throw;
-
-                }
-            }
-
-            //Make sure we write the config if it has been read from a manifest
-            if (hasUpdatedOptions)
-                await Utility.VerifyOptionsAndUpdateDatabase(restoredb, m_options);
-
-            using (new Logging.Timer(LOGTAG, "CommitUpdateFilesetFromRemote", "CommitUpdateFilesetFromRemote"))
-                await restoredb.Transaction.CommitAsync();
-
-            // do we stop after just handling the dlist files ?
-            // (if yes, we never will be able to do a backup !)
-            if (!m_options.RepairOnlyPaths)
-            {
-                var hashsize = 0;
-                //Grab all index files, and update the block table
-
-                using (var hashalg = HashFactory.CreateHasher(m_options.BlockHashAlgorithm))
-                {
-                    hashsize = hashalg.HashSize / 8;
-
-                    var indexfiles = (
-                                     from n in remotefiles
-                                     where n.FileType == RemoteVolumeType.Index
-                                     select new RemoteVolume(n.File) as IRemoteVolume).ToList();
-
-                    Logging.Log.WriteInformationMessage(LOGTAG, "FilelistsRestored", "Filelists restored, downloading {0} index files", indexfiles.Count);
-
-                    progress = 0;
-
-                    await foreach (var (tmpfile, hash, size, name) in backendManager.GetFilesOverlappedAsync(indexfiles, m_result.TaskControl.ProgressToken).ConfigureAwait(false))
-                    {
-                        try
-                        {
-                            if (!await m_result.TaskControl.ProgressRendevouz().ConfigureAwait(false))
-                            {
-                                await backendManager.WaitForEmptyAsync(restoredb, m_result.TaskControl.ProgressToken).ConfigureAwait(false);
-                                m_result.EndTime = DateTime.UtcNow;
-                                return;
-                            }
-
-                            progress++;
-                            m_result.OperationProgressUpdater.UpdateProgress((((float)progress / indexfiles.Count) * 0.5f) + 0.2f);
-                            Logging.Log.WriteVerboseMessage(LOGTAG, "ProcessingIndexlistVolumes", "Processing indexlist volume {0} of {1}", progress, indexfiles.Count);
-
-                            using (tmpfile)
-                            {
-                                if (!string.IsNullOrWhiteSpace(hash) && size > 0)
-                                    await restoredb.UpdateRemoteVolume(name, RemoteVolumeState.Verified, size, hash);
-
-                                using (var svr = new IndexVolumeReader(RestoreHandler.GetCompressionModule(name), tmpfile, m_options, hashsize))
-                                {
-                                    foreach (var a in svr.Volumes)
-                                    {
-                                        var filename = a.Filename;
-                                        var volumeID = await restoredb.GetRemoteVolumeID(filename);
-
-                                        // No such file
-                                        if (volumeID < 0)
-                                            (volumeID, filename) = await ProbeForMatchingFilename(filename, restoredb);
-
-                                        var missing = false;
-                                        // Still broken, register a missing item
-                                        if (volumeID < 0)
-                                        {
-                                            var p = VolumeBase.ParseFilename(filename);
-                                            if (p == null)
-                                                throw new Exception(string.Format("Unable to parse filename: {0}", filename));
-                                            Logging.Log.WriteWarningMessage(LOGTAG, "MissingFileDetected", null, "Remote file referenced as {0} by {1}, but not found in list, registering a missing remote file", filename, name);
-                                            missing = true;
-                                            volumeID = await restoredb.RegisterRemoteVolume(filename, p.FileType, RemoteVolumeState.Temporary);
-                                        }
-
-                                        bool anyChange = false;
-                                        //Add all block/volume mappings
-                                        foreach (var b in a.Blocks)
-                                        {
-                                            anyChange |= (await restoredb.UpdateBlock(b.Key, b.Value, volumeID)).Item1;
-                                        }
-
-                                        await restoredb.UpdateRemoteVolume(filename, missing ? RemoteVolumeState.Temporary : RemoteVolumeState.Verified, a.Length, a.Hash);
-                                        await restoredb.AddIndexBlockLink(await restoredb.GetRemoteVolumeID(name), volumeID);
-                                    }
-
-                                    //If there are blocklists in the index file, add them to the temp blocklist hashes table
-                                    int wrongHashes = 0;
-                                    foreach (var b in svr.BlockLists)
-                                    {
-                                        // Compact might have created undetected invalid blocklist entries in index files due to broken LocalDatabase.GetBlocklists
-                                        // If the hash is wrong, recreate will download the dblock volume with the correct file
-                                        try
-                                        {
-                                            // We need to instantiate the list to ensure the verification is
-                                            // done before we add it to the database, since we do not have nested transactions
-                                            var list = b.Blocklist.ToList();
-                                            await restoredb.AddTempBlockListHash(b.Hash, list);
-                                        }
-                                        catch (System.IO.InvalidDataException e)
-                                        {
-                                            Logging.Log.WriteVerboseMessage(LOGTAG, "InvalidDataBlocklist", e, "Exception while processing blocklists in {0}", name);
-                                            ++wrongHashes;
-                                        }
-                                    }
-                                    if (wrongHashes != 0)
-                                    {
-                                        Logging.Log.WriteWarningMessage(LOGTAG, "WrongBlocklistHashes", null, "{0} had invalid blocklists which could not be used. Consider deleting this index file and run repair to recreate it.", name);
-                                    }
-                                }
-                            }
-                        }
-                        catch (Exception ex)
-                        {
-                            //Not fatal
-                            Logging.Log.WriteErrorMessage(LOGTAG, "IndexFileProcessingFailed", ex, "Failed to process index file: {0}", name);
-                            if (ex.IsAbortException())
-                            {
-                                m_result.EndTime = DateTime.UtcNow;
-                                throw;
-                            }
-
-                            if (m_options.UnittestMode)
-                                throw;
-                        }
-                    }
-
-                    using (new Logging.Timer(LOGTAG, "CommitRecreateDb", "CommitRecreatedDb"))
-                        await restoredb.Transaction.CommitAsync();
-
-                    // TODO: In some cases, we can avoid downloading all index files,
-                    // if we are lucky and pick the right ones
-                }
-
-                await restoredb.CleanupMissingVolumes();
-
-                // Update the real tables from the temp tables
-                if (expRecreateDb)
-                    // add missing blocks and blocksetentry data (at this point
-                    // we have not yet anything in the blocksetentry table)
-                    await restoredb.AddBlockAndBlockSetEntryFromTemp(hashsize, m_options.Blocksize);
-                else
-                    await restoredb.FindMissingBlocklistHashes(hashsize, m_options.Blocksize);
-
-                // We have now grabbed as much information as possible,
-                // if we are still missing data, we must now fetch block files
-                //We do this in three passes
-                for (var i = 0; i < 3; i++)
-                {
-                    // Grab the list matching the pass type
-                    var lst = await restoredb.GetMissingBlockListVolumes(i, m_options.Blocksize, hashsize, m_options.RepairForceBlockUse).ToListAsync();
-                    if (lst.Count > 0)
-                    {
-                        var fullist = ": " + string.Join(", ", lst.Select(x => x.Name));
-                        switch (i)
-                        {
-                            case 0:
-                                Logging.Log.WriteVerboseMessage(LOGTAG, "ProcessingRequiredBlocklistVolumes", "Processing required {0} blocklist volumes{1}", lst.Count, fullist);
-                                Logging.Log.WriteInformationMessage(LOGTAG, "ProcessingRequiredBlocklistVolumes", "Processing required {0} blocklist volumes{1}", lst.Count, m_options.FullResult ? fullist : string.Empty);
-                                break;
-                            case 1:
-                                Logging.Log.WriteVerboseMessage(LOGTAG, "ProbingCandicateBlocklistVolumes", "Probing {0} candidate blocklist volumes{1}", lst.Count, fullist);
-                                Logging.Log.WriteInformationMessage(LOGTAG, "ProbingCandicateBlocklistVolumes", "Probing {0} candidate blocklist volumes{1}", lst.Count, m_options.FullResult ? fullist : string.Empty);
-                                break;
-                            default:
-                                Logging.Log.WriteVerboseMessage(LOGTAG, "ProcessingAllBlocklistVolumes", "Processing all of the {0} volumes for blocklists{1}", lst.Count, fullist);
-                                Logging.Log.WriteInformationMessage(LOGTAG, "ProcessingAllBlocklistVolumes", "Processing all of the {0} volumes for blocklists{1}", lst.Count, m_options.FullResult ? fullist : string.Empty);
-                                break;
-                        }
-                    }
-
-                    progress = 0;
-                    await foreach (var (tmpfile, hash, size, name) in backendManager.GetFilesOverlappedAsync(lst, m_result.TaskControl.ProgressToken).ConfigureAwait(false))
-                    {
-                        try
-                        {
-                            using (tmpfile)
-                            using (var rd = new BlockVolumeReader(RestoreHandler.GetCompressionModule(name), tmpfile, m_options))
-                            {
-                                if (!await m_result.TaskControl.ProgressRendevouz().ConfigureAwait(false))
-                                {
-                                    await backendManager.WaitForEmptyAsync(restoredb, m_result.TaskControl.ProgressToken).ConfigureAwait(false);
-                                    m_result.EndTime = DateTime.UtcNow;
-                                    return;
-                                }
-
-                                progress++;
-                                m_result.OperationProgressUpdater.UpdateProgress((((float)progress / lst.Count) * 0.1f) + 0.7f + (i * 0.1f));
-                                Logging.Log.WriteVerboseMessage(LOGTAG, "ProcessingBlocklistVolumes", "Pass {0} of 3, processing blocklist volume {1} of {2}", (i + 1), progress, lst.Count);
-
-                                var volumeid = await restoredb.GetRemoteVolumeID(name);
-
-                                await restoredb.UpdateRemoteVolume(name, RemoteVolumeState.Uploaded, size, hash);
-
-                                bool anyChange = false;
-                                // Update the block table so we know about the block/volume map
-                                foreach (var h in rd.Blocks)
-                                {
-                                    anyChange |= (await restoredb.UpdateBlock(h.Key, h.Value, volumeid)).Item1;
-                                }
-
-<<<<<<< HEAD
-                                // now that we have the blocks/volume relationships, we can go from the (already known from dlist step) blocklisthashes
-                                // to the needed list blocks in the volume, so grab them from the database
-                                // read the blocks list hashes from the volume data (the handled file) and insert them into the temp blocklisthash table
-                                await foreach (var blocklisthash in restoredb.GetBlockLists(volumeid))
-=======
-                                if (m_options.UnittestMode)
-                                    throw;
-                            }
-                        }
-
-                        using (new Logging.Timer(LOGTAG, "CommitRecreateDb", "CommitRecreatedDb"))
-                            tr.Commit();
-
-                        // TODO: In some cases, we can avoid downloading all index files, 
-                        // if we are lucky and pick the right ones
-                    }
-
-                    restoredb.CleanupMissingVolumes();
-
-                    // Update the real tables from the temp tables
-                    if (expRecreateDb)
-                        // add missing blocks and blocksetentry data (at this point
-                        // we have not yet anything in the blocksetentry table)
-                        restoredb.AddBlockAndBlockSetEntryFromTemp(hashsize, m_options.Blocksize, null);
-                    else
-                        restoredb.FindMissingBlocklistHashes(hashsize, m_options.Blocksize, null);
-
-                    // We have now grabbed as much information as possible,
-                    // if we are still missing data, we must now fetch block files
-                    //We do this in three passes
-                    for (var i = 0; i < 3; i++)
-                    {
-                        // Grab the list matching the pass type
-                        var lst = restoredb.GetMissingBlockListVolumes(i, m_options.Blocksize, hashsize, m_options.RepairForceBlockUse).ToList();
-                        if (lst.Count == 0)
-                            continue;
-
-                        var fullist = ": " + string.Join(", ", lst.Select(x => x.Name));
-                        switch (i)
-                        {
-                            case 0:
-                                Logging.Log.WriteVerboseMessage(LOGTAG, "ProcessingRequiredBlocklistVolumes", "Processing required {0} blocklist volumes{1}", lst.Count, fullist);
-                                Logging.Log.WriteInformationMessage(LOGTAG, "ProcessingRequiredBlocklistVolumes", "Processing required {0} blocklist volumes{1}", lst.Count, m_options.FullResult ? fullist : string.Empty);
-                                break;
-                            case 1:
-                                Logging.Log.WriteVerboseMessage(LOGTAG, "ProbingCandicateBlocklistVolumes", "Probing {0} candidate blocklist volumes{1}", lst.Count, fullist);
-                                Logging.Log.WriteInformationMessage(LOGTAG, "ProbingCandicateBlocklistVolumes", "Probing {0} candidate blocklist volumes{1}", lst.Count, m_options.FullResult ? fullist : string.Empty);
-                                break;
-                            default:
-                                Logging.Log.WriteVerboseMessage(LOGTAG, "ProcessingAllBlocklistVolumes", "Processing all of the {0} volumes for blocklists{1}", lst.Count, fullist);
-                                Logging.Log.WriteInformationMessage(LOGTAG, "ProcessingAllBlocklistVolumes", "Processing all of the {0} volumes for blocklists{1}", lst.Count, m_options.FullResult ? fullist : string.Empty);
-                                break;
-                        }
-
-                        var progress = 0;
-                        await foreach (var (tmpfile, hash, size, name) in backendManager.GetFilesOverlappedAsync(lst, m_result.TaskControl.ProgressToken).ConfigureAwait(false))
-                        {
-                            try
-                            {
-                                using (tmpfile)
-                                using (var rd = new BlockVolumeReader(RestoreHandler.GetCompressionModule(name), tmpfile, m_options))
-                                using (var tr = restoredb.BeginTransaction())
->>>>>>> 8c881b15
-                                {
-                                    if (await restoredb.AddTempBlockListHash(blocklisthash, rd.ReadBlocklist(blocklisthash, hashsize)))
-                                    {
-                                        anyChange = true;
-                                    }
-                                }
-
-                                // Update tables if necessary (if no block or hash have been changed by a data volume
-                                // there is no need to run expensive queries - most data volumes have been
-                                // managed successfully by correct index volumes), so we know if we are done
-                                // if any change, add to the block and blocksetentry tables the references found in
-                                // the block lists of the volume saved in the temp blocklisthash table by AddTempBLockListHash
-                                if (anyChange)
-                                {
-                                    if (i == 2)
-                                    {
-                                        Logging.Log.WriteWarningMessage(LOGTAG, "UpdatingTables", null, "Unexpected changes caused by block {0}", name);
-                                    }
-                                    if (expRecreateDb)
-                                        await restoredb.AddBlockAndBlockSetEntryFromTemp(hashsize, m_options.Blocksize, false);
-                                    else
-                                        await restoredb.FindMissingBlocklistHashes(hashsize, m_options.Blocksize);
-                                }
-
-                                using (new Logging.Timer(LOGTAG, "CommitRestoredBlocklist", "CommitRestoredBlocklist"))
-                                    await restoredb.Transaction.CommitAsync();
-
-                                //At this point we can patch files with data from the block volume
-                                if (blockprocessor != null)
-                                    blockprocessor(name, rd);
-                            }
-                        }
-                        catch (Exception ex)
-                        {
-                            Logging.Log.WriteWarningMessage(LOGTAG, "FailedRebuildingWithFile", ex, "Failed to use information from {0} to rebuild database: {1}", name, ex.Message);
-                            if (m_options.UnittestMode)
-                                throw;
-                        }
-                    }
-                }
-            }
-
-            await backendManager.WaitForEmptyAsync(restoredb, m_result.TaskControl.ProgressToken).ConfigureAwait(false);
-
-            if (!m_options.RepairOnlyPaths)
-            {
-                // All blocks are collected and added into the Block table
-                // Find out which blocks are deleted and move them into DeletedBlock,
-                // so that compact can calculate the unused space
-                await restoredb.CleanupDeletedBlocks();
-            }
-
-            await restoredb.CleanupMissingVolumes();
-
-            if (m_options.RepairOnlyPaths)
-            {
-                Logging.Log.WriteInformationMessage(LOGTAG, "RecreateOrUpdateOnly", "Recreate/path-update completed, not running consistency checks");
-            }
-            else
-            {
-                Logging.Log.WriteInformationMessage(LOGTAG, "RecreateCompletedCheckingDatabase", "Recreate completed, verifying the database consistency");
-
-                //All done, we must verify that we have all blocklist fully intact
-                // if this fails, the db will not be deleted, so it can be used,
-                // except to continue a backup
-                m_result.EndTime = DateTime.UtcNow;
-
-                using (var lbfdb = await LocalListBrokenFilesDatabase.CreateAsync(restoredb))
-                {
-                    var broken = await lbfdb.GetBrokenFilesets(new DateTime(0), null).CountAsync();
-                    if (broken != 0)
-                        throw new UserInformationException(string.Format("Recreated database has missing blocks and {0} broken filelists. Consider using \"{1}\" and \"{2}\" to purge broken data from the remote store and the database.", broken, "list-broken-files", "purge-broken-files"), "DatabaseIsBrokenConsiderPurge");
-                }
-
-                await restoredb.VerifyConsistency(m_options.Blocksize, m_options.BlockhashSize, true);
-
-                Logging.Log.WriteInformationMessage(LOGTAG, "RecreateCompleted", "Recreate completed, and consistency checks completed, marking database as complete");
-
-                await restoredb.RepairInProgress(false);
-            }
-
-            m_result.EndTime = DateTime.UtcNow;
-        }
-
-        public static async Task RecreateFilesetFromRemoteList(LocalRecreateDatabase restoredb, ICompression compressor, long filesetid, Options options, IFilter filter)
-        {
-            var blocksize = options.Blocksize;
-            var hashes_pr_block = blocksize / options.BlockhashSize;
-
-            // retrieve fileset data from dlist
-            var filesetData = VolumeReaderBase.GetFilesetData(compressor, options);
-
-            // update fileset using filesetData
-            await restoredb.UpdateFullBackupStateInFileset(filesetid, filesetData.IsFullBackup);
-
-            // clear any existing fileset entries
-            await restoredb.ClearFilesetEntries(filesetid);
-
-            using (var filelistreader = new FilesetVolumeReader(compressor, options))
-                foreach (var fe in filelistreader.Files.Where(x => Library.Utility.FilterExpression.Matches(filter, x.Path)))
-                {
-                    try
-                    {
-                        var expectedmetablocks = (fe.Metasize + blocksize - 1) / blocksize;
-                        var expectedmetablocklisthashes = (expectedmetablocks + hashes_pr_block - 1) / hashes_pr_block;
-                        if (expectedmetablocks <= 1) expectedmetablocklisthashes = 0;
-
-                        var metadataid = long.MinValue;
-                        var split = LocalDatabase.SplitIntoPrefixAndName(fe.Path);
-                        var prefixid = await restoredb.GetOrCreatePathPrefix(split.Key);
-
-                        switch (fe.Type)
-                        {
-                            case FilelistEntryType.Folder:
-                                metadataid = await restoredb.AddMetadataset(fe.Metahash, fe.Metasize, fe.MetaBlocklistHashes, expectedmetablocklisthashes);
-                                await restoredb.AddDirectoryEntry(filesetid, prefixid, split.Value, fe.Time, metadataid);
-                                break;
-                            case FilelistEntryType.File:
-                                var expectedblocks = (fe.Size + blocksize - 1) / blocksize;
-                                var expectedblocklisthashes = (expectedblocks + hashes_pr_block - 1) / hashes_pr_block;
-                                if (expectedblocks <= 1) expectedblocklisthashes = 0;
-
-                                var blocksetid = await restoredb.AddBlockset(fe.Hash, fe.Size, fe.BlocklistHashes, expectedblocklisthashes);
-                                metadataid = await restoredb.AddMetadataset(fe.Metahash, fe.Metasize, fe.MetaBlocklistHashes, expectedmetablocklisthashes);
-                                await restoredb.AddFileEntry(filesetid, prefixid, split.Value, fe.Time, blocksetid, metadataid);
-
-                                if (fe.Size <= blocksize)
-                                {
-                                    if (!string.IsNullOrWhiteSpace(fe.Blockhash))
-                                        await restoredb.AddSmallBlocksetLink(fe.Hash, fe.Blockhash, fe.Blocksize);
-                                    else if (options.BlockHashAlgorithm == options.FileHashAlgorithm)
-                                        await restoredb.AddSmallBlocksetLink(fe.Hash, fe.Hash, fe.Size);
-                                    else if (fe.Size > 0)
-                                        Logging.Log.WriteWarningMessage(LOGTAG, "MissingBlockHash", null, "No block hash found for file: {0}", fe.Path);
-                                }
-
-                                break;
-                            case FilelistEntryType.Symlink:
-                                metadataid = await restoredb.AddMetadataset(fe.Metahash, fe.Metasize, fe.MetaBlocklistHashes, expectedmetablocklisthashes);
-                                await restoredb.AddSymlinkEntry(filesetid, prefixid, split.Value, fe.Time, metadataid);
-                                break;
-                            default:
-                                Logging.Log.WriteWarningMessage(LOGTAG, "SkippingUnknownFileEntry", null, "Skipping file-entry with unknown type {0}: {1} ", fe.Type, fe.Path);
-                                break;
-                        }
-
-                        if (fe.Metasize <= blocksize && (fe.Type == FilelistEntryType.Folder || fe.Type == FilelistEntryType.File || fe.Type == FilelistEntryType.Symlink))
-                        {
-                            if (!string.IsNullOrWhiteSpace(fe.Metablockhash))
-                                await restoredb.AddSmallBlocksetLink(fe.Metahash, fe.Metablockhash, fe.Metasize);
-                            else if (options.BlockHashAlgorithm == options.FileHashAlgorithm)
-                                await restoredb.AddSmallBlocksetLink(fe.Metahash, fe.Metahash, fe.Metasize);
-                            else
-                                Logging.Log.WriteWarningMessage(LOGTAG, "MissingMetadataBlockHash", null, "No block hash found for file metadata: {0}", fe.Path);
-                        }
-                    }
-                    catch (Exception ex)
-                    {
-                        Logging.Log.WriteWarningMessage(LOGTAG, "FileEntryProcessingFailed", ex, "Failed to process file-entry: {0}", fe.Path);
-                    }
-                }
-
-            await restoredb.Transaction.CommitAsync();
-        }
-
-        /// <summary>
-        /// Look in the database for filenames similar to the current filename, but with a different compression and encryption module
-        /// </summary>
-        /// <returns>The volume id of the item</returns>
-        /// <param name="filename">The filename read and written</param>
-        /// <param name="restoredb">The database to query</param>
-        public static async Task<(long, string)> ProbeForMatchingFilename(string filename, LocalRecreateDatabase restoredb)
-        {
-            var p = VolumeBase.ParseFilename(filename);
-            if (p != null)
-            {
-                foreach (var compmodule in Library.DynamicLoader.CompressionLoader.Keys)
-                    foreach (var encmodule in Library.DynamicLoader.EncryptionLoader.Keys.Union([""]))
-                    {
-                        var testfilename = VolumeBase.GenerateFilename(p.FileType, p.Prefix, p.Guid, p.Time, compmodule, encmodule);
-                        var tvid = await restoredb.GetRemoteVolumeID(testfilename);
-                        if (tvid >= 0)
-                        {
-                            Logging.Log.WriteWarningMessage(LOGTAG, "RewritingFilenameMapping", null, "Unable to find volume {0}, but mapping to matching file {1}", filename, testfilename);
-                            filename = testfilename;
-                            return (tvid, filename);
-                        }
-                    }
-            }
-
-            return (-1, filename);
-        }
-
-        public void Dispose()
-        {
-        }
-    }
-}
+// Copyright (C) 2025, The Duplicati Team
+// https://duplicati.com, hello@duplicati.com
+//
+// Permission is hereby granted, free of charge, to any person obtaining a
+// copy of this software and associated documentation files (the "Software"),
+// to deal in the Software without restriction, including without limitation
+// the rights to use, copy, modify, merge, publish, distribute, sublicense,
+// and/or sell copies of the Software, and to permit persons to whom the
+// Software is furnished to do so, subject to the following conditions:
+//
+// The above copyright notice and this permission notice shall be included in
+// all copies or substantial portions of the Software.
+//
+// THE SOFTWARE IS PROVIDED "AS IS", WITHOUT WARRANTY OF ANY KIND, EXPRESS
+// OR IMPLIED, INCLUDING BUT NOT LIMITED TO THE WARRANTIES OF MERCHANTABILITY,
+// FITNESS FOR A PARTICULAR PURPOSE AND NONINFRINGEMENT. IN NO EVENT SHALL THE
+// AUTHORS OR COPYRIGHT HOLDERS BE LIABLE FOR ANY CLAIM, DAMAGES OR OTHER
+// LIABILITY, WHETHER IN AN ACTION OF CONTRACT, TORT OR OTHERWISE, ARISING
+// FROM, OUT OF OR IN CONNECTION WITH THE SOFTWARE OR THE USE OR OTHER
+// DEALINGS IN THE SOFTWARE.
+using System;
+using System.Collections.Generic;
+//using System.Data;
+using System.IO;
+using System.Linq;
+using System.Threading.Tasks;
+using Duplicati.Library.Interface;
+using Duplicati.Library.Main.Database;
+using Duplicati.Library.Main.Volumes;
+using Duplicati.Library.Utility;
+using Microsoft.Data.Sqlite;
+
+namespace Duplicati.Library.Main.Operation
+{
+    internal class RecreateDatabaseHandler : IDisposable
+    {
+        /// <summary>
+        /// The tag used for logging
+        /// </summary>
+        private static readonly string LOGTAG = Logging.Log.LogTagFromType<RecreateDatabaseHandler>();
+
+        private readonly Options m_options;
+        private readonly RecreateDatabaseResults m_result;
+
+        public delegate IEnumerable<KeyValuePair<long, IParsedVolume>> NumberedFilterFilelistDelegate(IEnumerable<IParsedVolume> filelist);
+        public delegate void BlockVolumePostProcessor(string volumename, BlockVolumeReader reader);
+
+        public RecreateDatabaseHandler(Options options, RecreateDatabaseResults result)
+        {
+            m_options = options;
+            m_result = result;
+        }
+
+        /// <summary>
+        /// Run the recreate procedure
+        /// </summary>
+        /// <param name="path">Path to the database that will be created</param>
+        /// <param name="backendManager">The backend manager to use for downloading files</param>
+        /// <param name="filelistfilter">A filter that can be used to disregard certain remote files, intended to be used to select a certain filelist</param>
+        /// <param name="filter">Filters the files in a filelist to prevent downloading unwanted data</param>
+        /// <param name="blockprocessor">A callback hook that can be used to work with downloaded block volumes, intended to be use to recover data blocks while processing blocklists</param>
+        public async Task RunAsync(string path, IBackendManager backendManager, IFilter filter, NumberedFilterFilelistDelegate filelistfilter, BlockVolumePostProcessor blockprocessor)
+        {
+            if (File.Exists(path))
+                throw new UserInformationException(string.Format("Cannot recreate database because file already exists: {0}", path), "RecreateTargetDatabaseExists");
+
+            using var db = await LocalDatabase.CreateLocalDatabaseAsync(path, "Recreate", true, m_options.SqlitePageCache);
+
+            await DoRunAsync(backendManager, db, false, filter, filelistfilter, blockprocessor).ConfigureAwait(false);
+
+            // Ensure database is consistent after the recreate
+            await db.VerifyConsistency(m_options.Blocksize, m_options.BlockhashSize, true);
+        }
+
+        /// <summary>
+        /// Updates a database with new path information from a remote fileset
+        /// </summary>
+        /// <param name="filelistfilter">A filter that can be used to disregard certain remote files, intended to be used to select a certain filelist</param>
+        /// <param name="filter">Filters the files in a filelist to prevent downloading unwanted data</param>
+        /// <param name="blockprocessor">A callback hook that can be used to work with downloaded block volumes, intended to be use to recover data blocks while processing blocklists</param>
+        public async Task RunUpdateAsync(IBackendManager backendManager, Library.Utility.IFilter filter, NumberedFilterFilelistDelegate filelistfilter, BlockVolumePostProcessor blockprocessor)
+        {
+            if (!m_options.RepairOnlyPaths)
+                throw new UserInformationException(string.Format("Can only update with paths, try setting --{0}", "repair-only-paths"), "RepairUpdateRequiresPathsOnly");
+
+            using var db = await LocalDatabase.CreateLocalDatabaseAsync(m_options.Dbpath, "Recreate", true, m_options.SqlitePageCache);
+            if ((await db.FindMatchingFilesets(m_options.Time, m_options.Version)).Any())
+            {
+                if (m_options.IgnoreUpdateIfVersionExists)
+                {
+                    Logging.Log.WriteInformationMessage(LOGTAG, "UpdateVersionAlreadyExists", "The version(s) being updated to already exists, ignoring update request");
+                    return;
+                }
+
+                throw new UserInformationException("The version(s) being updated to, already exists", "UpdateVersionAlreadyExists");
+            }
+
+            // Mark as incomplete
+            await db.PartiallyRecreated(true);
+
+            var preexistingOptionsInDatabase = await Utility.ContainsOptionsForVerification(db);
+            await Utility.UpdateOptionsFromDb(db, m_options);
+
+            // Make sure the options have not changed between calls, unless there are no previous options
+            if (preexistingOptionsInDatabase)
+                await Utility.VerifyOptionsAndUpdateDatabase(db, m_options);
+
+            await DoRunAsync(backendManager, db, true, filter, filelistfilter, blockprocessor).ConfigureAwait(false);
+        }
+
+        /// <summary>
+        /// Run the recreate procedure
+        /// </summary>
+        /// <param name="dbparent">The database to restore into</param>
+        /// <param name="updating">True if this is an update call, false otherwise</param>
+        /// <param name="filter">A filter that can be used to disregard certain remote files, intended to be used to select a certain filelist</param>
+        /// <param name="filelistfilter">Filters the files in a filelist to prevent downloading unwanted data</param>
+        /// <param name="blockprocessor">A callback hook that can be used to work with downloaded block volumes, intended to be use to recover data blocks while processing blocklists</param>
+        internal async Task DoRunAsync(IBackendManager backendManager, LocalDatabase dbparent, bool updating, IFilter filter = null, NumberedFilterFilelistDelegate filelistfilter = null, BlockVolumePostProcessor blockprocessor = null)
+        {
+            m_result.OperationProgressUpdater.UpdatePhase(OperationPhase.Recreate_Running);
+
+            //We build a local database in steps.
+            using var restoredb = await LocalRecreateDatabase.CreateAsync(dbparent, m_options);
+            await restoredb.RepairInProgress(true);
+            var expRecreateDb = false; // experimental recreate db code flag
+            var volumeIds = new Dictionary<string, long>();
+
+            if (string.Equals(Environment.GetEnvironmentVariable("EXPERIMENTAL_RECREATEDB_DUPLICATI") ?? string.Empty, "1"))
+            {
+                expRecreateDb = true;
+            }
+
+            var rawlist = await backendManager.ListAsync(m_result.TaskControl.ProgressToken).ConfigureAwait(false);
+
+            //First step is to examine the remote storage to see what
+            // kind of data we can find
+            var remotefiles =
+            (from x in rawlist
+             let n = VolumeBase.ParseFilename(x)
+             where
+                 n != null
+                     &&
+                 n.Prefix == m_options.Prefix
+             select n).ToArray(); //ToArray() ensures that we do not remote-request it multiple times
+
+            if (remotefiles.Length == 0)
+            {
+                if (!rawlist.Any())
+                    throw new UserInformationException("No files were found at the remote location, perhaps the target url is incorrect?", "EmptyRemoteLocation");
+                else
+                {
+                    var tmp =
+                (from x in rawlist
+                 let n = VolumeBase.ParseFilename(x)
+                 where
+                     n != null
+                 select n.Prefix).ToArray();
+
+                    var types = tmp.Distinct().ToArray();
+                    if (tmp.Length == 0)
+                        throw new UserInformationException(string.Format("Found {0} files at the remote storage, but none that could be parsed", rawlist.Count()), "EmptyRemoteLocation");
+                    else if (types.Length == 1)
+                        throw new UserInformationException(string.Format("Found {0} parse-able files with the prefix {1}, did you forget to set the backup prefix?", tmp.Length, types[0]), "EmptyRemoteLocationWithPrefix");
+                    else
+                        throw new UserInformationException(string.Format("Found {0} parse-able files (of {1} files) with different prefixes: {2}, did you forget to set the backup prefix?", tmp.Length, rawlist.Count(), string.Join(", ", types)), "EmptyRemoteLocationWithPrefix");
+                }
+            }
+
+            if (string.IsNullOrWhiteSpace(m_options.Passphrase) && remotefiles.Any(x => !string.IsNullOrWhiteSpace(x.EncryptionModule)))
+                throw new UserInformationException("The remote files are encrypted, but no passphrase was provided", "MissingPassphrase");
+
+            //Then we select the filelist we should work with,
+            // and create the filelist table to fit
+            IEnumerable<IParsedVolume> filelists =
+                from n in remotefiles
+                where n.FileType == RemoteVolumeType.Files
+                orderby n.Time descending
+                select n;
+
+            if (!filelists.Any())
+                throw new UserInformationException("No filelists found on the remote destination", "EmptyRemoteLocation");
+
+            if (filelistfilter != null)
+                filelists = filelistfilter(filelists).Select(x => x.Value).ToArray();
+
+            if (!filelists.Any())
+                throw new UserInformationException("No filelists", "NoMatchingRemoteFilelists");
+
+            // If we are updating, all files should be accounted for
+            foreach (var fl in remotefiles)
+                volumeIds[fl.File.Name] = updating ? await restoredb.GetRemoteVolumeID(fl.File.Name) : await restoredb.RegisterRemoteVolume(fl.File.Name, fl.FileType, fl.File.Size, RemoteVolumeState.Uploaded);
+
+            var hasUpdatedOptions = false;
+
+            //Record all blocksets and files needed
+            var filelistWork = (from n in filelists orderby n.Time select new RemoteVolume(n.File) as IRemoteVolume).ToList();
+            Logging.Log.WriteInformationMessage(LOGTAG, "RebuildStarted", "Rebuild database started, downloading {0} filelists", filelistWork.Count);
+
+            var progress = 0;
+
+            // Register the files we are working with, if not already updated
+            if (updating)
+            {
+                foreach (var n in filelists)
+                    if (volumeIds[n.File.Name] == -1)
+                        volumeIds[n.File.Name] = await restoredb.RegisterRemoteVolume(n.File.Name, n.FileType, RemoteVolumeState.Uploaded, n.File.Size, new TimeSpan(0));
+            }
+
+            var isFirstFilelist = true;
+            await foreach (var (tmpfile, hash, size, name) in backendManager.GetFilesOverlappedAsync(filelistWork, m_result.TaskControl.ProgressToken).ConfigureAwait(false))
+            {
+                var entry = new RemoteVolume(name, hash, size);
+                try
+                {
+                    if (!await m_result.TaskControl.ProgressRendevouz().ConfigureAwait(false))
+                    {
+                        await backendManager.WaitForEmptyAsync(restoredb, m_result.TaskControl.ProgressToken).ConfigureAwait(false);
+                        m_result.EndTime = DateTime.UtcNow;
+                        return;
+                    }
+
+                    progress++;
+                    if (filelistWork.Count == 1 && m_options.RepairOnlyPaths)
+                    {
+                        m_result.OperationProgressUpdater.UpdateProgress(0.5f);
+                    }
+                    else
+                    {
+                        m_result.OperationProgressUpdater.UpdateProgress(((float)progress / filelistWork.Count()) * (m_options.RepairOnlyPaths ? 1f : 0.2f));
+                        Logging.Log.WriteVerboseMessage(LOGTAG, "ProcessingFilelistVolumes", "Processing filelist volume {0} of {1}", progress, filelistWork.Count);
+                    }
+
+                    using (tmpfile)
+                    {
+                        isFirstFilelist = false;
+
+                        if (!string.IsNullOrWhiteSpace(hash) && size > 0)
+                            await restoredb.UpdateRemoteVolume(entry.Name, RemoteVolumeState.Verified, size, hash);
+
+                        var parsed = VolumeBase.ParseFilename(entry.Name);
+
+                        using var stream = new FileStream(tmpfile, FileMode.Open, FileAccess.Read, FileShare.Read);
+                        using var compressor = DynamicLoader.CompressionLoader.GetModule(parsed.CompressionModule, stream, ArchiveMode.Read, m_options.RawOptions);
+                        if (compressor == null)
+                            throw new UserInformationException(string.Format("Failed to load compression module: {0}", parsed.CompressionModule), "FailedToLoadCompressionModule");
+
+                        if (!hasUpdatedOptions)
+                        {
+                            VolumeReaderBase.UpdateOptionsFromManifest(compressor, m_options);
+                            hasUpdatedOptions = true;
+                        }
+
+                        // Create timestamped operations based on the file timestamp
+                        var filesetid = await restoredb.CreateFileset(volumeIds[entry.Name], parsed.Time);
+
+                        await RecreateFilesetFromRemoteList(restoredb, compressor, filesetid, m_options, filter);
+                    }
+                }
+                catch (Exception ex)
+                {
+                    Logging.Log.WriteWarningMessage(LOGTAG, "FileProcessingFailed", ex, "Failed to process file: {0}", entry.Name);
+                    if (ex.IsAbortException())
+                    {
+                        m_result.EndTime = DateTime.UtcNow;
+                        throw;
+                    }
+
+                    if (isFirstFilelist && ex is System.Security.Cryptography.CryptographicException)
+                    {
+                        m_result.EndTime = DateTime.UtcNow;
+                        throw;
+                    }
+
+                    if (m_options.UnittestMode)
+                        throw;
+
+                }
+            }
+
+            //Make sure we write the config if it has been read from a manifest
+            if (hasUpdatedOptions)
+                await Utility.VerifyOptionsAndUpdateDatabase(restoredb, m_options);
+
+            using (new Logging.Timer(LOGTAG, "CommitUpdateFilesetFromRemote", "CommitUpdateFilesetFromRemote"))
+                await restoredb.Transaction.CommitAsync();
+
+            // do we stop after just handling the dlist files ?
+            // (if yes, we never will be able to do a backup !)
+            if (!m_options.RepairOnlyPaths)
+            {
+                var hashsize = 0;
+                //Grab all index files, and update the block table
+
+                using (var hashalg = HashFactory.CreateHasher(m_options.BlockHashAlgorithm))
+                {
+                    hashsize = hashalg.HashSize / 8;
+
+                    var indexfiles = (
+                                     from n in remotefiles
+                                     where n.FileType == RemoteVolumeType.Index
+                                     select new RemoteVolume(n.File) as IRemoteVolume).ToList();
+
+                    Logging.Log.WriteInformationMessage(LOGTAG, "FilelistsRestored", "Filelists restored, downloading {0} index files", indexfiles.Count);
+
+                    progress = 0;
+
+                    await foreach (var (tmpfile, hash, size, name) in backendManager.GetFilesOverlappedAsync(indexfiles, m_result.TaskControl.ProgressToken).ConfigureAwait(false))
+                    {
+                        try
+                        {
+                            if (!await m_result.TaskControl.ProgressRendevouz().ConfigureAwait(false))
+                            {
+                                await backendManager.WaitForEmptyAsync(restoredb, m_result.TaskControl.ProgressToken).ConfigureAwait(false);
+                                m_result.EndTime = DateTime.UtcNow;
+                                return;
+                            }
+
+                            progress++;
+                            m_result.OperationProgressUpdater.UpdateProgress((((float)progress / indexfiles.Count) * 0.5f) + 0.2f);
+                            Logging.Log.WriteVerboseMessage(LOGTAG, "ProcessingIndexlistVolumes", "Processing indexlist volume {0} of {1}", progress, indexfiles.Count);
+
+                            using (tmpfile)
+                            {
+                                if (!string.IsNullOrWhiteSpace(hash) && size > 0)
+                                    await restoredb.UpdateRemoteVolume(name, RemoteVolumeState.Verified, size, hash);
+
+                                using (var svr = new IndexVolumeReader(RestoreHandler.GetCompressionModule(name), tmpfile, m_options, hashsize))
+                                {
+                                    foreach (var a in svr.Volumes)
+                                    {
+                                        var filename = a.Filename;
+                                        var volumeID = await restoredb.GetRemoteVolumeID(filename);
+
+                                        // No such file
+                                        if (volumeID < 0)
+                                            (volumeID, filename) = await ProbeForMatchingFilename(filename, restoredb);
+
+                                        var missing = false;
+                                        // Still broken, register a missing item
+                                        if (volumeID < 0)
+                                        {
+                                            var p = VolumeBase.ParseFilename(filename);
+                                            if (p == null)
+                                                throw new Exception(string.Format("Unable to parse filename: {0}", filename));
+                                            Logging.Log.WriteWarningMessage(LOGTAG, "MissingFileDetected", null, "Remote file referenced as {0} by {1}, but not found in list, registering a missing remote file", filename, name);
+                                            missing = true;
+                                            volumeID = await restoredb.RegisterRemoteVolume(filename, p.FileType, RemoteVolumeState.Temporary);
+                                        }
+
+                                        bool anyChange = false;
+                                        //Add all block/volume mappings
+                                        foreach (var b in a.Blocks)
+                                        {
+                                            anyChange |= (await restoredb.UpdateBlock(b.Key, b.Value, volumeID)).Item1;
+                                        }
+
+                                        await restoredb.UpdateRemoteVolume(filename, missing ? RemoteVolumeState.Temporary : RemoteVolumeState.Verified, a.Length, a.Hash);
+                                        await restoredb.AddIndexBlockLink(await restoredb.GetRemoteVolumeID(name), volumeID);
+                                    }
+
+                                    //If there are blocklists in the index file, add them to the temp blocklist hashes table
+                                    int wrongHashes = 0;
+                                    foreach (var b in svr.BlockLists)
+                                    {
+                                        // Compact might have created undetected invalid blocklist entries in index files due to broken LocalDatabase.GetBlocklists
+                                        // If the hash is wrong, recreate will download the dblock volume with the correct file
+                                        try
+                                        {
+                                            // We need to instantiate the list to ensure the verification is
+                                            // done before we add it to the database, since we do not have nested transactions
+                                            var list = b.Blocklist.ToList();
+                                            await restoredb.AddTempBlockListHash(b.Hash, list);
+                                        }
+                                        catch (System.IO.InvalidDataException e)
+                                        {
+                                            Logging.Log.WriteVerboseMessage(LOGTAG, "InvalidDataBlocklist", e, "Exception while processing blocklists in {0}", name);
+                                            ++wrongHashes;
+                                        }
+                                    }
+                                    if (wrongHashes != 0)
+                                    {
+                                        Logging.Log.WriteWarningMessage(LOGTAG, "WrongBlocklistHashes", null, "{0} had invalid blocklists which could not be used. Consider deleting this index file and run repair to recreate it.", name);
+                                    }
+                                }
+                            }
+                        }
+                        catch (Exception ex)
+                        {
+                            //Not fatal
+                            Logging.Log.WriteErrorMessage(LOGTAG, "IndexFileProcessingFailed", ex, "Failed to process index file: {0}", name);
+                            if (ex.IsAbortException())
+                            {
+                                m_result.EndTime = DateTime.UtcNow;
+                                throw;
+                            }
+
+                            if (m_options.UnittestMode)
+                                throw;
+                        }
+                    }
+
+                    using (new Logging.Timer(LOGTAG, "CommitRecreateDb", "CommitRecreatedDb"))
+                        await restoredb.Transaction.CommitAsync();
+
+                    // TODO: In some cases, we can avoid downloading all index files,
+                    // if we are lucky and pick the right ones
+                }
+
+                await restoredb.CleanupMissingVolumes();
+
+                // Update the real tables from the temp tables
+                if (expRecreateDb)
+                    // add missing blocks and blocksetentry data (at this point
+                    // we have not yet anything in the blocksetentry table)
+                    await restoredb.AddBlockAndBlockSetEntryFromTemp(hashsize, m_options.Blocksize);
+                else
+                    await restoredb.FindMissingBlocklistHashes(hashsize, m_options.Blocksize);
+
+                // We have now grabbed as much information as possible,
+                // if we are still missing data, we must now fetch block files
+                //We do this in three passes
+                for (var i = 0; i < 3; i++)
+                {
+                    // Grab the list matching the pass type
+                    var lst = restoredb.GetMissingBlockListVolumes(i, m_options.Blocksize, hashsize, m_options.RepairForceBlockUse).ToList();
+                    if (lst.Count == 0)
+                        continue;
+
+                    var fullist = ": " + string.Join(", ", lst.Select(x => x.Name));
+                    switch (i)
+                    {
+                        case 0:
+                            Logging.Log.WriteVerboseMessage(LOGTAG, "ProcessingRequiredBlocklistVolumes", "Processing required {0} blocklist volumes{1}", lst.Count, fullist);
+                            Logging.Log.WriteInformationMessage(LOGTAG, "ProcessingRequiredBlocklistVolumes", "Processing required {0} blocklist volumes{1}", lst.Count, m_options.FullResult ? fullist : string.Empty);
+                            break;
+                        case 1:
+                            Logging.Log.WriteVerboseMessage(LOGTAG, "ProbingCandicateBlocklistVolumes", "Probing {0} candidate blocklist volumes{1}", lst.Count, fullist);
+                            Logging.Log.WriteInformationMessage(LOGTAG, "ProbingCandicateBlocklistVolumes", "Probing {0} candidate blocklist volumes{1}", lst.Count, m_options.FullResult ? fullist : string.Empty);
+                            break;
+                        default:
+                            Logging.Log.WriteVerboseMessage(LOGTAG, "ProcessingAllBlocklistVolumes", "Processing all of the {0} volumes for blocklists{1}", lst.Count, fullist);
+                            Logging.Log.WriteInformationMessage(LOGTAG, "ProcessingAllBlocklistVolumes", "Processing all of the {0} volumes for blocklists{1}", lst.Count, m_options.FullResult ? fullist : string.Empty);
+                            break;
+                    }
+
+                    progress = 0;
+                    await foreach (var (tmpfile, hash, size, name) in backendManager.GetFilesOverlappedAsync(lst, m_result.TaskControl.ProgressToken).ConfigureAwait(false))
+                    {
+                        try
+                        {
+                            using (tmpfile)
+                            using (var rd = new BlockVolumeReader(RestoreHandler.GetCompressionModule(name), tmpfile, m_options))
+                            {
+                                if (!await m_result.TaskControl.ProgressRendevouz().ConfigureAwait(false))
+                                {
+                                    await backendManager.WaitForEmptyAsync(restoredb, m_result.TaskControl.ProgressToken).ConfigureAwait(false);
+                                    m_result.EndTime = DateTime.UtcNow;
+                                    return;
+                                }
+
+                                progress++;
+                                m_result.OperationProgressUpdater.UpdateProgress((((float)progress / lst.Count) * 0.1f) + 0.7f + (i * 0.1f));
+                                Logging.Log.WriteVerboseMessage(LOGTAG, "ProcessingBlocklistVolumes", "Pass {0} of 3, processing blocklist volume {1} of {2}", (i + 1), progress, lst.Count);
+
+                                var volumeid = await restoredb.GetRemoteVolumeID(name);
+
+                                await restoredb.UpdateRemoteVolume(name, RemoteVolumeState.Uploaded, size, hash);
+
+                                bool anyChange = false;
+                                // Update the block table so we know about the block/volume map
+                                foreach (var h in rd.Blocks)
+                                {
+                                    anyChange |= (await restoredb.UpdateBlock(h.Key, h.Value, volumeid)).Item1;
+                                }
+
+                                // now that we have the blocks/volume relationships, we can go from the (already known from dlist step) blocklisthashes
+                                // to the needed list blocks in the volume, so grab them from the database
+                                // read the blocks list hashes from the volume data (the handled file) and insert them into the temp blocklisthash table
+                                await foreach (var blocklisthash in restoredb.GetBlockLists(volumeid))
+                                {
+                                    if (await restoredb.AddTempBlockListHash(blocklisthash, rd.ReadBlocklist(blocklisthash, hashsize)))
+                                    {
+                                        anyChange = true;
+                                    }
+                                }
+
+                                // Update tables if necessary (if no block or hash have been changed by a data volume
+                                // there is no need to run expensive queries - most data volumes have been
+                                // managed successfully by correct index volumes), so we know if we are done
+                                // if any change, add to the block and blocksetentry tables the references found in
+                                // the block lists of the volume saved in the temp blocklisthash table by AddTempBLockListHash
+                                if (anyChange)
+                                {
+                                    if (i == 2)
+                                    {
+                                        Logging.Log.WriteWarningMessage(LOGTAG, "UpdatingTables", null, "Unexpected changes caused by block {0}", name);
+                                    }
+                                    if (expRecreateDb)
+                                        await restoredb.AddBlockAndBlockSetEntryFromTemp(hashsize, m_options.Blocksize, false);
+                                    else
+                                        await restoredb.FindMissingBlocklistHashes(hashsize, m_options.Blocksize);
+                                }
+
+                                using (new Logging.Timer(LOGTAG, "CommitRestoredBlocklist", "CommitRestoredBlocklist"))
+                                    await restoredb.Transaction.CommitAsync();
+
+                                //At this point we can patch files with data from the block volume
+                                if (blockprocessor != null)
+                                    blockprocessor(name, rd);
+                            }
+                        }
+                        catch (Exception ex)
+                        {
+                            Logging.Log.WriteWarningMessage(LOGTAG, "FailedRebuildingWithFile", ex, "Failed to use information from {0} to rebuild database: {1}", name, ex.Message);
+                            if (m_options.UnittestMode)
+                                throw;
+                        }
+                    }
+                }
+            }
+
+            await backendManager.WaitForEmptyAsync(restoredb, m_result.TaskControl.ProgressToken).ConfigureAwait(false);
+
+            if (!m_options.RepairOnlyPaths)
+            {
+                // All blocks are collected and added into the Block table
+                // Find out which blocks are deleted and move them into DeletedBlock,
+                // so that compact can calculate the unused space
+                await restoredb.CleanupDeletedBlocks();
+            }
+
+            await restoredb.CleanupMissingVolumes();
+
+            if (m_options.RepairOnlyPaths)
+            {
+                Logging.Log.WriteInformationMessage(LOGTAG, "RecreateOrUpdateOnly", "Recreate/path-update completed, not running consistency checks");
+            }
+            else
+            {
+                Logging.Log.WriteInformationMessage(LOGTAG, "RecreateCompletedCheckingDatabase", "Recreate completed, verifying the database consistency");
+
+                //All done, we must verify that we have all blocklist fully intact
+                // if this fails, the db will not be deleted, so it can be used,
+                // except to continue a backup
+                m_result.EndTime = DateTime.UtcNow;
+
+                using (var lbfdb = await LocalListBrokenFilesDatabase.CreateAsync(restoredb))
+                {
+                    var broken = await lbfdb.GetBrokenFilesets(new DateTime(0), null).CountAsync();
+                    if (broken != 0)
+                        throw new UserInformationException(string.Format("Recreated database has missing blocks and {0} broken filelists. Consider using \"{1}\" and \"{2}\" to purge broken data from the remote store and the database.", broken, "list-broken-files", "purge-broken-files"), "DatabaseIsBrokenConsiderPurge");
+                }
+
+                await restoredb.VerifyConsistency(m_options.Blocksize, m_options.BlockhashSize, true);
+
+                Logging.Log.WriteInformationMessage(LOGTAG, "RecreateCompleted", "Recreate completed, and consistency checks completed, marking database as complete");
+
+                await restoredb.RepairInProgress(false);
+            }
+
+            m_result.EndTime = DateTime.UtcNow;
+        }
+
+        public static async Task RecreateFilesetFromRemoteList(LocalRecreateDatabase restoredb, ICompression compressor, long filesetid, Options options, IFilter filter)
+        {
+            var blocksize = options.Blocksize;
+            var hashes_pr_block = blocksize / options.BlockhashSize;
+
+            // retrieve fileset data from dlist
+            var filesetData = VolumeReaderBase.GetFilesetData(compressor, options);
+
+            // update fileset using filesetData
+            await restoredb.UpdateFullBackupStateInFileset(filesetid, filesetData.IsFullBackup);
+
+            // clear any existing fileset entries
+            await restoredb.ClearFilesetEntries(filesetid);
+
+            using (var filelistreader = new FilesetVolumeReader(compressor, options))
+                foreach (var fe in filelistreader.Files.Where(x => Library.Utility.FilterExpression.Matches(filter, x.Path)))
+                {
+                    try
+                    {
+                        var expectedmetablocks = (fe.Metasize + blocksize - 1) / blocksize;
+                        var expectedmetablocklisthashes = (expectedmetablocks + hashes_pr_block - 1) / hashes_pr_block;
+                        if (expectedmetablocks <= 1) expectedmetablocklisthashes = 0;
+
+                        var metadataid = long.MinValue;
+                        var split = LocalDatabase.SplitIntoPrefixAndName(fe.Path);
+                        var prefixid = await restoredb.GetOrCreatePathPrefix(split.Key);
+
+                        switch (fe.Type)
+                        {
+                            case FilelistEntryType.Folder:
+                                metadataid = await restoredb.AddMetadataset(fe.Metahash, fe.Metasize, fe.MetaBlocklistHashes, expectedmetablocklisthashes);
+                                await restoredb.AddDirectoryEntry(filesetid, prefixid, split.Value, fe.Time, metadataid);
+                                break;
+                            case FilelistEntryType.File:
+                                var expectedblocks = (fe.Size + blocksize - 1) / blocksize;
+                                var expectedblocklisthashes = (expectedblocks + hashes_pr_block - 1) / hashes_pr_block;
+                                if (expectedblocks <= 1) expectedblocklisthashes = 0;
+
+                                var blocksetid = await restoredb.AddBlockset(fe.Hash, fe.Size, fe.BlocklistHashes, expectedblocklisthashes);
+                                metadataid = await restoredb.AddMetadataset(fe.Metahash, fe.Metasize, fe.MetaBlocklistHashes, expectedmetablocklisthashes);
+                                await restoredb.AddFileEntry(filesetid, prefixid, split.Value, fe.Time, blocksetid, metadataid);
+
+                                if (fe.Size <= blocksize)
+                                {
+                                    if (!string.IsNullOrWhiteSpace(fe.Blockhash))
+                                        await restoredb.AddSmallBlocksetLink(fe.Hash, fe.Blockhash, fe.Blocksize);
+                                    else if (options.BlockHashAlgorithm == options.FileHashAlgorithm)
+                                        await restoredb.AddSmallBlocksetLink(fe.Hash, fe.Hash, fe.Size);
+                                    else if (fe.Size > 0)
+                                        Logging.Log.WriteWarningMessage(LOGTAG, "MissingBlockHash", null, "No block hash found for file: {0}", fe.Path);
+                                }
+
+                                break;
+                            case FilelistEntryType.Symlink:
+                                metadataid = await restoredb.AddMetadataset(fe.Metahash, fe.Metasize, fe.MetaBlocklistHashes, expectedmetablocklisthashes);
+                                await restoredb.AddSymlinkEntry(filesetid, prefixid, split.Value, fe.Time, metadataid);
+                                break;
+                            default:
+                                Logging.Log.WriteWarningMessage(LOGTAG, "SkippingUnknownFileEntry", null, "Skipping file-entry with unknown type {0}: {1} ", fe.Type, fe.Path);
+                                break;
+                        }
+
+                        if (fe.Metasize <= blocksize && (fe.Type == FilelistEntryType.Folder || fe.Type == FilelistEntryType.File || fe.Type == FilelistEntryType.Symlink))
+                        {
+                            if (!string.IsNullOrWhiteSpace(fe.Metablockhash))
+                                await restoredb.AddSmallBlocksetLink(fe.Metahash, fe.Metablockhash, fe.Metasize);
+                            else if (options.BlockHashAlgorithm == options.FileHashAlgorithm)
+                                await restoredb.AddSmallBlocksetLink(fe.Metahash, fe.Metahash, fe.Metasize);
+                            else
+                                Logging.Log.WriteWarningMessage(LOGTAG, "MissingMetadataBlockHash", null, "No block hash found for file metadata: {0}", fe.Path);
+                        }
+                    }
+                    catch (Exception ex)
+                    {
+                        Logging.Log.WriteWarningMessage(LOGTAG, "FileEntryProcessingFailed", ex, "Failed to process file-entry: {0}", fe.Path);
+                    }
+                }
+
+            await restoredb.Transaction.CommitAsync();
+        }
+
+        /// <summary>
+        /// Look in the database for filenames similar to the current filename, but with a different compression and encryption module
+        /// </summary>
+        /// <returns>The volume id of the item</returns>
+        /// <param name="filename">The filename read and written</param>
+        /// <param name="restoredb">The database to query</param>
+        public static async Task<(long, string)> ProbeForMatchingFilename(string filename, LocalRecreateDatabase restoredb)
+        {
+            var p = VolumeBase.ParseFilename(filename);
+            if (p != null)
+            {
+                foreach (var compmodule in Library.DynamicLoader.CompressionLoader.Keys)
+                    foreach (var encmodule in Library.DynamicLoader.EncryptionLoader.Keys.Union([""]))
+                    {
+                        var testfilename = VolumeBase.GenerateFilename(p.FileType, p.Prefix, p.Guid, p.Time, compmodule, encmodule);
+                        var tvid = await restoredb.GetRemoteVolumeID(testfilename);
+                        if (tvid >= 0)
+                        {
+                            Logging.Log.WriteWarningMessage(LOGTAG, "RewritingFilenameMapping", null, "Unable to find volume {0}, but mapping to matching file {1}", filename, testfilename);
+                            filename = testfilename;
+                            return (tvid, filename);
+                        }
+                    }
+            }
+
+            return (-1, filename);
+        }
+
+        public void Dispose()
+        {
+        }
+    }
+}