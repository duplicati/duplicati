--- conflicted
+++ resolved
@@ -1,565 +1,469 @@
-﻿using System;
-using System.Collections.Generic;
-using System.Linq;
-using System.Text;
-using Duplicati.Library.Main.Database;
-using Duplicati.Library.Main.Volumes;
-
-namespace Duplicati.Library.Main.Operation
-{
-    internal class RecreateDatabaseHandler : IDisposable
-    {
-        private string m_backendurl;
-        private Options m_options;
-        private RecreateDatabaseResults m_result;
-
-        public delegate IEnumerable<KeyValuePair<long, IParsedVolume>> NumberedFilterFilelistDelegate(IEnumerable<IParsedVolume> filelist);
-        public delegate void BlockVolumePostProcessor(string volumename,BlockVolumeReader reader);
-
-        public RecreateDatabaseHandler(string backendurl, Options options, RecreateDatabaseResults result)
-        {
-            m_options = options;
-            m_backendurl = backendurl;
-            m_result = result;
-        }
-
-        /// <summary>
-        /// Run the recreate procedure
-        /// </summary>
-        /// <param name="path">Path to the database that will be created</param>
-        /// <param name="filelistfilter">A filter that can be used to disregard certain remote files, intended to be used to select a certain filelist</param>
-        /// <param name="filter">Filters the files in a filelist to prevent downloading unwanted data</param>
-        /// <param name="blockprocessor">A callback hook that can be used to work with downloaded block volumes, intended to be use to recover data blocks while processing blocklists</param>
-        public void Run(string path, Library.Utility.IFilter filter = null, NumberedFilterFilelistDelegate filelistfilter = null, BlockVolumePostProcessor blockprocessor = null)
-        {
-            if (System.IO.File.Exists(path))
-                throw new Exception(string.Format("Cannot recreate database because file already exists: {0}", path));
-
-            using(var db = new LocalDatabase(path, "Recreate"))
-            {
-                m_result.SetDatabase(db);
-                DoRun(db, false, filter, filelistfilter, blockprocessor);
-                db.WriteResults();
-            }
-        }
-
-        /// <summary>
-        /// Updates a database with new path information from a remote fileset
-        /// </summary>
-        /// <param name="filelistfilter">A filter that can be used to disregard certain remote files, intended to be used to select a certain filelist</param>
-        /// <param name="filter">Filters the files in a filelist to prevent downloading unwanted data</param>
-        /// <param name="blockprocessor">A callback hook that can be used to work with downloaded block volumes, intended to be use to recover data blocks while processing blocklists</param>
-        public void RunUpdate(Library.Utility.IFilter filter = null, NumberedFilterFilelistDelegate filelistfilter = null, BlockVolumePostProcessor blockprocessor = null)
-        {
-            if (!m_options.RepairOnlyPaths)
-                throw new Exception(string.Format("Can only update with paths, try setting {0}", "--repair-only-paths"));
-            
-            using(var db = new LocalDatabase(m_options.Dbpath, "Recreate"))
-            {
-                m_result.SetDatabase(db);
-
-                if (db.FindMatchingFilesets(m_options.Time, m_options.Version).Any())
-                    throw new Exception(string.Format("The version(s) being updated to, already exists"));
-
-                Utility.UpdateOptionsFromDb(db, m_options, null);
-                DoRun(db, true, filter, filelistfilter, blockprocessor);
-                db.WriteResults();
-            }
-        }
-
-        /// <summary>
-        /// Run the recreate procedure
-        /// </summary>
-        /// <param name="dbparent">The database to restore into</param>
-        /// <param name="updating">True if this is an update call, false otherwise</param>
-        /// <param name="filter">A filter that can be used to disregard certain remote files, intended to be used to select a certain filelist</param>
-        /// <param name="filenamefilter">Filters the files in a filelist to prevent downloading unwanted data</param>
-        /// <param name="blockprocessor">A callback hook that can be used to work with downloaded block volumes, intended to be use to recover data blocks while processing blocklists</param>
-        internal void DoRun(LocalDatabase dbparent, bool updating, Library.Utility.IFilter filter = null, NumberedFilterFilelistDelegate filelistfilter = null, BlockVolumePostProcessor blockprocessor = null)
-        {
-            m_result.OperationProgressUpdater.UpdatePhase(OperationPhase.Recreate_Running);
-
-            //We build a local database in steps.
-            using(var restoredb = new LocalRecreateDatabase(dbparent, m_options))
-            using(var backend = new BackendManager(m_backendurl, m_options, m_result.BackendWriter, restoredb))
-            {
-				restoredb.RepairInProgress = true;
-
-                var volumeIds = new Dictionary<string, long>();
-
-                var rawlist = backend.List();
-		
-                //First step is to examine the remote storage to see what
-                // kind of data we can find
-                var remotefiles =
-                (from x in rawlist
-                let n = VolumeBase.ParseFilename(x)
-                where
-                    n != null
-                        &&
-                    n.Prefix == m_options.Prefix
-                select n).ToArray(); //ToArray() ensures that we do not remote-request it multiple times
-
-                if (remotefiles.Length == 0)
-                {
-                    if (rawlist.Count == 0)
-                        throw new Exception("No files were found at the remote location, perhaps the target url is incorrect?");
-                    else
-                    {
-                        var tmp = 
-					(from x in rawlist
-                		let n = VolumeBase.ParseFilename(x)
-                	where
-                    	n != null
-                    select n.Prefix).ToArray();
-                
-                        var types = tmp.Distinct().ToArray();
-                        if (tmp.Length == 0)
-                            throw new Exception(string.Format("Found {0} files at the remote storage, but none that could be parsed", rawlist.Count));
-                        else if (types.Length == 1)
-                            throw new Exception(string.Format("Found {0} parse-able files with the prefix {1}, did you forget to set the backup-prefix?", tmp.Length, types[0]));
-                        else
-                            throw new Exception(string.Format("Found {0} parse-able files (of {1} files) with different prefixes: {2}, did you forget to set the backup-prefix?", tmp.Length, rawlist.Count, string.Join(", ", types)));
-                    }
-                }
-
-                //Then we select the filelist we should work with,
-                // and create the filelist table to fit
-                IEnumerable<IParsedVolume> filelists =
-                    from n in remotefiles
-                    where n.FileType == RemoteVolumeType.Files
-                    orderby n.Time descending
-                    select n;
-
-                if (filelists.Count() <= 0)
-                    throw new Exception(string.Format("No filelists found on the remote destination"));
-                
-                if (filelistfilter != null)
-                    filelists = filelistfilter(filelists).Select(x => x.Value).ToArray();
-
-                if (filelists.Count() <= 0)
-                    throw new Exception(string.Format("No filelists"));
-
-                // If we are updating, all files should be accounted for
-                foreach(var fl in remotefiles)
-                    volumeIds[fl.File.Name] = updating ? restoredb.GetRemoteVolumeID(fl.File.Name) : restoredb.RegisterRemoteVolume(fl.File.Name, fl.FileType, fl.File.Size, RemoteVolumeState.Uploaded);
-
-                var hasUpdatedOptions = false;
-
-                if (updating)
-                {
-                    Utility.UpdateOptionsFromDb(restoredb, m_options);
-                    Utility.VerifyParameters(restoredb, m_options);
-                }
-
-                //Record all blocksets and files needed
-                using(var tr = restoredb.BeginTransaction())
-                {
-                    var filelistWork = (from n in filelists orderby n.Time select new RemoteVolume(n.File) as IRemoteVolume).ToList();
-                    m_result.AddMessage(string.Format("Rebuild database started, downloading {0} filelists", filelistWork.Count));
-
-                    var progress = 0;
-
-                    // Register the files we are working with, if not already updated
-                    if (updating)
-                    {
-                        foreach(var n in filelists)
-                            if (volumeIds[n.File.Name] == -1)
-                                volumeIds[n.File.Name] = restoredb.RegisterRemoteVolume(n.File.Name, n.FileType, RemoteVolumeState.Uploaded, n.File.Size, new TimeSpan(0), tr);
-                    }
-                                
-                    var isFirstFilelist = true;
-                    var blocksize = m_options.Blocksize;
-                    var hashes_pr_block = (blocksize + m_options.BlockhashSize - 1) / m_options.BlockhashSize;
-
-                    foreach(var entry in new AsyncDownloader(filelistWork, backend))
-                        try
-                        {
-                            if (m_result.TaskControlRendevouz() == TaskControlState.Stop)
-                            {
-                                backend.WaitForComplete(restoredb, null);
-                                return;
-                            }    
-                        
-                            progress++;
-                            if (filelistWork.Count == 1 && m_options.RepairOnlyPaths)
-                                m_result.OperationProgressUpdater.UpdateProgress(0.5f);
-                            else
-                                m_result.OperationProgressUpdater.UpdateProgress(((float)progress / filelistWork.Count()) * (m_options.RepairOnlyPaths ? 1f : 0.2f));
-
-                            using(var tmpfile = entry.TempFile)
-                            {
-                                isFirstFilelist = false;
-
-                                if (entry.Hash != null && entry.Size > 0)
-                                    restoredb.UpdateRemoteVolume(entry.Name, RemoteVolumeState.Verified, entry.Size, entry.Hash, tr);
-
-                                var parsed = VolumeBase.ParseFilename(entry.Name);
-
-                                if (!hasUpdatedOptions && !updating) 
-                                {
-                                    VolumeReaderBase.UpdateOptionsFromManifest(parsed.CompressionModule, tmpfile, m_options);
-                                    hasUpdatedOptions = true;
-                                    // Recompute the cached sizes
-                                    blocksize = m_options.Blocksize;
-                                    hashes_pr_block = (blocksize + m_options.BlockhashSize - 1) / m_options.BlockhashSize;
-                                }
-
-<<<<<<< HEAD
-                                var blocksize = m_options.Blocksize;
-                                var hashes_pr_block = (blocksize + m_options.BlockhashSize - 1) / m_options.BlockhashSize;
-=======
->>>>>>> 0530cb4d
-
-                                // Create timestamped operations based on the file timestamp
-                                var filesetid = restoredb.CreateFileset(volumeIds[entry.Name], parsed.Time, tr);
-                                using(var filelistreader = new FilesetVolumeReader(parsed.CompressionModule, tmpfile, m_options))
-                                    foreach(var fe in filelistreader.Files.Where(x => Library.Utility.FilterExpression.Matches(filter, x.Path)))
-                                    {
-                                        try
-                                        {
-                                            if (fe.Type == FilelistEntryType.Folder)
-                                            {
-                                                restoredb.AddDirectoryEntry(filesetid, fe.Path, fe.Time, fe.Metahash, fe.Metahash == null ? -1 : fe.Metasize, tr);
-                                            }
-                                            else if (fe.Type == FilelistEntryType.File)
-                                            {
-                                                var expectedblocks = (fe.Size + blocksize - 1)  / blocksize;
-                                                var expectedblocklisthashes = (expectedblocks + hashes_pr_block - 1) / hashes_pr_block;
-                                                
-                                                var blocksetid = restoredb.AddBlockset(fe.Hash, fe.Size, fe.BlocklistHashes, expectedblocklisthashes, tr);
-                                                restoredb.AddFileEntry(filesetid, fe.Path, fe.Time, blocksetid, fe.Metahash, fe.Metahash == null ? -1 : fe.Metasize, tr);
-                                            }
-                                            else if (fe.Type == FilelistEntryType.Symlink)
-                                            {
-                                                restoredb.AddSymlinkEntry(filesetid, fe.Path, fe.Time, fe.Metahash, fe.Metahash == null ? -1 : fe.Metasize, tr);
-                                            }
-                                            else
-                                            {
-                                                m_result.AddWarning(string.Format("Skipping file-entry with unknown type {0}: {1} ", fe.Type, fe.Path), null);
-                                            }
-                                        }
-                                        catch (Exception ex)
-                                        {
-                                            m_result.AddWarning(string.Format("Failed to process file-entry: {0}", fe.Path), ex);
-                                        }
-                                    }
-                            }
-                        }
-                        catch (Exception ex)
-                        {
-                            m_result.AddWarning(string.Format("Failed to process file: {0}", entry.Name), ex);
-                            if (ex is System.Threading.ThreadAbortException)
-                                throw;
-
-                            if (isFirstFilelist && ex is System.Security.Cryptography.CryptographicException)
-                                throw;
-                        }
-
-                    //Make sure we write the config
-                    if (!updating)
-                        Utility.VerifyParameters(restoredb, m_options, tr);
-
-                    using(new Logging.Timer("CommitUpdateFilesetFromRemote"))
-                        tr.Commit();
-                }
-            
-                if (!m_options.RepairOnlyPaths)
-                {
-                    var hashalg = System.Security.Cryptography.HashAlgorithm.Create(m_options.BlockHashAlgorithm);
-                    if (hashalg == null)
-                        throw new Exception(Strings.Common.InvalidHashAlgorithm(m_options.BlockHashAlgorithm));
-                    var hashsize = hashalg.HashSize / 8;
-
-                    //Grab all index files, and update the block table
-                    using(var tr = restoredb.BeginTransaction())
-                    {
-                        var indexfiles = (
-                                         from n in remotefiles
-                                          where n.FileType == RemoteVolumeType.Index
-                                          select new RemoteVolume(n.File) as IRemoteVolume).ToList();
-
-                        m_result.AddMessage(string.Format("Filelists restored, downloading {0} index files", indexfiles.Count));
-
-                        var progress = 0;
-                                    
-                        foreach(var sf in new AsyncDownloader(indexfiles, backend))
-                            try
-                            {
-                                if (m_result.TaskControlRendevouz() == TaskControlState.Stop)
-                                {
-                                    backend.WaitForComplete(restoredb, null);
-                                    return;
-                                }
-
-                                progress++;
-                                m_result.OperationProgressUpdater.UpdateProgress((((float)progress / indexfiles.Count) * 0.5f) + 0.2f);
-
-                                using(var tmpfile = sf.TempFile)
-                                {
-                                    if (sf.Hash != null && sf.Size > 0)
-                                        restoredb.UpdateRemoteVolume(sf.Name, RemoteVolumeState.Verified, sf.Size, sf.Hash, tr);
-                
-                                    using(var svr = new IndexVolumeReader(RestoreHandler.GetCompressionModule(sf.Name), tmpfile, m_options, hashsize))
-                                    {
-                                        foreach(var a in svr.Volumes)
-                                        {
-                                            var filename = a.Filename;
-                                            var volumeID = restoredb.GetRemoteVolumeID(filename);
-
-                                            // No such file
-                                            if (volumeID < 0)
-                                                volumeID = ProbeForMatchingFilename(ref filename, restoredb);
-
-                                            // Still broken, register a missing item
-                                            if (volumeID < 0)
-                                            {
-                                                var p = VolumeBase.ParseFilename(filename);
-                                                if (p == null)
-                                                    throw new Exception(string.Format("Unable to parse filename: {0}", filename));
-                                                m_result.AddError(string.Format("Remote file referenced as {0}, but not found in list, registering a missing remote file", filename), null);
-                                                volumeID = restoredb.RegisterRemoteVolume(filename, p.FileType, RemoteVolumeState.Verified, tr);
-                                            }
-                                            
-                                            //Add all block/volume mappings
-                                            foreach(var b in a.Blocks)
-                                                restoredb.UpdateBlock(b.Key, b.Value, volumeID, tr);
-
-                                            restoredb.UpdateRemoteVolume(filename, RemoteVolumeState.Verified, a.Length, a.Hash, tr);
-                                            restoredb.AddIndexBlockLink(restoredb.GetRemoteVolumeID(sf.Name), volumeID, tr);
-                                        }
-                                
-                                        //If there are blocklists in the index file, update the blocklists
-                                        foreach(var b in svr.BlockLists)
-                                            restoredb.UpdateBlockset(b.Hash, b.Blocklist, tr);
-                                    }
-                                }
-                            }
-                            catch (Exception ex)
-                            {
-                                //Not fatal
-                                m_result.AddWarning(string.Format("Failed to process index file: {0}", sf.Name), ex);
-                                if (ex is System.Threading.ThreadAbortException)
-                                    throw;
-                            }
-
-                        using(new Logging.Timer("CommitRecreatedDb"))
-                            tr.Commit();
-                    
-                        // TODO: In some cases, we can avoid downloading all index files, 
-                        // if we are lucky and pick the right ones
-                    }
-
-                    // We have now grabbed as much information as possible,
-                    // if we are still missing data, we must now fetch block files
-                    restoredb.FindMissingBlocklistHashes(hashsize, m_options.Blocksize, null);
-                
-
-                    var repairindex = m_options.IndexfilePolicy == Options.IndexFileStrategy.None ? null : new IndexVolumeWriter(m_options);
-                    if (repairindex != null)
-                        repairindex.VolumeID = dbparent.RegisterRemoteVolume(repairindex.RemoteFilename, RemoteVolumeType.Index, RemoteVolumeState.Temporary, null);
-                    
-                        
-                    try
-                    {
-                        //We do this in three passes
-                        for(var i = 0; i < 3; i++)
-                        {
-                            // Grab the list matching the pass type
-                            var lst = restoredb.GetMissingBlockListVolumes(i).ToList();
-                            if (lst.Count > 0)
-                            {
-                                switch (i)
-                                {
-                                    case 0:
-                                        if (m_options.Verbose)
-                                            m_result.AddVerboseMessage("Processing required {0} blocklist volumes: {1}", lst.Count, string.Join(", ", lst.Select(x => x.Name)));
-                                        else
-                                            m_result.AddMessage(string.Format("Processing required {0} blocklist volumes", lst.Count));
-                                        break;
-                                    case 1:
-                                        if (m_options.Verbose)
-                                            m_result.AddVerboseMessage("Probing {0} candidate blocklist volumes: {1}", lst.Count, string.Join(", ", lst.Select(x => x.Name)));
-                                        else
-                                            m_result.AddMessage(string.Format("Probing {0} candidate blocklist volumes", lst.Count));
-                                        break;
-                                    default:
-                                        if (m_options.Verbose)
-                                            m_result.AddVerboseMessage("Processing all of the {0} volumes for blocklists: {1}", lst.Count, string.Join(", ", lst.Select(x => x.Name)));
-                                        else
-                                            m_result.AddMessage(string.Format("Processing all of the {0} volumes for blocklists", lst.Count));
-                                        break;
-                                }
-                            }
-
-                            var progress = 0;
-                            foreach(var sf in new AsyncDownloader(lst, backend))
-                                using(var tmpfile = sf.TempFile)
-                                using(var rd = new BlockVolumeReader(RestoreHandler.GetCompressionModule(sf.Name), tmpfile, m_options))
-                                using(var tr = restoredb.BeginTransaction())
-                                {
-                                    if (m_result.TaskControlRendevouz() == TaskControlState.Stop)
-                                    {
-                                        backend.WaitForComplete(restoredb, null);
-                                        return;
-                                    }    
-                            
-                                    progress++;
-                                    m_result.OperationProgressUpdater.UpdateProgress((((float)progress / lst.Count) * 0.1f) + 0.7f + (i * 0.1f));
-
-                                    var volumeid = restoredb.GetRemoteVolumeID(sf.Name);
-
-                                    restoredb.UpdateRemoteVolume(sf.Name, RemoteVolumeState.Uploaded, sf.Size, sf.Hash, tr);
-                            
-                                    if (repairindex != null)
-                                        repairindex.StartVolume(sf.Name);
-
-                                    // Update the block table so we know about the block/volume map
-                                    var addeditems = false;
-                                    foreach(var h in rd.Blocks)
-                                        if (restoredb.UpdateBlock(h.Key, h.Value, volumeid, tr) && repairindex != null)
-                                        {
-                                            addeditems = true;
-                                            repairindex.AddBlock(h.Key, h.Value);
-                                        }
-
-                                    if (repairindex != null && addeditems)
-                                        restoredb.AddIndexBlockLink(repairindex.VolumeID, volumeid, tr);
-
-                                    if (repairindex != null)
-                                        repairindex.FinishVolume(sf.Hash, sf.Size);
-                            
-                                    // Grab all known blocklists from the volume
-                                    foreach(var blocklisthash in restoredb.GetBlockLists(volumeid))
-                                        if (restoredb.UpdateBlockset(blocklisthash, rd.ReadBlocklist(blocklisthash, hashsize), tr))
-                                        {
-                                            if (repairindex != null && m_options.IndexfilePolicy == Options.IndexFileStrategy.Full)
-                                            {
-                                                repairindex.WriteBlocklist(blocklisthash, rd.ReadBlocklistRaw(blocklisthash));
-                                                if (repairindex.Filesize > m_options.VolumeSize)
-                                                {
-                                                    var filesize = repairindex.Filesize;
-                                                    repairindex.Close();
-                                                    if (m_options.Dryrun)
-                                                    {
-                                                        m_result.AddDryrunMessage(string.Format("Would upload new index volume with newly obtained information ({0})", Library.Utility.Utility.FormatSizeString(filesize)));
-                                                        repairindex.Dispose();
-                                                    }
-                                                    else
-                                                    {
-                                                        dbparent.UpdateRemoteVolume(repairindex.RemoteFilename, RemoteVolumeState.Uploading, filesize, null, tr);
-                                                        m_result.AddMessage(string.Format("Uploading new index volume with newly obtained information ({0})", Library.Utility.Utility.FormatSizeString(filesize)));
-                                                        backend.Put(repairindex);
-                                                    }
-
-                                                    repairindex = new IndexVolumeWriter(m_options);
-                                                    repairindex.VolumeID = dbparent.RegisterRemoteVolume(repairindex.RemoteFilename, RemoteVolumeType.Index, RemoteVolumeState.Temporary, null);
-                                                }
-                                            }
-                                        }
-
-
-                                    // Update tables so we know if we are done
-                                    restoredb.FindMissingBlocklistHashes(hashsize, m_options.Blocksize, tr);
-                        
-                                    using(new Logging.Timer("CommitRestoredBlocklist"))
-                                        tr.Commit();
-
-                                    //At this point we can patch files with data from the block volume
-                                    if (blockprocessor != null)
-                                        blockprocessor(sf.Name, rd);
-                                }
-
-                        }
-
-                        if (repairindex != null)
-                        {
-                            var filesize = repairindex.Filesize;
-                            repairindex.Close();
-
-                            // If we have collected new information during this pass, upload it to speed up future repairs
-                            if (repairindex.BlockCount + repairindex.Blocklists + repairindex.VolumeCount > 0)
-                            {
-                                if (m_options.Dryrun)
-                                {
-                                    m_result.AddDryrunMessage(string.Format("Would upload index volume with newly obtained information ({0})", Library.Utility.Utility.FormatSizeString(filesize)));
-                                    repairindex.Dispose();
-                                }
-                                else
-                                {
-                                    dbparent.UpdateRemoteVolume(repairindex.RemoteFilename, RemoteVolumeState.Uploading, filesize, null, null);
-                                    m_result.AddMessage(string.Format("Uploading index volume with newly obtained information ({0})", Library.Utility.Utility.FormatSizeString(filesize)));
-                                    backend.Put(repairindex);
-                                }
-                            }
-                            else
-                            {
-                                dbparent.RemoveRemoteVolume(repairindex.RemoteFilename);
-                                repairindex.Dispose();
-                            }
-
-                            repairindex = null;
-
-                        }
-                    }
-                    finally
-                    {
-                        if (repairindex != null)
-                        {
-                            try { repairindex.Close(); }
-                            catch { }
-
-                            try { repairindex.Dispose(); }
-                            catch { }
-                        }
-                    }
-                }
-                
-				backend.WaitForComplete(restoredb, null);
-
-                m_result.AddMessage("Recreate completed, verifying the database consistency");
-
-                //All done, we must verify that we have all blocklist fully intact
-                // if this fails, the db will not be deleted, so it can be used,
-                // except to continue a backup
-                restoredb.VerifyConsistency(null, m_options.Blocksize, m_options.BlockhashSize);
-
-                m_result.AddMessage("Recreate completed, and consistency checks completed, marking database as complete");
-
-				restoredb.RepairInProgress = false;
-            }
-        }
-
-        /// <summary>
-        /// Look in the database for filenames similar to the current filename, but with a different compression and encryption module
-        /// </summary>
-        /// <returns>The volume id of the item</returns>
-        /// <param name="filename">The filename read and written</param>
-        /// <param name="restoredb">The database to query</param>
-        public long ProbeForMatchingFilename(ref string filename, LocalRestoreDatabase restoredb)
-        {
-            var p = VolumeBase.ParseFilename(filename);
-            if (p != null)
-            {
-                foreach(var compmodule in Library.DynamicLoader.CompressionLoader.Keys)
-                    foreach(var encmodule in Library.DynamicLoader.EncryptionLoader.Keys.Union(new string[] { "" }))
-                    {
-                        var testfilename = VolumeBase.GenerateFilename(p.FileType, p.Prefix, p.Guid, p.Time, compmodule, encmodule);
-                        var tvid = restoredb.GetRemoteVolumeID(testfilename);
-                        if (tvid >= 0)
-                        {
-                            m_result.AddWarning(string.Format("Unable to find volume {0}, but mapping to matching file {1}", filename, testfilename), null);
-                            filename = testfilename;
-                            return tvid;
-                        }
-                    }
-            }
-
-            return -1;
-        }
-
-        public void Dispose()
-        {
-        }
-    }
-}
+﻿using System;
+using System.Collections.Generic;
+using System.Linq;
+using System.Text;
+using Duplicati.Library.Main.Database;
+using Duplicati.Library.Main.Volumes;
+
+namespace Duplicati.Library.Main.Operation
+{
+    internal class RecreateDatabaseHandler : IDisposable
+    {
+        private string m_backendurl;
+        private Options m_options;
+        private RecreateDatabaseResults m_result;
+
+        public delegate IEnumerable<KeyValuePair<long, IParsedVolume>> NumberedFilterFilelistDelegate(IEnumerable<IParsedVolume> filelist);
+        public delegate void BlockVolumePostProcessor(string volumename,BlockVolumeReader reader);
+
+        public RecreateDatabaseHandler(string backendurl, Options options, RecreateDatabaseResults result)
+        {
+            m_options = options;
+            m_backendurl = backendurl;
+            m_result = result;
+        }
+
+        /// <summary>
+        /// Run the recreate procedure
+        /// </summary>
+        /// <param name="path">Path to the database that will be created</param>
+        /// <param name="filelistfilter">A filter that can be used to disregard certain remote files, intended to be used to select a certain filelist</param>
+        /// <param name="filter">Filters the files in a filelist to prevent downloading unwanted data</param>
+        /// <param name="blockprocessor">A callback hook that can be used to work with downloaded block volumes, intended to be use to recover data blocks while processing blocklists</param>
+        public void Run(string path, Library.Utility.IFilter filter = null, NumberedFilterFilelistDelegate filelistfilter = null, BlockVolumePostProcessor blockprocessor = null)
+        {
+            if (System.IO.File.Exists(path))
+                throw new Exception(string.Format("Cannot recreate database because file already exists: {0}", path));
+
+            using(var db = new LocalDatabase(path, "Recreate"))
+            {
+                m_result.SetDatabase(db);
+                DoRun(db, false, filter, filelistfilter, blockprocessor);
+                db.WriteResults();
+            }
+        }
+
+        /// <summary>
+        /// Updates a database with new path information from a remote fileset
+        /// </summary>
+        /// <param name="filelistfilter">A filter that can be used to disregard certain remote files, intended to be used to select a certain filelist</param>
+        /// <param name="filter">Filters the files in a filelist to prevent downloading unwanted data</param>
+        /// <param name="blockprocessor">A callback hook that can be used to work with downloaded block volumes, intended to be use to recover data blocks while processing blocklists</param>
+        public void RunUpdate(Library.Utility.IFilter filter = null, NumberedFilterFilelistDelegate filelistfilter = null, BlockVolumePostProcessor blockprocessor = null)
+        {
+            if (!m_options.RepairOnlyPaths)
+                throw new Exception(string.Format("Can only update with paths, try setting {0}", "--repair-only-paths"));
+            
+            using(var db = new LocalDatabase(m_options.Dbpath, "Recreate"))
+            {
+                m_result.SetDatabase(db);
+
+                if (db.FindMatchingFilesets(m_options.Time, m_options.Version).Any())
+                    throw new Exception(string.Format("The version(s) being updated to, already exists"));
+
+                Utility.UpdateOptionsFromDb(db, m_options, null);
+                DoRun(db, true, filter, filelistfilter, blockprocessor);
+                db.WriteResults();
+            }
+        }
+
+        /// <summary>
+        /// Run the recreate procedure
+        /// </summary>
+        /// <param name="dbparent">The database to restore into</param>
+        /// <param name="updating">True if this is an update call, false otherwise</param>
+        /// <param name="filter">A filter that can be used to disregard certain remote files, intended to be used to select a certain filelist</param>
+        /// <param name="filenamefilter">Filters the files in a filelist to prevent downloading unwanted data</param>
+        /// <param name="blockprocessor">A callback hook that can be used to work with downloaded block volumes, intended to be use to recover data blocks while processing blocklists</param>
+        internal void DoRun(LocalDatabase dbparent, bool updating, Library.Utility.IFilter filter = null, NumberedFilterFilelistDelegate filelistfilter = null, BlockVolumePostProcessor blockprocessor = null)
+        {
+            m_result.OperationProgressUpdater.UpdatePhase(OperationPhase.Recreate_Running);
+
+            //We build a local database in steps.
+            using(var restoredb = new LocalRecreateDatabase(dbparent, m_options))
+            using(var backend = new BackendManager(m_backendurl, m_options, m_result.BackendWriter, restoredb))
+            {
+				restoredb.RepairInProgress = true;
+
+                var volumeIds = new Dictionary<string, long>();
+
+                var rawlist = backend.List();
+		
+                //First step is to examine the remote storage to see what
+                // kind of data we can find
+                var remotefiles =
+                (from x in rawlist
+                let n = VolumeBase.ParseFilename(x)
+                where
+                    n != null
+                        &&
+                    n.Prefix == m_options.Prefix
+                select n).ToArray(); //ToArray() ensures that we do not remote-request it multiple times
+
+                if (remotefiles.Length == 0)
+                {
+                    if (rawlist.Count == 0)
+                        throw new Exception("No files were found at the remote location, perhaps the target url is incorrect?");
+                    else
+                    {
+                        var tmp = 
+					(from x in rawlist
+                		let n = VolumeBase.ParseFilename(x)
+                	where
+                    	n != null
+                    select n.Prefix).ToArray();
+                
+                        var types = tmp.Distinct().ToArray();
+                        if (tmp.Length == 0)
+                            throw new Exception(string.Format("Found {0} files at the remote storage, but none that could be parsed", rawlist.Count));
+                        else if (types.Length == 1)
+                            throw new Exception(string.Format("Found {0} parse-able files with the prefix {1}, did you forget to set the backup-prefix?", tmp.Length, types[0]));
+                        else
+                            throw new Exception(string.Format("Found {0} parse-able files (of {1} files) with different prefixes: {2}, did you forget to set the backup-prefix?", tmp.Length, rawlist.Count, string.Join(", ", types)));
+                    }
+                }
+
+                //Then we select the filelist we should work with,
+                // and create the filelist table to fit
+                IEnumerable<IParsedVolume> filelists =
+                    from n in remotefiles
+                    where n.FileType == RemoteVolumeType.Files
+                    orderby n.Time descending
+                    select n;
+
+                if (filelists.Count() <= 0)
+                    throw new Exception(string.Format("No filelists found on the remote destination"));
+                
+                if (filelistfilter != null)
+                    filelists = filelistfilter(filelists).Select(x => x.Value).ToArray();
+
+                if (filelists.Count() <= 0)
+                    throw new Exception(string.Format("No filelists"));
+
+                // If we are updating, all files should be accounted for
+                foreach(var fl in remotefiles)
+                    volumeIds[fl.File.Name] = updating ? restoredb.GetRemoteVolumeID(fl.File.Name) : restoredb.RegisterRemoteVolume(fl.File.Name, fl.FileType, fl.File.Size, RemoteVolumeState.Uploaded);
+
+                var hasUpdatedOptions = false;
+
+                if (updating)
+                {
+                    Utility.UpdateOptionsFromDb(restoredb, m_options);
+                    Utility.VerifyParameters(restoredb, m_options);
+                }
+
+                //Record all blocksets and files needed
+                using(var tr = restoredb.BeginTransaction())
+                {
+                    var filelistWork = (from n in filelists orderby n.Time select new RemoteVolume(n.File) as IRemoteVolume).ToList();
+                    m_result.AddMessage(string.Format("Rebuild database started, downloading {0} filelists", filelistWork.Count));
+
+                    var progress = 0;
+
+                    // Register the files we are working with, if not already updated
+                    if (updating)
+                    {
+                        foreach(var n in filelists)
+                            if (volumeIds[n.File.Name] == -1)
+                                volumeIds[n.File.Name] = restoredb.RegisterRemoteVolume(n.File.Name, n.FileType, RemoteVolumeState.Uploaded, n.File.Size, new TimeSpan(0), tr);
+                    }
+                                
+                    var isFirstFilelist = true;
+                    var blocksize = m_options.Blocksize;
+                    var hashes_pr_block = (blocksize + m_options.BlockhashSize - 1) / m_options.BlockhashSize;
+
+                    foreach(var entry in new AsyncDownloader(filelistWork, backend))
+                        try
+                        {
+                            if (m_result.TaskControlRendevouz() == TaskControlState.Stop)
+                            {
+                                backend.WaitForComplete(restoredb, null);
+                                return;
+                            }    
+                        
+                            progress++;
+                            if (filelistWork.Count == 1 && m_options.RepairOnlyPaths)
+                                m_result.OperationProgressUpdater.UpdateProgress(0.5f);
+                            else
+                                m_result.OperationProgressUpdater.UpdateProgress(((float)progress / filelistWork.Count()) * (m_options.RepairOnlyPaths ? 1f : 0.2f));
+
+                            using(var tmpfile = entry.TempFile)
+                            {
+                                isFirstFilelist = false;
+
+                                if (entry.Hash != null && entry.Size > 0)
+                                    restoredb.UpdateRemoteVolume(entry.Name, RemoteVolumeState.Verified, entry.Size, entry.Hash, tr);
+
+                                var parsed = VolumeBase.ParseFilename(entry.Name);
+
+                                if (!hasUpdatedOptions && !updating) 
+                                {
+                                    VolumeReaderBase.UpdateOptionsFromManifest(parsed.CompressionModule, tmpfile, m_options);
+                                    hasUpdatedOptions = true;
+                                    // Recompute the cached sizes
+                                    blocksize = m_options.Blocksize;
+                                    hashes_pr_block = (blocksize + m_options.BlockhashSize - 1) / m_options.BlockhashSize;
+                                }
+
+
+                                // Create timestamped operations based on the file timestamp
+                                var filesetid = restoredb.CreateFileset(volumeIds[entry.Name], parsed.Time, tr);
+                                using(var filelistreader = new FilesetVolumeReader(parsed.CompressionModule, tmpfile, m_options))
+                                    foreach(var fe in filelistreader.Files.Where(x => Library.Utility.FilterExpression.Matches(filter, x.Path)))
+                                    {
+                                        try
+                                        {
+                                            if (fe.Type == FilelistEntryType.Folder)
+                                            {
+                                                restoredb.AddDirectoryEntry(filesetid, fe.Path, fe.Time, fe.Metahash, fe.Metahash == null ? -1 : fe.Metasize, tr);
+                                            }
+                                            else if (fe.Type == FilelistEntryType.File)
+                                            {
+                                                var expectedblocks = (fe.Size + blocksize - 1)  / blocksize;
+                                                var expectedblocklisthashes = (expectedblocks + hashes_pr_block - 1) / hashes_pr_block;
+                                                
+                                                var blocksetid = restoredb.AddBlockset(fe.Hash, fe.Size, fe.BlocklistHashes, expectedblocklisthashes, tr);
+                                                restoredb.AddFileEntry(filesetid, fe.Path, fe.Time, blocksetid, fe.Metahash, fe.Metahash == null ? -1 : fe.Metasize, tr);
+                                            }
+                                            else if (fe.Type == FilelistEntryType.Symlink)
+                                            {
+                                                restoredb.AddSymlinkEntry(filesetid, fe.Path, fe.Time, fe.Metahash, fe.Metahash == null ? -1 : fe.Metasize, tr);
+                                            }
+                                            else
+                                            {
+                                                m_result.AddWarning(string.Format("Skipping file-entry with unknown type {0}: {1} ", fe.Type, fe.Path), null);
+                                            }
+                                        }
+                                        catch (Exception ex)
+                                        {
+                                            m_result.AddWarning(string.Format("Failed to process file-entry: {0}", fe.Path), ex);
+                                        }
+                                    }
+                            }
+                        }
+                        catch (Exception ex)
+                        {
+                            m_result.AddWarning(string.Format("Failed to process file: {0}", entry.Name), ex);
+                            if (ex is System.Threading.ThreadAbortException)
+                                throw;
+
+                            if (isFirstFilelist && ex is System.Security.Cryptography.CryptographicException)
+                                throw;
+                        }
+
+                    //Make sure we write the config
+                    if (!updating)
+                        Utility.VerifyParameters(restoredb, m_options, tr);
+
+                    using(new Logging.Timer("CommitUpdateFilesetFromRemote"))
+                        tr.Commit();
+                }
+            
+                if (!m_options.RepairOnlyPaths)
+                {
+                    var hashalg = System.Security.Cryptography.HashAlgorithm.Create(m_options.BlockHashAlgorithm);
+                    if (hashalg == null)
+                        throw new Exception(Strings.Common.InvalidHashAlgorithm(m_options.BlockHashAlgorithm));
+                    var hashsize = hashalg.HashSize / 8;
+
+                    //Grab all index files, and update the block table
+                    using(var tr = restoredb.BeginTransaction())
+                    {
+                        var indexfiles = (
+                                         from n in remotefiles
+                                          where n.FileType == RemoteVolumeType.Index
+                                          select new RemoteVolume(n.File) as IRemoteVolume).ToList();
+
+                        m_result.AddMessage(string.Format("Filelists restored, downloading {0} index files", indexfiles.Count));
+
+                        var progress = 0;
+                                    
+                        foreach(var sf in new AsyncDownloader(indexfiles, backend))
+                            try
+                            {
+                                if (m_result.TaskControlRendevouz() == TaskControlState.Stop)
+                                {
+                                    backend.WaitForComplete(restoredb, null);
+                                    return;
+                                }
+
+                                progress++;
+                                m_result.OperationProgressUpdater.UpdateProgress((((float)progress / indexfiles.Count) * 0.5f) + 0.2f);
+
+                                using(var tmpfile = sf.TempFile)
+                                {
+                                    if (sf.Hash != null && sf.Size > 0)
+                                        restoredb.UpdateRemoteVolume(sf.Name, RemoteVolumeState.Verified, sf.Size, sf.Hash, tr);
+                
+                                    using(var svr = new IndexVolumeReader(RestoreHandler.GetCompressionModule(sf.Name), tmpfile, m_options, hashsize))
+                                    {
+                                        foreach(var a in svr.Volumes)
+                                        {
+                                            var filename = a.Filename;
+                                            var volumeID = restoredb.GetRemoteVolumeID(filename);
+
+                                            // No such file
+                                            if (volumeID < 0)
+                                                volumeID = ProbeForMatchingFilename(ref filename, restoredb);
+
+                                            // Still broken, register a missing item
+                                            if (volumeID < 0)
+                                            {
+                                                var p = VolumeBase.ParseFilename(filename);
+                                                if (p == null)
+                                                    throw new Exception(string.Format("Unable to parse filename: {0}", filename));
+                                                m_result.AddError(string.Format("Remote file referenced as {0}, but not found in list, registering a missing remote file", filename), null);
+                                                volumeID = restoredb.RegisterRemoteVolume(filename, p.FileType, RemoteVolumeState.Verified, tr);
+                                            }
+                                            
+                                            //Add all block/volume mappings
+                                            foreach(var b in a.Blocks)
+                                                restoredb.UpdateBlock(b.Key, b.Value, volumeID, tr);
+
+                                            restoredb.UpdateRemoteVolume(filename, RemoteVolumeState.Verified, a.Length, a.Hash, tr);
+                                            restoredb.AddIndexBlockLink(restoredb.GetRemoteVolumeID(sf.Name), volumeID, tr);
+                                        }
+                                
+                                        //If there are blocklists in the index file, update the blocklists
+                                        foreach(var b in svr.BlockLists)
+                                            restoredb.UpdateBlockset(b.Hash, b.Blocklist, tr);
+                                    }
+                                }
+                            }
+                            catch (Exception ex)
+                            {
+                                //Not fatal
+                                m_result.AddWarning(string.Format("Failed to process index file: {0}", sf.Name), ex);
+                                if (ex is System.Threading.ThreadAbortException)
+                                    throw;
+                            }
+
+                        using(new Logging.Timer("CommitRecreatedDb"))
+                            tr.Commit();
+                    
+                        // TODO: In some cases, we can avoid downloading all index files, 
+                        // if we are lucky and pick the right ones
+                    }
+
+                    // We have now grabbed as much information as possible,
+                    // if we are still missing data, we must now fetch block files
+                    restoredb.FindMissingBlocklistHashes(hashsize, m_options.Blocksize, null);
+                
+                    //We do this in three passes
+                    for(var i = 0; i < 3; i++)
+                    {
+                        // Grab the list matching the pass type
+                        var lst = restoredb.GetMissingBlockListVolumes(i).ToList();
+                        if (lst.Count > 0)
+                        {
+                            switch (i)
+                            {
+                                case 0:
+                                    if (m_options.Verbose)
+                                        m_result.AddVerboseMessage("Processing required {0} blocklist volumes: {1}", lst.Count, string.Join(", ", lst.Select(x => x.Name)));
+                                    else
+                                        m_result.AddMessage(string.Format("Processing required {0} blocklist volumes", lst.Count));
+                                    break;
+                                case 1:
+                                    if (m_options.Verbose)
+                                        m_result.AddVerboseMessage("Probing {0} candidate blocklist volumes: {1}", lst.Count, string.Join(", ", lst.Select(x => x.Name)));
+                                    else
+                                        m_result.AddMessage(string.Format("Probing {0} candidate blocklist volumes", lst.Count));
+                                    break;
+                                default:
+                                    if (m_options.Verbose)
+                                        m_result.AddVerboseMessage("Processing all of the {0} volumes for blocklists: {1}", lst.Count, string.Join(", ", lst.Select(x => x.Name)));
+                                    else
+                                        m_result.AddMessage(string.Format("Processing all of the {0} volumes for blocklists", lst.Count));
+                                    break;
+                            }
+                        }
+
+                        var progress = 0;
+                        foreach(var sf in new AsyncDownloader(lst, backend))
+                            using(var tmpfile = sf.TempFile)
+                            using(var rd = new BlockVolumeReader(RestoreHandler.GetCompressionModule(sf.Name), tmpfile, m_options))
+                            using(var tr = restoredb.BeginTransaction())
+                            {
+                                if (m_result.TaskControlRendevouz() == TaskControlState.Stop)
+                                {
+                                    backend.WaitForComplete(restoredb, null);
+                                    return;
+                                }    
+                            
+                                progress++;
+                                m_result.OperationProgressUpdater.UpdateProgress((((float)progress / lst.Count) * 0.1f) + 0.7f + (i * 0.1f));
+
+                                var volumeid = restoredb.GetRemoteVolumeID(sf.Name);
+
+                                restoredb.UpdateRemoteVolume(sf.Name, RemoteVolumeState.Uploaded, sf.Size, sf.Hash, tr);
+                            
+                                // Update the block table so we know about the block/volume map
+                                foreach(var h in rd.Blocks)
+                                    restoredb.UpdateBlock(h.Key, h.Value, volumeid, tr);
+                            
+                                // Grab all known blocklists from the volume
+                                foreach(var blocklisthash in restoredb.GetBlockLists(volumeid))
+                                    restoredb.UpdateBlockset(blocklisthash, rd.ReadBlocklist(blocklisthash, hashsize), tr);
+    
+                                // Update tables so we know if we are done
+                                restoredb.FindMissingBlocklistHashes(hashsize, m_options.Blocksize, tr);
+                        
+                                using(new Logging.Timer("CommitRestoredBlocklist"))
+                                    tr.Commit();
+    
+                                //At this point we can patch files with data from the block volume
+                                if (blockprocessor != null)
+                                    blockprocessor(sf.Name, rd);
+                            }
+                    }
+                }
+                
+				backend.WaitForComplete(restoredb, null);
+
+                m_result.AddMessage("Recreate completed, verifying the database consistency");
+
+                //All done, we must verify that we have all blocklist fully intact
+                // if this fails, the db will not be deleted, so it can be used,
+                // except to continue a backup
+                restoredb.VerifyConsistency(null, m_options.Blocksize, m_options.BlockhashSize);
+
+                m_result.AddMessage("Recreate completed, and consistency checks completed, marking database as complete");
+
+				restoredb.RepairInProgress = false;
+            }
+        }
+
+        /// <summary>
+        /// Look in the database for filenames similar to the current filename, but with a different compression and encryption module
+        /// </summary>
+        /// <returns>The volume id of the item</returns>
+        /// <param name="filename">The filename read and written</param>
+        /// <param name="restoredb">The database to query</param>
+        public long ProbeForMatchingFilename(ref string filename, LocalRestoreDatabase restoredb)
+        {
+            var p = VolumeBase.ParseFilename(filename);
+            if (p != null)
+            {
+                foreach(var compmodule in Library.DynamicLoader.CompressionLoader.Keys)
+                    foreach(var encmodule in Library.DynamicLoader.EncryptionLoader.Keys.Union(new string[] { "" }))
+                    {
+                        var testfilename = VolumeBase.GenerateFilename(p.FileType, p.Prefix, p.Guid, p.Time, compmodule, encmodule);
+                        var tvid = restoredb.GetRemoteVolumeID(testfilename);
+                        if (tvid >= 0)
+                        {
+                            m_result.AddWarning(string.Format("Unable to find volume {0}, but mapping to matching file {1}", filename, testfilename), null);
+                            filename = testfilename;
+                            return tvid;
+                        }
+                    }
+            }
+
+            return -1;
+        }
+
+        public void Dispose()
+        {
+        }
+    }
+}