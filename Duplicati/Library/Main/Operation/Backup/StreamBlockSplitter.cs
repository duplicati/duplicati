﻿//  Copyright (C) 2016, The Duplicati Team
//  http://www.duplicati.com, info@duplicati.com
//
//  This library is free software; you can redistribute it and/or modify
//  it under the terms of the GNU Lesser General Public License as
//  published by the Free Software Foundation; either version 2.1 of the
//  License, or (at your option) any later version.
//
//  This library is distributed in the hope that it will be useful, but
//  WITHOUT ANY WARRANTY; without even the implied warranty of
//  MERCHANTABILITY or FITNESS FOR A PARTICULAR PURPOSE. See the GNU
//  Lesser General Public License for more details.
//
//  You should have received a copy of the GNU Lesser General Public
//  License along with this library; if not, write to the Free Software
//  Foundation, Inc., 59 Temple Place, Suite 330, Boston, MA 02111-1307 USA
using System;
using CoCoL;
using Duplicati.Library.Main.Operation.Common;
using System.Threading.Tasks;
using System.Collections.Generic;
using Duplicati.Library.Utility;
using System.Linq;
using Duplicati.Library.Interface;
using System.IO;

namespace Duplicati.Library.Main.Operation.Backup
{
    internal static class StreamBlockSplitter
    {
        /// <summary>
        /// The tag used for log messages
        /// </summary>
        private static readonly string LOGTAG = Logging.Log.LogTagFromType(typeof(StreamBlockSplitter)) ;
        private static readonly string FILELOGTAG = LOGTAG + ".FileEntry";

        public static Task Run(Options options, BackupDatabase database, ITaskReader taskreader)
        {
            return AutomationExtensions.RunTask(
            new
            {
                Input = Channels.StreamBlock.ForRead,
                ProgressChannel = Channels.ProgressEvents.ForWrite,
                BlockOutput = Channels.OutputBlocks.ForWrite
            },

            async self =>
            {
                var blocksize = options.Blocksize;
                var filehasher = Duplicati.Library.Utility.HashAlgorithmHelper.Create(options.FileHashAlgorithm);
                var blockhasher = Duplicati.Library.Utility.HashAlgorithmHelper.Create(options.BlockHashAlgorithm);
                var emptymetadata = Utility.WrapMetadata(new Dictionary<string, string>(), options);
                var maxmetadatasize = (options.Blocksize / (long) options.BlockhashSize) * options.Blocksize;

                if (blockhasher == null)
                    throw new UserInformationException(Strings.Common.InvalidHashAlgorithm(options.BlockHashAlgorithm), "BlockHashAlgorithmNotSupported");
                if (filehasher == null)
                    throw new UserInformationException(Strings.Common.InvalidHashAlgorithm(options.FileHashAlgorithm), "FileHashAlgorithmNotSupported");

                if (!blockhasher.CanReuseTransform)
                    throw new UserInformationException(Strings.Common.InvalidCryptoSystem(options.BlockHashAlgorithm), "BlockHashAlgorithmNotSupported");
                if (!filehasher.CanReuseTransform)
                    throw new UserInformationException(Strings.Common.InvalidCryptoSystem(options.FileHashAlgorithm), "FileHashAlgorithmNotSupported");

                using (var empty_metadata_stream = new MemoryStream(emptymetadata.Blob))
                {
                    while (await taskreader.ProgressAsync)
                    {
                        var send_close = false;
                        var filesize = 0L;

                        var e = await self.Input.ReadAsync();
                        var cur = e.Result;

                        try
                        {
                            var stream = e.Stream;

                            using (var blocklisthashes = new Library.Utility.FileBackedStringList())
                            using (var hashcollector = new Library.Utility.FileBackedStringList())
                            {
                                var blocklistbuffer = new byte[blocksize];
                                var blocklistoffset = 0L;

<<<<<<< HEAD
                            // Don't send progress reports for metadata
                            if (!e.IsMetadata)
                            {
                                await self.ProgressChannel.WriteAsync(new ProgressEvent() { Filepath = e.Path, Length = fslen, Type = EventType.FileStarted });
                                send_close = true;
                            }
=======
                                long fslen = -1;
                                try
                                {
                                    fslen = stream.Length;
                                }
                                catch (Exception ex)
                                {
                                    Logging.Log.WriteWarningMessage(FILELOGTAG, "FileLengthFailure", ex, "Failed to read file length for file {0}", e.Path);
                                }
>>>>>>> 82c14c5c

                                if (e.IsMetadata && fslen > maxmetadatasize)
                                {
                                    //TODO: To fix this, the "WriteFileset" method in BackupHandler needs to
                                    // be updated such that it can select sets even when there are multiple
                                    // blocklist hashes for the metadata.
                                    // This could be done such that an extra query is made if the metadata
                                    // spans multiple blocklist hashes, as it is not expected to be common

                                    Logging.Log.WriteWarningMessage(LOGTAG, "TooLargeMetadata", null, "Metadata size is {0}, but the largest accepted size is {1}, recording empty metadata for {2}", fslen, maxmetadatasize, e.Path);
                                    empty_metadata_stream.Position = 0;
                                    stream = empty_metadata_stream;
                                    fslen = stream.Length;
                                }

                                // Don't send progress reports for metadata
                                if (!e.IsMetadata)
                                {
                                    await self.ProgressChannel.WriteAsync(new ProgressEvent() {Filepath = e.Path, Length = fslen, Type = EventType.FileStarted});
                                    send_close = true;
                                }

                                filehasher.Initialize();
                                var lastread = 0;
                                var buf = new byte[blocksize];
                                var lastupdate = DateTime.Now;

                                // Core processing loop, read blocks of data and hash individually
                                while (((lastread = await stream.ForceStreamReadAsync(buf, blocksize)) != 0))
                                {
                                    // Run file hashing concurrently to squeeze a little extra concurrency out of it
                                    var pftask = Task.Run(() => filehasher.TransformBlock(buf, 0, lastread, buf, 0));

                                    var hashdata = blockhasher.ComputeHash(buf, 0, lastread);
                                    var hashkey = Convert.ToBase64String(hashdata);

                                    // If we have too many hashes, flush the blocklist
                                    if (blocklistbuffer.Length - blocklistoffset < hashdata.Length)
                                    {
                                        var blkey = Convert.ToBase64String(blockhasher.ComputeHash(blocklistbuffer, 0, (int) blocklistoffset));
                                        blocklisthashes.Add(blkey);
                                        await DataBlock.AddBlockToOutputAsync(self.BlockOutput, blkey, blocklistbuffer, 0, blocklistoffset, CompressionHint.Noncompressible, true);
                                        blocklistoffset = 0;
                                        blocklistbuffer = new byte[blocksize];
                                    }

                                    // Store the current hash in the blocklist
                                    Array.Copy(hashdata, 0, blocklistbuffer, blocklistoffset, hashdata.Length);
                                    blocklistoffset += hashdata.Length;
                                    hashcollector.Add(hashkey);
                                    filesize += lastread;

                                    // Don't spam updates
                                    if (send_close && (DateTime.Now - lastupdate).TotalSeconds > 5)
                                    {
                                        await self.ProgressChannel.WriteAsync(new ProgressEvent() {Filepath = e.Path, Length = filesize, Type = EventType.FileProgressUpdate});
                                        lastupdate = DateTime.Now;
                                    }

                                    // Make sure the filehasher is done with the buf instance before we pass it on
                                    await pftask.ConfigureAwait(false);
                                    await DataBlock.AddBlockToOutputAsync(self.BlockOutput, hashkey, buf, 0, lastread, e.Hint, false);
                                    buf = new byte[blocksize];
                                }

<<<<<<< HEAD
                                // Store the current hash in the blocklist
                                Array.Copy(hashdata, 0, blocklistbuffer, blocklistoffset, hashdata.Length);
                                blocklistoffset += hashdata.Length;
                                hashcollector.Add(hashkey);
                                filesize += lastread;

                                // Don't spam updates
                                if (send_close && (DateTime.Now - lastupdate).TotalSeconds > 5)
=======
                                // If we have more than a single block of data, output the (trailing) blocklist
                                if (hashcollector.Count > 1)
>>>>>>> 82c14c5c
                                {
                                    var blkey = Convert.ToBase64String(blockhasher.ComputeHash(blocklistbuffer, 0, (int) blocklistoffset));
                                    blocklisthashes.Add(blkey);
                                    await DataBlock.AddBlockToOutputAsync(self.BlockOutput, blkey, blocklistbuffer, 0, blocklistoffset, CompressionHint.Noncompressible, true);
                                }

<<<<<<< HEAD
                                // Make sure the filehasher is done with the buf instance before we pass it on
                                await pftask;
                                await DataBlock.AddBlockToOutputAsync(self.BlockOutput, hashkey, buf, 0, lastread, e.Hint, false);
                                buf = new byte[blocksize];
=======
                                filehasher.TransformFinalBlock(new byte[0], 0, 0);
                                var filehash = Convert.ToBase64String(filehasher.Hash);
                                var blocksetid = await database.AddBlocksetAsync(filehash, filesize, blocksize, hashcollector, blocklisthashes);
                                cur.SetResult(new StreamProcessResult() {Streamlength = filesize, Streamhash = filehash, Blocksetid = blocksetid});
                                cur = null;
>>>>>>> 82c14c5c
                            }
                        }
                        catch (Exception ex)
                        {
                            try
                            {
                                if (cur != null)
                                    cur.TrySetException(ex);
                            }
                            catch
                            {
                            }

                            // Rethrow
                            if (ex.IsRetiredException())
                                throw;
                        }
                        finally
                        {
                            if (cur != null)
                            {
                                try
                                {
                                    cur.TrySetCanceled();
                                }
                                catch
                                {
                                }

                                cur = null;
                            }

                            if (send_close)
                                await self.ProgressChannel.WriteAsync(new ProgressEvent() {Filepath = e.Path, Length = filesize, Type = EventType.FileClosed});
                            send_close = false;
                        }
                    }
                }
            });
        }
    }
}
<|MERGE_RESOLUTION|>--- conflicted
+++ resolved
@@ -1,240 +1,213 @@
-﻿//  Copyright (C) 2016, The Duplicati Team
-//  http://www.duplicati.com, info@duplicati.com
-//
-//  This library is free software; you can redistribute it and/or modify
-//  it under the terms of the GNU Lesser General Public License as
-//  published by the Free Software Foundation; either version 2.1 of the
-//  License, or (at your option) any later version.
-//
-//  This library is distributed in the hope that it will be useful, but
-//  WITHOUT ANY WARRANTY; without even the implied warranty of
-//  MERCHANTABILITY or FITNESS FOR A PARTICULAR PURPOSE. See the GNU
-//  Lesser General Public License for more details.
-//
-//  You should have received a copy of the GNU Lesser General Public
-//  License along with this library; if not, write to the Free Software
-//  Foundation, Inc., 59 Temple Place, Suite 330, Boston, MA 02111-1307 USA
-using System;
-using CoCoL;
-using Duplicati.Library.Main.Operation.Common;
-using System.Threading.Tasks;
-using System.Collections.Generic;
-using Duplicati.Library.Utility;
-using System.Linq;
-using Duplicati.Library.Interface;
-using System.IO;
-
-namespace Duplicati.Library.Main.Operation.Backup
-{
-    internal static class StreamBlockSplitter
-    {
-        /// <summary>
-        /// The tag used for log messages
-        /// </summary>
-        private static readonly string LOGTAG = Logging.Log.LogTagFromType(typeof(StreamBlockSplitter)) ;
-        private static readonly string FILELOGTAG = LOGTAG + ".FileEntry";
-
-        public static Task Run(Options options, BackupDatabase database, ITaskReader taskreader)
-        {
-            return AutomationExtensions.RunTask(
-            new
-            {
-                Input = Channels.StreamBlock.ForRead,
-                ProgressChannel = Channels.ProgressEvents.ForWrite,
-                BlockOutput = Channels.OutputBlocks.ForWrite
-            },
-
-            async self =>
-            {
-                var blocksize = options.Blocksize;
-                var filehasher = Duplicati.Library.Utility.HashAlgorithmHelper.Create(options.FileHashAlgorithm);
-                var blockhasher = Duplicati.Library.Utility.HashAlgorithmHelper.Create(options.BlockHashAlgorithm);
-                var emptymetadata = Utility.WrapMetadata(new Dictionary<string, string>(), options);
-                var maxmetadatasize = (options.Blocksize / (long) options.BlockhashSize) * options.Blocksize;
-
-                if (blockhasher == null)
-                    throw new UserInformationException(Strings.Common.InvalidHashAlgorithm(options.BlockHashAlgorithm), "BlockHashAlgorithmNotSupported");
-                if (filehasher == null)
-                    throw new UserInformationException(Strings.Common.InvalidHashAlgorithm(options.FileHashAlgorithm), "FileHashAlgorithmNotSupported");
-
-                if (!blockhasher.CanReuseTransform)
-                    throw new UserInformationException(Strings.Common.InvalidCryptoSystem(options.BlockHashAlgorithm), "BlockHashAlgorithmNotSupported");
-                if (!filehasher.CanReuseTransform)
-                    throw new UserInformationException(Strings.Common.InvalidCryptoSystem(options.FileHashAlgorithm), "FileHashAlgorithmNotSupported");
-
-                using (var empty_metadata_stream = new MemoryStream(emptymetadata.Blob))
-                {
-                    while (await taskreader.ProgressAsync)
-                    {
-                        var send_close = false;
-                        var filesize = 0L;
-
-                        var e = await self.Input.ReadAsync();
-                        var cur = e.Result;
-
-                        try
-                        {
-                            var stream = e.Stream;
-
-                            using (var blocklisthashes = new Library.Utility.FileBackedStringList())
-                            using (var hashcollector = new Library.Utility.FileBackedStringList())
-                            {
-                                var blocklistbuffer = new byte[blocksize];
-                                var blocklistoffset = 0L;
-
-<<<<<<< HEAD
-                            // Don't send progress reports for metadata
-                            if (!e.IsMetadata)
-                            {
-                                await self.ProgressChannel.WriteAsync(new ProgressEvent() { Filepath = e.Path, Length = fslen, Type = EventType.FileStarted });
-                                send_close = true;
-                            }
-=======
-                                long fslen = -1;
-                                try
-                                {
-                                    fslen = stream.Length;
-                                }
-                                catch (Exception ex)
-                                {
-                                    Logging.Log.WriteWarningMessage(FILELOGTAG, "FileLengthFailure", ex, "Failed to read file length for file {0}", e.Path);
-                                }
->>>>>>> 82c14c5c
-
-                                if (e.IsMetadata && fslen > maxmetadatasize)
-                                {
-                                    //TODO: To fix this, the "WriteFileset" method in BackupHandler needs to
-                                    // be updated such that it can select sets even when there are multiple
-                                    // blocklist hashes for the metadata.
-                                    // This could be done such that an extra query is made if the metadata
-                                    // spans multiple blocklist hashes, as it is not expected to be common
-
-                                    Logging.Log.WriteWarningMessage(LOGTAG, "TooLargeMetadata", null, "Metadata size is {0}, but the largest accepted size is {1}, recording empty metadata for {2}", fslen, maxmetadatasize, e.Path);
-                                    empty_metadata_stream.Position = 0;
-                                    stream = empty_metadata_stream;
-                                    fslen = stream.Length;
-                                }
-
-                                // Don't send progress reports for metadata
-                                if (!e.IsMetadata)
-                                {
-                                    await self.ProgressChannel.WriteAsync(new ProgressEvent() {Filepath = e.Path, Length = fslen, Type = EventType.FileStarted});
-                                    send_close = true;
-                                }
-
-                                filehasher.Initialize();
-                                var lastread = 0;
-                                var buf = new byte[blocksize];
-                                var lastupdate = DateTime.Now;
-
-                                // Core processing loop, read blocks of data and hash individually
-                                while (((lastread = await stream.ForceStreamReadAsync(buf, blocksize)) != 0))
-                                {
-                                    // Run file hashing concurrently to squeeze a little extra concurrency out of it
-                                    var pftask = Task.Run(() => filehasher.TransformBlock(buf, 0, lastread, buf, 0));
-
-                                    var hashdata = blockhasher.ComputeHash(buf, 0, lastread);
-                                    var hashkey = Convert.ToBase64String(hashdata);
-
-                                    // If we have too many hashes, flush the blocklist
-                                    if (blocklistbuffer.Length - blocklistoffset < hashdata.Length)
-                                    {
-                                        var blkey = Convert.ToBase64String(blockhasher.ComputeHash(blocklistbuffer, 0, (int) blocklistoffset));
-                                        blocklisthashes.Add(blkey);
-                                        await DataBlock.AddBlockToOutputAsync(self.BlockOutput, blkey, blocklistbuffer, 0, blocklistoffset, CompressionHint.Noncompressible, true);
-                                        blocklistoffset = 0;
-                                        blocklistbuffer = new byte[blocksize];
-                                    }
-
-                                    // Store the current hash in the blocklist
-                                    Array.Copy(hashdata, 0, blocklistbuffer, blocklistoffset, hashdata.Length);
-                                    blocklistoffset += hashdata.Length;
-                                    hashcollector.Add(hashkey);
-                                    filesize += lastread;
-
-                                    // Don't spam updates
-                                    if (send_close && (DateTime.Now - lastupdate).TotalSeconds > 5)
-                                    {
-                                        await self.ProgressChannel.WriteAsync(new ProgressEvent() {Filepath = e.Path, Length = filesize, Type = EventType.FileProgressUpdate});
-                                        lastupdate = DateTime.Now;
-                                    }
-
-                                    // Make sure the filehasher is done with the buf instance before we pass it on
-                                    await pftask.ConfigureAwait(false);
-                                    await DataBlock.AddBlockToOutputAsync(self.BlockOutput, hashkey, buf, 0, lastread, e.Hint, false);
-                                    buf = new byte[blocksize];
-                                }
-
-<<<<<<< HEAD
-                                // Store the current hash in the blocklist
-                                Array.Copy(hashdata, 0, blocklistbuffer, blocklistoffset, hashdata.Length);
-                                blocklistoffset += hashdata.Length;
-                                hashcollector.Add(hashkey);
-                                filesize += lastread;
-
-                                // Don't spam updates
-                                if (send_close && (DateTime.Now - lastupdate).TotalSeconds > 5)
-=======
-                                // If we have more than a single block of data, output the (trailing) blocklist
-                                if (hashcollector.Count > 1)
->>>>>>> 82c14c5c
-                                {
-                                    var blkey = Convert.ToBase64String(blockhasher.ComputeHash(blocklistbuffer, 0, (int) blocklistoffset));
-                                    blocklisthashes.Add(blkey);
-                                    await DataBlock.AddBlockToOutputAsync(self.BlockOutput, blkey, blocklistbuffer, 0, blocklistoffset, CompressionHint.Noncompressible, true);
-                                }
-
-<<<<<<< HEAD
-                                // Make sure the filehasher is done with the buf instance before we pass it on
-                                await pftask;
-                                await DataBlock.AddBlockToOutputAsync(self.BlockOutput, hashkey, buf, 0, lastread, e.Hint, false);
-                                buf = new byte[blocksize];
-=======
-                                filehasher.TransformFinalBlock(new byte[0], 0, 0);
-                                var filehash = Convert.ToBase64String(filehasher.Hash);
-                                var blocksetid = await database.AddBlocksetAsync(filehash, filesize, blocksize, hashcollector, blocklisthashes);
-                                cur.SetResult(new StreamProcessResult() {Streamlength = filesize, Streamhash = filehash, Blocksetid = blocksetid});
-                                cur = null;
->>>>>>> 82c14c5c
-                            }
-                        }
-                        catch (Exception ex)
-                        {
-                            try
-                            {
-                                if (cur != null)
-                                    cur.TrySetException(ex);
-                            }
-                            catch
-                            {
-                            }
-
-                            // Rethrow
-                            if (ex.IsRetiredException())
-                                throw;
-                        }
-                        finally
-                        {
-                            if (cur != null)
-                            {
-                                try
-                                {
-                                    cur.TrySetCanceled();
-                                }
-                                catch
-                                {
-                                }
-
-                                cur = null;
-                            }
-
-                            if (send_close)
-                                await self.ProgressChannel.WriteAsync(new ProgressEvent() {Filepath = e.Path, Length = filesize, Type = EventType.FileClosed});
-                            send_close = false;
-                        }
-                    }
-                }
-            });
-        }
-    }
-}
+﻿//  Copyright (C) 2016, The Duplicati Team
+//  http://www.duplicati.com, info@duplicati.com
+//
+//  This library is free software; you can redistribute it and/or modify
+//  it under the terms of the GNU Lesser General Public License as
+//  published by the Free Software Foundation; either version 2.1 of the
+//  License, or (at your option) any later version.
+//
+//  This library is distributed in the hope that it will be useful, but
+//  WITHOUT ANY WARRANTY; without even the implied warranty of
+//  MERCHANTABILITY or FITNESS FOR A PARTICULAR PURPOSE. See the GNU
+//  Lesser General Public License for more details.
+//
+//  You should have received a copy of the GNU Lesser General Public
+//  License along with this library; if not, write to the Free Software
+//  Foundation, Inc., 59 Temple Place, Suite 330, Boston, MA 02111-1307 USA
+using System;
+using CoCoL;
+using Duplicati.Library.Main.Operation.Common;
+using System.Threading.Tasks;
+using System.Collections.Generic;
+using Duplicati.Library.Utility;
+using System.Linq;
+using Duplicati.Library.Interface;
+using System.IO;
+
+namespace Duplicati.Library.Main.Operation.Backup
+{
+    internal static class StreamBlockSplitter
+    {
+        /// <summary>
+        /// The tag used for log messages
+        /// </summary>
+        private static readonly string LOGTAG = Logging.Log.LogTagFromType(typeof(StreamBlockSplitter)) ;
+        private static readonly string FILELOGTAG = LOGTAG + ".FileEntry";
+
+        public static Task Run(Options options, BackupDatabase database, ITaskReader taskreader)
+        {
+            return AutomationExtensions.RunTask(
+            new
+            {
+                Input = Channels.StreamBlock.ForRead,
+                ProgressChannel = Channels.ProgressEvents.ForWrite,
+                BlockOutput = Channels.OutputBlocks.ForWrite
+            },
+
+            async self =>
+            {
+                var blocksize = options.Blocksize;
+                var filehasher = Duplicati.Library.Utility.HashAlgorithmHelper.Create(options.FileHashAlgorithm);
+                var blockhasher = Duplicati.Library.Utility.HashAlgorithmHelper.Create(options.BlockHashAlgorithm);
+                var emptymetadata = Utility.WrapMetadata(new Dictionary<string, string>(), options);
+                var maxmetadatasize = (options.Blocksize / (long) options.BlockhashSize) * options.Blocksize;
+
+                if (blockhasher == null)
+                    throw new UserInformationException(Strings.Common.InvalidHashAlgorithm(options.BlockHashAlgorithm), "BlockHashAlgorithmNotSupported");
+                if (filehasher == null)
+                    throw new UserInformationException(Strings.Common.InvalidHashAlgorithm(options.FileHashAlgorithm), "FileHashAlgorithmNotSupported");
+
+                if (!blockhasher.CanReuseTransform)
+                    throw new UserInformationException(Strings.Common.InvalidCryptoSystem(options.BlockHashAlgorithm), "BlockHashAlgorithmNotSupported");
+                if (!filehasher.CanReuseTransform)
+                    throw new UserInformationException(Strings.Common.InvalidCryptoSystem(options.FileHashAlgorithm), "FileHashAlgorithmNotSupported");
+
+                using (var empty_metadata_stream = new MemoryStream(emptymetadata.Blob))
+                {
+                    while (await taskreader.ProgressAsync)
+                    {
+                        var send_close = false;
+                        var filesize = 0L;
+
+                        var e = await self.Input.ReadAsync();
+                        var cur = e.Result;
+
+                        try
+                        {
+                            var stream = e.Stream;
+
+                            using (var blocklisthashes = new Library.Utility.FileBackedStringList())
+                            using (var hashcollector = new Library.Utility.FileBackedStringList())
+                            {
+                                var blocklistbuffer = new byte[blocksize];
+                                var blocklistoffset = 0L;
+
+                                long fslen = -1;
+                                try
+                                {
+                                    fslen = stream.Length;
+                                }
+                                catch (Exception ex)
+                                {
+                                    Logging.Log.WriteWarningMessage(FILELOGTAG, "FileLengthFailure", ex, "Failed to read file length for file {0}", e.Path);
+                                }
+
+                                if (e.IsMetadata && fslen > maxmetadatasize)
+                                {
+                                    //TODO: To fix this, the "WriteFileset" method in BackupHandler needs to
+                                    // be updated such that it can select sets even when there are multiple
+                                    // blocklist hashes for the metadata.
+                                    // This could be done such that an extra query is made if the metadata
+                                    // spans multiple blocklist hashes, as it is not expected to be common
+
+                                    Logging.Log.WriteWarningMessage(LOGTAG, "TooLargeMetadata", null, "Metadata size is {0}, but the largest accepted size is {1}, recording empty metadata for {2}", fslen, maxmetadatasize, e.Path);
+                                    empty_metadata_stream.Position = 0;
+                                    stream = empty_metadata_stream;
+                                    fslen = stream.Length;
+                                }
+
+                                // Don't send progress reports for metadata
+                                if (!e.IsMetadata)
+                                {
+                                    await self.ProgressChannel.WriteAsync(new ProgressEvent() {Filepath = e.Path, Length = fslen, Type = EventType.FileStarted});
+                                    send_close = true;
+                                }
+
+                                filehasher.Initialize();
+                                var lastread = 0;
+                                var buf = new byte[blocksize];
+                                var lastupdate = DateTime.Now;
+
+                                // Core processing loop, read blocks of data and hash individually
+                                while (((lastread = await stream.ForceStreamReadAsync(buf, blocksize)) != 0))
+                                {
+                                    // Run file hashing concurrently to squeeze a little extra concurrency out of it
+                                    var pftask = Task.Run(() => filehasher.TransformBlock(buf, 0, lastread, buf, 0));
+
+                                    var hashdata = blockhasher.ComputeHash(buf, 0, lastread);
+                                    var hashkey = Convert.ToBase64String(hashdata);
+
+                                    // If we have too many hashes, flush the blocklist
+                                    if (blocklistbuffer.Length - blocklistoffset < hashdata.Length)
+                                    {
+                                        var blkey = Convert.ToBase64String(blockhasher.ComputeHash(blocklistbuffer, 0, (int) blocklistoffset));
+                                        blocklisthashes.Add(blkey);
+                                        await DataBlock.AddBlockToOutputAsync(self.BlockOutput, blkey, blocklistbuffer, 0, blocklistoffset, CompressionHint.Noncompressible, true);
+                                        blocklistoffset = 0;
+                                        blocklistbuffer = new byte[blocksize];
+                                    }
+
+                                    // Store the current hash in the blocklist
+                                    Array.Copy(hashdata, 0, blocklistbuffer, blocklistoffset, hashdata.Length);
+                                    blocklistoffset += hashdata.Length;
+                                    hashcollector.Add(hashkey);
+                                    filesize += lastread;
+
+                                    // Don't spam updates
+                                    if (send_close && (DateTime.Now - lastupdate).TotalSeconds > 5)
+                                    {
+                                        await self.ProgressChannel.WriteAsync(new ProgressEvent() {Filepath = e.Path, Length = filesize, Type = EventType.FileProgressUpdate});
+                                        lastupdate = DateTime.Now;
+                                    }
+
+                                    // Make sure the filehasher is done with the buf instance before we pass it on
+                                    await pftask.ConfigureAwait(false);
+                                    await DataBlock.AddBlockToOutputAsync(self.BlockOutput, hashkey, buf, 0, lastread, e.Hint, false);
+                                    buf = new byte[blocksize];
+                                }
+
+                                // If we have more than a single block of data, output the (trailing) blocklist
+                                if (hashcollector.Count > 1)
+                                {
+                                    var blkey = Convert.ToBase64String(blockhasher.ComputeHash(blocklistbuffer, 0, (int) blocklistoffset));
+                                    blocklisthashes.Add(blkey);
+                                    await DataBlock.AddBlockToOutputAsync(self.BlockOutput, blkey, blocklistbuffer, 0, blocklistoffset, CompressionHint.Noncompressible, true);
+                                }
+
+                                filehasher.TransformFinalBlock(new byte[0], 0, 0);
+                                var filehash = Convert.ToBase64String(filehasher.Hash);
+                                var blocksetid = await database.AddBlocksetAsync(filehash, filesize, blocksize, hashcollector, blocklisthashes);
+                                cur.SetResult(new StreamProcessResult() {Streamlength = filesize, Streamhash = filehash, Blocksetid = blocksetid});
+                                cur = null;
+                            }
+                        }
+                        catch (Exception ex)
+                        {
+                            try
+                            {
+                                if (cur != null)
+                                    cur.TrySetException(ex);
+                            }
+                            catch
+                            {
+                            }
+
+                            // Rethrow
+                            if (ex.IsRetiredException())
+                                throw;
+                        }
+                        finally
+                        {
+                            if (cur != null)
+                            {
+                                try
+                                {
+                                    cur.TrySetCanceled();
+                                }
+                                catch
+                                {
+                                }
+
+                                cur = null;
+                            }
+
+                            if (send_close)
+                                await self.ProgressChannel.WriteAsync(new ProgressEvent() {Filepath = e.Path, Length = filesize, Type = EventType.FileClosed});
+                            send_close = false;
+                        }
+                    }
+                }
+            });
+        }
+    }
+}