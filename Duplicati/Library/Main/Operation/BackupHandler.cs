--- conflicted
+++ resolved
@@ -1,765 +1,761 @@
-// Copyright (C) 2025, The Duplicati Team
-// https://duplicati.com, hello@duplicati.com
-// 
-// Permission is hereby granted, free of charge, to any person obtaining a 
-// copy of this software and associated documentation files (the "Software"), 
-// to deal in the Software without restriction, including without limitation 
-// the rights to use, copy, modify, merge, publish, distribute, sublicense, 
-// and/or sell copies of the Software, and to permit persons to whom the 
-// Software is furnished to do so, subject to the following conditions:
-// 
-// The above copyright notice and this permission notice shall be included in 
-// all copies or substantial portions of the Software.
-// 
-// THE SOFTWARE IS PROVIDED "AS IS", WITHOUT WARRANTY OF ANY KIND, EXPRESS 
-// OR IMPLIED, INCLUDING BUT NOT LIMITED TO THE WARRANTIES OF MERCHANTABILITY, 
-// FITNESS FOR A PARTICULAR PURPOSE AND NONINFRINGEMENT. IN NO EVENT SHALL THE 
-// AUTHORS OR COPYRIGHT HOLDERS BE LIABLE FOR ANY CLAIM, DAMAGES OR OTHER 
-// LIABILITY, WHETHER IN AN ACTION OF CONTRACT, TORT OR OTHERWISE, ARISING 
-// FROM, OUT OF OR IN CONNECTION WITH THE SOFTWARE OR THE USE OR OTHER 
-// DEALINGS IN THE SOFTWARE.
-
-using System;
-using System.Collections.Generic;
-using System.Linq;
-using Duplicati.Library.Main.Database;
-using Duplicati.Library.Main.Volumes;
-using Duplicati.Library.Interface;
-using System.Threading.Tasks;
-using CoCoL;
-using System.Threading;
-using Duplicati.Library.Snapshots;
-using Duplicati.Library.Utility;
-using Duplicati.Library.Common.IO;
-using Duplicati.Library.Logging;
-using Duplicati.Library.Main.Operation.Common;
-using System.Data;
-using Duplicati.Library.DynamicLoader;
-using Duplicati.Library.SourceProvider;
-using Duplicati.Library.Snapshots.USN;
-using System.Text.RegularExpressions;
-using System.IO;
-using System.Collections.Concurrent;
-
-namespace Duplicati.Library.Main.Operation
-{
-    /// <summary>
-    /// The backup handler is the primary function,
-    /// which performs a backup of the given sources
-    /// to the chosen destination
-    /// </summary>
-    internal class BackupHandler : IDisposable
-    {
-        /// <summary>
-        /// The tag used for logging
-        /// </summary>
-        private static readonly string LOGTAG = Log.LogTagFromType<BackupHandler>();
-
-        private readonly Options m_options;
-        private IFilter m_filter;
-
-        private readonly BackupResults m_result;
-        private readonly ITaskReader m_taskReader;
-
-        public readonly CancellationTokenSource cancellationTokenSource = new CancellationTokenSource();
-
-        public BackupHandler(Options options, BackupResults results)
-        {
-            m_options = options;
-            m_result = results;
-            m_taskReader = results.TaskControl;
-
-            if (options.AllowPassphraseChange)
-                throw new UserInformationException(Strings.Common.PassphraseChangeUnsupported, "PassphraseChangeUnsupported");
-        }
-
-        /// <summary>
-        /// Gets a single source provider for the given sources
-        /// </summary>
-        /// <param name="sources">The sources to get providers for</param>
-        /// <param name="options">The options to use</param>
-        /// <returns>The source providers</returns>
-        public static async Task<ISourceProvider> GetSourceProvider(IEnumerable<string> sources, Options options, CancellationToken cancellationToken)
-            => Combiner.Combine(await GetSourceProviders(sources, options, cancellationToken));
-
-        /// <summary>
-        /// Gets a snapshot service for the given sources
-        /// </summary>
-        /// <param name="sources">The sources to get the snapshot for</param>
-        /// <param name="options">The options to use</param>
-        /// <returns>The source provider</returns>
-        private static ISnapshotService GetFileSnapshotService(IEnumerable<string> sources, Options options)
-        {
-            try
-            {
-                if (options.SnapShotStrategy != Options.OptimizationStrategy.Off)
-                    return SnapshotUtility.CreateSnapshot(sources, options.RawOptions, options.SymlinkPolicy == Options.SymlinkStrategy.Follow);
-            }
-            catch (Exception ex)
-            {
-                if (options.SnapShotStrategy == Options.OptimizationStrategy.Required)
-                    throw new UserInformationException(Strings.Common.SnapshotFailedError(ex.Message), "SnapshotFailed", ex);
-                else if (options.SnapShotStrategy == Options.OptimizationStrategy.On)
-                    Log.WriteWarningMessage(LOGTAG, "SnapshotFailed", ex, Strings.Common.SnapshotFailedError(ex.Message));
-                else if (options.SnapShotStrategy == Options.OptimizationStrategy.Auto)
-                    Log.WriteInformationMessage(LOGTAG, "SnapshotFailed", Strings.Common.SnapshotFailedError(ex.Message));
-            }
-
-            return SnapshotUtility.CreateNoSnapshot(sources, options.IgnoreAdvisoryLocking, options.SymlinkPolicy == Options.SymlinkStrategy.Follow);
-        }
-
-        /// <summary>
-        /// Gets all source providers for the given sources
-        /// </summary>
-        /// <param name="sources">The sources to get providers for</param>
-        /// <param name="options">The options to use</param>
-        /// <param name="filter">The filter to use</param>
-        /// <param name="lastfilesetid">The last fileset id</param>
-        /// <returns>The source providers</returns>
-        private static async Task<List<ISourceProvider>> GetSourceProviders(IEnumerable<string> sources, Options options, CancellationToken cancellationToken)
-        {
-            // Group the sources by their type, so we can combine all snapshot paths into a single snapshot
-            var sourceTypes = sources.GroupBy(x => x.StartsWith("@") ? "@" : Library.Utility.Utility.GuessScheme(x) ?? "file", StringComparer.OrdinalIgnoreCase);
-
-            // To avoid leaking snapshot instances, we create all instances first and then dispose them if an exception occurs
-            // The number of instances is expected to be low, so the memory overhead is acceptable
-            var results = new List<ISourceProvider>();
-            try
-            {
-                foreach (var entry in sourceTypes)
-                {
-                    if ("file".Equals(entry.Key, StringComparison.OrdinalIgnoreCase))
-                        results.Add(new LocalFileSource(GetFileSnapshotService(entry, options)));
-                    else if ("vss".Equals(entry.Key, StringComparison.OrdinalIgnoreCase) || "lvm".Equals(entry.Key, StringComparison.OrdinalIgnoreCase))
-                        results.Add(new LocalFileSource(SnapshotUtility.CreateSnapshot(entry, options.RawOptions, options.SymlinkPolicy == Options.SymlinkStrategy.Follow)));
-                    else if ("@".Equals(entry.Key, StringComparison.OrdinalIgnoreCase))
-                    {
-                        foreach (var url in entry)
-                        {
-                            var sanitizedUrl = Library.Utility.Utility.GetUrlWithoutCredentials(url);
-                            var m = Regex.Match(url, @"^@(?<mountpoint>[^|]+)\|(?<url>.+)$", RegexOptions.IgnoreCase);
-                            if (m.Success)
-                            {
-                                var mountpoint = m.Groups["mountpoint"].Value;
-
-                                if (mountpoint.Any(x => Path.GetInvalidPathChars().Contains(x)))
-                                    throw new UserInformationException(string.Format("The mountpoint \"{0}\" contains invalid characters", mountpoint), "InvalidMountpoint");
-                                if (!Path.IsPathRooted(mountpoint))
-                                    throw new UserInformationException(string.Format("The mountpoint \"{0}\" is not a valid rooted mountpoint", mountpoint), "InvalidMountpoint");
-
-                                var backendurl = m.Groups["url"].Value;
-
-                                ISourceProvider provider;
-                                try
-                                {
-                                    provider = await SourceProviderLoader.GetSourceProvider(backendurl, Path.GetFullPath(mountpoint), options.RawOptions, cancellationToken).ConfigureAwait(false);
-                                }
-                                catch (Exception ex)
-                                {
-                                    if (options.AllowMissingSource)
-                                    {
-                                        Log.WriteWarningMessage(LOGTAG, "SourceProviderFailed", ex, "Failed to load source provider for \"{0}\"", sanitizedUrl);
-                                        continue;
-                                    }
-
-                                    throw new UserInformationException($"Failed to load source provider for \"{sanitizedUrl}\": {ex.Message}", "SourceProviderFailed", ex);
-                                }
-
-                                // Don't accept missing providers
-                                results.Add(provider ?? throw new UserInformationException($"The source \"{sanitizedUrl}\" is not supported", "SourceNotSupported"));
-                            }
-                            else
-                                throw new UserInformationException($"The source \"{sanitizedUrl}\" is not a supported format", "SourceFormatNotSupported");
-                        }
-                    }
-                    else
-                        throw new UserInformationException($"The source type \"{entry.Key}\" is not supported", "SourceTypeNotSupported");
-                }
-            }
-            catch
-            {
-                foreach (var provider in results)
-                    (provider as IDisposable)?.Dispose();
-
-                throw;
-            }
-
-            if (results.Count == 0)
-                throw new UserInformationException("No sources were available for the backup", "NoSourcesAvailable");
-
-            return results;
-        }
-
-        public UsnJournalService GetJournalService(LocalBackupDatabase database, ISourceProvider provider, IFilter filter, long lastfilesetid)
-        {
-            if (m_options.UsnStrategy == Options.OptimizationStrategy.Off) return null;
-            if (!OperatingSystem.IsWindows())
-                throw new UserInformationException("USN journal is only supported on Windows", "UsnJournalNotSupported");
-
-            var providers = (provider is Combiner c ? c.Providers : [provider])
-                .Select((x, i) => new { Provider = x, Index = i })
-                .Where(x => x.Provider is LocalFileSource)
-                .ToList();
-
-            if (providers.Count == 0)
-                return null;
-            if (providers.Count > 1)
-                throw new UserInformationException("Multiple USN journal services are not supported", "MultipleUSNJournalServices");
-            var fileProvider = providers.First().Provider as LocalFileSource;
-
-            var journalData = database.GetChangeJournalData(lastfilesetid);
-            var service = new UsnJournalService(fileProvider.SnapshotService, filter, m_options.FileAttributeFilter, m_options.SkipFilesLargerThan,
-                journalData, cancellationTokenSource.Token);
-
-            foreach (var volumeData in service.VolumeDataList)
-            {
-                if (volumeData.IsFullScan)
-                {
-                    if (volumeData.Exception == null || volumeData.Exception is UsnJournalSoftFailureException)
-                    {
-                        // soft fail
-                        Logging.Log.WriteInformationMessage(LOGTAG, "SkipUsnForVolume",
-                            "Performing full scan for volume \"{0}\": {1}", volumeData.Volume, volumeData.Exception?.Message);
-                    }
-                    else
-                    {
-                        if (m_options.UsnStrategy == Options.OptimizationStrategy.Auto)
-                        {
-                            Logging.Log.WriteInformationMessage(LOGTAG, "FailedToUseChangeJournal",
-                                "Failed to use change journal for volume \"{0}\": {1}", volumeData.Volume, volumeData.Exception.Message);
-                        }
-                        else if (m_options.UsnStrategy == Options.OptimizationStrategy.On)
-                        {
-                            Logging.Log.WriteWarningMessage(LOGTAG, "FailedToUseChangeJournal", volumeData.Exception,
-                                "Failed to use change journal for volume \"{0}\": {1}", volumeData.Volume, volumeData.Exception.Message);
-                        }
-                        else
-                            throw volumeData.Exception;
-                    }
-                }
-            }
-
-            return service;
-        }
-
-        /// <summary>
-        /// Returns a list of paths that should be blacklisted
-        /// </summary>
-        /// <returns>The list of paths</returns>
-        public static HashSet<string> GetBlacklistedPaths(Options options)
-            => new HashSet<string>(Library.Utility.Utility.ClientFilenameStringComparer)
-            {
-                options.Dbpath + "-journal",
-            };
-
-        /// <summary>
-        /// Returns a list of paths that should be blacklisted
-        /// </summary>
-        /// <returns>The list of paths</returns>
-        public HashSet<string> GetBlacklistedPaths()
-            => GetBlacklistedPaths(m_options);
-
-        private sealed record PreBackupVerifyResult(
-            RemoteVolumeEntry LastTempFilelist
-        );
-
-        /// <summary>
-        /// Verifies the database and backend before starting the backup.
-        /// The logic here is needed to check that the database is in a state
-        /// where it can be used for the backup, and that the backend is also
-        /// in the same state as the database.
-        ///
-        /// If the auto-repair option is enabled, this method will attempt to
-        /// call the repair method, which requires that the database is closed
-        /// and re-opened.
-        ///
-        /// For efficiency, the database is only closed if the repair is needed,
-        /// and returned to the caller in an open state in either case.
-        /// </summary>
-        /// <returns>Results from the pre-backup verification</returns>
-        private static async Task<RemoteVolumeEntry> PreBackupVerify(Options options, BackupResults result, DatabaseConnectionManager dbManager, LocalBackupDatabase database, IBackendManager backendManager)
-        {
-            result.OperationProgressUpdater.UpdatePhase(OperationPhase.Backup_PreBackupVerify);
-
-            // If we have an interrupted backup, grab the fileset
-            RemoteVolumeEntry lastTempFilelist = default;
-
-            using (new Logging.Timer(LOGTAG, "PreBackupVerify", "PreBackupVerify"))
-            {
-                result.Dryrun = options.Dryrun;
-
-                // Check the database integrity
-                Utility.UpdateOptionsFromDb(database, options);
-                Utility.VerifyOptionsAndUpdateDatabase(database, options);
-
-                var probe_path = database.GetFirstPath();
-                if (probe_path != null && Util.GuessDirSeparator(probe_path) != Util.DirectorySeparatorString)
-                    throw new UserInformationException(string.Format("The backup contains files that belong to another operating system. Proceeding with a backup would cause the database to contain paths from two different operation systems, which is not supported. To proceed without losing remote data, delete all filesets and make sure the --{0} option is set, then run the backup again to re-use the existing data on the remote store.", "no-auto-compact"), "CrossOsDatabaseReuseNotSupported");
-
-                if (database.PartiallyRecreated)
-                    throw new UserInformationException("The database was only partially recreated. This database may be incomplete and the repair process is not allowed to alter remote files as that could result in data loss.", "DatabaseIsPartiallyRecreated");
-
-                if (database.RepairInProgress)
-                    throw new UserInformationException("The database was attempted repaired, but the repair did not complete. This database may be incomplete and the backup process cannot continue. You may delete the local database and attempt to repair it again.", "DatabaseRepairInProgress");
-
-                // Make sure the database is sane
-                database.VerifyConsistency(options.Blocksize, options.BlockhashSize, !options.DisableFilelistConsistencyChecks);
-                if (!options.DisableSyntheticFilelist)
-                    lastTempFilelist = database.GetLastIncompleteFilesetVolume();
-
-                try
-                {
-                    if (options.NoBackendverification)
-                    {
-                        await FilelistProcessor.VerifyLocalList(backendManager, database, result.TaskControl.ProgressToken).ConfigureAwait(false);
-                        await UpdateStorageStatsFromDatabase(result, database, options, backendManager, result.TaskControl.ProgressToken).ConfigureAwait(false);
-                    }
-                    else
-                    {
-                        await FilelistProcessor.VerifyRemoteList(backendManager, options, database, result.BackendWriter, [lastTempFilelist.Name], [], logErrors: false, verifyMode: FilelistProcessor.VerifyMode.VerifyAndClean).ConfigureAwait(false);
-                    }
-                }
-                catch (RemoteListVerificationException ex)
-                {
-                    if (options.AutoCleanup)
-                    {
-                        Log.WriteWarningMessage(LOGTAG, "BackendVerifyFailedAttemptingCleanup", ex, "Backend verification failed, attempting automatic cleanup");
-                        result.RepairResults = new RepairResults(result);
-
-                        await new RepairHandler(options, (RepairResults)result.RepairResults)
-                            .RunAsync(dbManager, backendManager, null)
-                            .ConfigureAwait(false);
-
-                        Log.WriteInformationMessage(LOGTAG, "BackendCleanupFinished", "Backend cleanup finished, retrying verification");
-                        await FilelistProcessor.VerifyRemoteList(backendManager, options, database, result.BackendWriter, [lastTempFilelist.Name], [], logErrors: true, verifyMode: FilelistProcessor.VerifyMode.VerifyStrict).ConfigureAwait(false);
-                    }
-                    else
-                        throw;
-                }
-
-                return lastTempFilelist;
-            }
-        }
-
-        /// <summary>
-        /// Performs the bulk of work by starting all relevant processes
-        /// </summary>
-        private static async Task RunMainOperation(Backup.Channels channels, ISourceProvider source, UsnJournalService journalService, LocalBackupDatabase database, IBackendManager backendManager, Backup.BackupStatsCollector stats, Options options, IFilter filter, BackupResults result, ITaskReader taskreader, long filesetid, long lastfilesetid)
-        {
-            using (new Logging.Timer(LOGTAG, "BackupMainOperation", "BackupMainOperation"))
-            {
-                // Make sure the CompressionHints table is initialized, otherwise all workers will initialize it
-                var unused = options.CompressionHints.Count;
-                Task all = Task.WhenAll(
-                    new[]
-                        {
-                                Backup.DataBlockProcessor.Run(channels, database, backendManager, options, taskreader),
-                                Backup.FileBlockProcessor.Run(channels, options, database, stats, taskreader),
-                                Backup.StreamBlockSplitter.Run(channels, options, database, taskreader),
-                                Backup.FileEnumerationProcess.Run(channels, source, journalService,
-                                    options.FileAttributeFilter, filter, options.SymlinkPolicy,
-                                    options.HardlinkPolicy, options.ExcludeEmptyFolders, options.IgnoreFilenames,
-                                    GetBlacklistedPaths(options), options.ChangedFilelist, taskreader,
-                                    () => result.PartialBackup = true, CancellationToken.None),
-                                Backup.FilePreFilterProcess.Run(channels, options, stats, database),
-                                Backup.MetadataPreProcess.Run(channels, options, database, lastfilesetid, taskreader),
-                                Backup.SpillCollectorProcess.Run(channels, options, database, backendManager, taskreader),
-                                Backup.ProgressHandler.Run(channels, result)
-                        }
-                        // Spawn additional block hashers
-                        .Concat(
-                            Enumerable.Range(0, options.ConcurrencyBlockHashers - 1).Select(x =>
-                                Backup.StreamBlockSplitter.Run(channels, options, database, taskreader))
-                        )
-                        // Spawn additional compressors
-                        .Concat(
-                            Enumerable.Range(0, options.ConcurrencyCompressors - 1).Select(x =>
-                                Backup.DataBlockProcessor.Run(channels, database, backendManager, options, taskreader))
-                        )
-                        // Spawn additional file processors
-                        .Concat(
-                            Enumerable.Range(0, options.ConcurrencyFileprocessors - 1).Select(x =>
-                                Backup.FileBlockProcessor.Run(channels, options, database, stats, taskreader)
-                        )
-                    )
-                );
-
-                await all.ConfigureAwait(false);
-
-                if (options.ChangedFilelist != null && options.ChangedFilelist.Length >= 1)
-                {
-                    database.AppendFilesFromPreviousSet(options.DeletedFilelist);
-                }
-                else if (journalService != null)
-                {
-                    if (!OperatingSystem.IsWindows())
-                        throw new UserInformationException("USN journal is only supported on Windows", "USNJournalNotSupported");
-
-                    // append files from previous fileset, unless part of modifiedSources, which we've just scanned
-                    database.AppendFilesFromPreviousSetWithPredicate((path, fileSize) =>
-                    {
-                        if (!OperatingSystem.IsWindows())
-                            throw new UserInformationException("USN journal is only supported on Windows", "USNJournalNotSupported");
-
-                        // TODO: This is technically unsupported, but the method itself works cross-platform
-                        if (journalService.IsPathEnumerated(path))
-                            return true;
-
-                        if (fileSize >= 0)
-                            stats.AddExaminedFile(fileSize);
-
-                        return false;
-                    });
-
-                    // store journal data in database, unless job is being canceled
-                    if (!result.PartialBackup)
-                    {
-                        var data = journalService.VolumeDataList.Where(p => p.JournalData != null).Select(p => p.JournalData).ToList();
-                        if (data.Any())
-                        {
-                            // always record change journal data for current fileset (entry may be dropped later if nothing is uploaded)
-                            database.CreateChangeJournalData(data);
-
-                            // update the previous fileset's change journal entry to resume at this point in case nothing was backed up
-                            database.UpdateChangeJournalData(data, lastfilesetid);
-                        }
-                    }
-                }
-
-                if (result.PartialBackup)
-                {
-                    Log.WriteWarningMessage(LOGTAG, "CancellationRequested", null, "Cancellation was requested by user.");
-                }
-                else
-                {
-                    database.UpdateFullBackupStateInFileset(filesetid, true);
-                }
-
-                result.OperationProgressUpdater.UpdatefileCount(result.ExaminedFiles, result.SizeOfExaminedFiles, true);
-            }
-        }
-
-        private async Task CompactIfRequired(LocalDatabase database, IBackendManager backendManager, long lastVolumeSize)
-        {
-            var currentIsSmall = lastVolumeSize != -1 && lastVolumeSize <= m_options.SmallFileSize;
-
-            if (m_options.KeepTime.Ticks > 0 || m_options.KeepVersions != 0 || m_options.RetentionPolicy.Count > 0)
-            {
-                m_result.OperationProgressUpdater.UpdatePhase(OperationPhase.Backup_Delete);
-                m_result.DeleteResults = new DeleteResults(m_result);
-                using (var db = new LocalDeleteDatabase(database))
-                using (var tr = db.BeginTransaction())
-                {
-                    await new DeleteHandler(m_options, (DeleteResults)m_result.DeleteResults)
-                        .DoRunAsync(db, tr, true, currentIsSmall, backendManager)
-                        .ConfigureAwait(false);
-                    tr.Commit();
-                }
-
-            }
-            else if (currentIsSmall && !m_options.NoAutoCompact)
-            {
-                m_result.OperationProgressUpdater.UpdatePhase(OperationPhase.Backup_Compact);
-                m_result.CompactResults = new CompactResults(m_result);
-                using (var db = new LocalDeleteDatabase(database))
-                using (var tr = db.BeginTransaction())
-                {
-                    await new CompactHandler(m_options, (CompactResults)m_result.CompactResults)
-                        .DoCompactAsync(db, true, tr, backendManager)
-                        .ConfigureAwait(false);
-                    tr.Commit();
-                }
-            }
-        }
-
-        private async Task PostBackupVerification(string currentFilelistVolume, string previousTemporaryFilelist, LocalBackupDatabase database, IBackendManager backendManager)
-        {
-            m_result.OperationProgressUpdater.UpdatePhase(OperationPhase.Backup_PostBackupVerify);
-            using (new Logging.Timer(LOGTAG, "AfterBackupVerify", "AfterBackupVerify"))
-                await FilelistProcessor.VerifyRemoteList(backendManager, m_options, database, m_result.BackendWriter, [currentFilelistVolume], [previousTemporaryFilelist], logErrors: true, verifyMode: FilelistProcessor.VerifyMode.VerifyStrict).ConfigureAwait(false);
-            await backendManager.WaitForEmptyAsync(database, m_taskReader.ProgressToken);
-
-<<<<<<< HEAD
-            long remoteVolumeCount = database.GetRemoteVolumes().LongCount(x => x.State == RemoteVolumeState.Verified);
-=======
-            // Calculate the number of samples to test, using the largest number of file of a given type
-            long remoteVolumeCount = m_database.GetRemoteVolumes()
-                .Where(x => x.State == RemoteVolumeState.Verified)
-                .GroupBy(x => x.Type)
-                .Select(x => x.LongCount())
-                .Max();
-
->>>>>>> 4268eda6
-            long samplesToTest = Math.Max(m_options.BackupTestSampleCount, (long)Math.Round(remoteVolumeCount * (m_options.BackupTestPercentage / 100m), MidpointRounding.AwayFromZero));
-            if (samplesToTest > 0 && remoteVolumeCount > 0)
-            {
-                m_result.OperationProgressUpdater.UpdatePhase(OperationPhase.Backup_PostBackupTest);
-                m_result.TestResults = new TestResults(m_result);
-
-                using (var testdb = new LocalTestDatabase(database))
-                    await new TestHandler(m_options, (TestResults)m_result.TestResults)
-                        .DoRun(samplesToTest, testdb, backendManager).ConfigureAwait(false);
-            }
-        }
-
-        /// <summary>
-        /// Handler for computing backend statistics, without relying on a remote folder listing
-        /// </summary>
-        private static async Task UpdateStorageStatsFromDatabase(BackupResults result, LocalBackupDatabase database, Options options, IBackendManager backendManager, CancellationToken cancelToken)
-        {
-            if (result.BackendWriter != null)
-            {
-                result.BackendWriter.KnownFileCount = database.GetRemoteVolumes().Count();
-                result.BackendWriter.KnownFilesets = database.GetRemoteVolumes().Count(x => x.Type == RemoteVolumeType.Files);
-                result.BackendWriter.KnownFileSize = database.GetRemoteVolumes().Select(x => Math.Max(0, x.Size)).Sum();
-
-                result.BackendWriter.UnknownFileCount = 0;
-                result.BackendWriter.UnknownFileSize = 0;
-
-                result.BackendWriter.BackupListCount = database.FilesetTimes.Count();
-                result.BackendWriter.LastBackupDate = database.FilesetTimes.FirstOrDefault().Value.ToLocalTime();
-
-                if (!options.QuotaDisable)
-                {
-                    var quota = await backendManager.GetQuotaInfoAsync(cancelToken).ConfigureAwait(false);
-                    if (quota != null)
-                    {
-                        result.BackendWriter.TotalQuotaSpace = quota.TotalQuotaSpace;
-                        result.BackendWriter.FreeQuotaSpace = quota.FreeQuotaSpace;
-                    }
-                }
-
-                result.BackendWriter.AssignedQuotaSpace = options.QuotaSize;
-            }
-        }
-
-        private static Exception BuildException(Exception source, params Task[] tasks)
-        {
-            if (tasks == null || tasks.Length == 0)
-                return source;
-
-            var ex = new List<Exception>
-            {
-                source
-            };
-
-            foreach (var t in tasks)
-                if (t != null)
-                {
-                    if (!t.IsCompleted && !t.IsFaulted && !t.IsCanceled)
-                        t.Wait(500);
-
-                    if (t.IsFaulted && t.Exception != null)
-                        ex.Add(t.Exception);
-                }
-
-            if (ex.Count == 1)
-                return ex.First();
-            else
-                return new AggregateException(ex.First().Message, ex);
-        }
-
-        private static async Task<long> FlushBackend(LocalDatabase database, BackupResults result, IBackendManager backendManager)
-        {
-            // Wait for upload completion
-            result.OperationProgressUpdater.UpdatePhase(OperationPhase.Backup_WaitForUpload);
-
-            try
-            {
-                await backendManager.WaitForEmptyAsync(database, result.TaskControl.ProgressToken).ConfigureAwait(false);
-                // Grab the size of the last uploaded volume
-                return backendManager.LastWriteSize;
-            }
-            catch (RetiredException)
-            {
-            }
-
-            return -1;
-        }
-
-        public async Task RunAsync(string[] sources, DatabaseConnectionManager dbManager, IBackendManager backendManager, IFilter filter)
-        {
-            m_result.OperationProgressUpdater.UpdatePhase(OperationPhase.Backup_Begin);
-
-            using var rootTransaction = dbManager.BeginRootTransaction();
-            using var database = new LocalBackupDatabase(dbManager, m_options);
-
-            rootTransaction.CommitAndRestart();
-
-            // Do a remote verification, unless disabled
-            var lastTempFilelist = await PreBackupVerify(m_options, m_result, dbManager, database, backendManager);
-            var lastTempVolumeIncomplete = false;
-
-            if (!string.IsNullOrWhiteSpace(lastTempFilelist.Name))
-            {
-                if (lastTempFilelist.State == RemoteVolumeState.Temporary || lastTempFilelist.State == RemoteVolumeState.Uploading)
-                    lastTempVolumeIncomplete = true;
-            }
-
-            Backup.Channels channels = new();
-
-            // If there is no filter, we set an empty filter to simplify the code
-            m_filter = filter ?? new FilterExpression();
-
-            Task parallelScanner = null;
-            try
-            {
-                // Setup runners and instances here
-                using (var filesetvolume = new FilesetVolumeWriter(m_options, database.OperationTimestamp))
-                using (var stats = new Backup.BackupStatsCollector(m_result))
-                {
-                    long filesetid;
-                    using var counterToken = CancellationTokenSource.CreateLinkedTokenSource(m_taskReader.ProgressToken);
-                    using (var source = await GetSourceProvider(sources, m_options, m_taskReader.ProgressToken).ConfigureAwait(false))
-                    {
-                        try
-                        {
-                            // If the previous backup was interrupted, send a synthetic list
-                            await Backup.UploadSyntheticFilelist.Run(database, m_options, m_result, m_result.TaskControl, backendManager, lastTempFilelist);
-
-                            // Grab the previous backup ID, if any
-                            var prevfileset = database.FilesetTimes.FirstOrDefault();
-                            if (prevfileset.Value.ToUniversalTime() > database.OperationTimestamp.ToUniversalTime())
-                                throw new Exception(string.Format("The previous backup has time {0}, but this backup has time {1}. Something is wrong with the clock.", prevfileset.Value.ToLocalTime(), database.OperationTimestamp.ToLocalTime()));
-
-                            var lastfilesetid = prevfileset.Value.Ticks == 0 ? -1 : prevfileset.Key;
-
-                            // Rebuild any index files that are missing
-                            await Backup.RecreateMissingIndexFiles.Run(database, backendManager, m_options, m_result.TaskControl);
-
-                            // Prepare the operation by registering the filelist
-                            m_result.OperationProgressUpdater.UpdatePhase(OperationPhase.Backup_ProcessingFiles);
-
-                            var opTimestamp = FilesetVolumeWriter.ProbeUnusedFilenameName(database, m_options, database.OperationTimestamp);
-                            filesetvolume.ResetRemoteFilename(m_options, opTimestamp);
-
-                            var filesetvolumeid = database.RegisterRemoteVolume(filesetvolume.RemoteFilename, RemoteVolumeType.Files, RemoteVolumeState.Temporary);
-                            filesetid = database.CreateFileset(filesetvolumeid, VolumeBase.ParseFilename(filesetvolume.RemoteFilename).Time);
-
-                            var journalService = GetJournalService(database, source, filter, lastfilesetid);
-
-                            // Start parallel scan, or use the database
-                            if (m_options.DisableFileScanner)
-                            {
-                                var d = database.GetLastBackupFileCountAndSize();
-                                m_result.OperationProgressUpdater.UpdatefileCount(d.Item1, d.Item2, true);
-                            }
-                            else
-                            {
-                                parallelScanner = Backup.CountFilesHandler.Run(source, journalService, m_result, m_options, m_filter, GetBlacklistedPaths(), m_result.TaskControl, counterToken.Token);
-                            }
-
-                            // Run the backup operation
-                            if (await m_result.TaskControl.ProgressRendevouz().ConfigureAwait(false))
-                            {
-                                await RunMainOperation(channels, source, journalService, database, backendManager, stats, m_options, m_filter, m_result, m_result.TaskControl, filesetid, lastfilesetid).ConfigureAwait(false);
-                            }
-                        }
-                        finally
-                        {
-                            //If the scanner is still running for some reason, make sure we kill it now
-                            counterToken.Cancel();
-                        }
-                    }
-
-                    // Add the fileset file to the dlist file
-                    filesetvolume.CreateFilesetFile(!m_result.PartialBackup);
-
-                    // Ensure the database is in a sane state after adding data
-                    using (new Logging.Timer(LOGTAG, "VerifyConsistency", "VerifyConsistency"))
-                        database.VerifyConsistency(m_options.Blocksize, m_options.BlockhashSize, false);
-
-                    // Send the actual filelist
-                    await Backup.UploadRealFilelist.Run(m_result, database, backendManager, m_options, filesetvolume, filesetid, m_result.TaskControl, lastTempVolumeIncomplete);
-
-                    // Wait for upload completion
-                    m_result.OperationProgressUpdater.UpdatePhase(OperationPhase.Backup_WaitForUpload);
-                    var lastVolumeSize = await FlushBackend(database, m_result, backendManager).ConfigureAwait(false);
-
-                    // Make sure we have the database up-to-date
-                    database.CommitAndRestartTransaction("CommitAfterUpload");
-
-                    try
-                    {
-                        // If this throws, we should roll back the transaction
-                        if (await m_result.TaskControl.ProgressRendevouz().ConfigureAwait(false))
-                            await CompactIfRequired(database, backendManager, lastVolumeSize);
-
-                        if (m_options.UploadVerificationFile && await m_result.TaskControl.ProgressRendevouz().ConfigureAwait(false))
-                        {
-                            m_result.OperationProgressUpdater.UpdatePhase(OperationPhase.Backup_VerificationUpload);
-                            await FilelistProcessor.UploadVerificationFile(backendManager, m_options, database);
-                        }
-                    }
-                    catch
-                    {
-                        try
-                        {
-                            rootTransaction.SafeRollback();
-                            rootTransaction.Dispose();
-                        }
-                        catch (Exception ex)
-                        {
-                            Log.WriteErrorMessage(LOGTAG, "RollbackError", ex, "Rollback error: {0}", ex.Message);
-                        }
-
-                        // Re-throw the original exception
-                        throw;
-                    }
-
-                    if (m_options.Dryrun)
-                    {
-                        rootTransaction.Rollback();
-                    }
-                    else
-                    {
-                        rootTransaction.CommitAndRestart("CommitFinalizingBackup");
-
-                        if (await m_result.TaskControl.ProgressRendevouz().ConfigureAwait(false))
-                        {
-                            if (m_options.NoBackendverification)
-                                await UpdateStorageStatsFromDatabase(m_result, database, m_options, backendManager, m_taskReader.ProgressToken).ConfigureAwait(false);
-                            else
-                                await PostBackupVerification(filesetvolume.RemoteFilename, lastTempFilelist.Name, database, backendManager).ConfigureAwait(false);
-                        }
-                    }
-
-                    database.WriteResults(m_result);
-                    database.PurgeLogData(m_options.LogRetention);
-                    database.PurgeDeletedVolumes(DateTime.UtcNow);
-
-                    if (m_options.AutoVacuum)
-                    {
-                        m_result.VacuumResults = new VacuumResults(m_result);
-                        await new VacuumHandler(m_options, (VacuumResults)m_result.VacuumResults)
-                            .RunAsync(dbManager)
-                            .ConfigureAwait(false);
-                    }
-                    m_result.OperationProgressUpdater.UpdatePhase(OperationPhase.Backup_Complete);
-                    rootTransaction.Commit();
-                    return;
-                }
-            }
-            catch (Exception ex)
-            {
-                var aex = BuildException(ex, parallelScanner);
-                Logging.Log.WriteErrorMessage(LOGTAG, "FatalError", ex, "Fatal error");
-                if (aex == ex)
-                    throw;
-
-                throw aex;
-            }
-            finally
-            {
-                if (parallelScanner != null && !parallelScanner.IsCompleted)
-                    parallelScanner.Wait(500);
-            }
-        }
-
-        public void Dispose()
-        {
-            if (m_result.EndTime.Ticks == 0)
-                m_result.EndTime = DateTime.UtcNow;
-        }
-    }
-}
+// Copyright (C) 2025, The Duplicati Team
+// https://duplicati.com, hello@duplicati.com
+// 
+// Permission is hereby granted, free of charge, to any person obtaining a 
+// copy of this software and associated documentation files (the "Software"), 
+// to deal in the Software without restriction, including without limitation 
+// the rights to use, copy, modify, merge, publish, distribute, sublicense, 
+// and/or sell copies of the Software, and to permit persons to whom the 
+// Software is furnished to do so, subject to the following conditions:
+// 
+// The above copyright notice and this permission notice shall be included in 
+// all copies or substantial portions of the Software.
+// 
+// THE SOFTWARE IS PROVIDED "AS IS", WITHOUT WARRANTY OF ANY KIND, EXPRESS 
+// OR IMPLIED, INCLUDING BUT NOT LIMITED TO THE WARRANTIES OF MERCHANTABILITY, 
+// FITNESS FOR A PARTICULAR PURPOSE AND NONINFRINGEMENT. IN NO EVENT SHALL THE 
+// AUTHORS OR COPYRIGHT HOLDERS BE LIABLE FOR ANY CLAIM, DAMAGES OR OTHER 
+// LIABILITY, WHETHER IN AN ACTION OF CONTRACT, TORT OR OTHERWISE, ARISING 
+// FROM, OUT OF OR IN CONNECTION WITH THE SOFTWARE OR THE USE OR OTHER 
+// DEALINGS IN THE SOFTWARE.
+
+using System;
+using System.Collections.Generic;
+using System.Linq;
+using Duplicati.Library.Main.Database;
+using Duplicati.Library.Main.Volumes;
+using Duplicati.Library.Interface;
+using System.Threading.Tasks;
+using CoCoL;
+using System.Threading;
+using Duplicati.Library.Snapshots;
+using Duplicati.Library.Utility;
+using Duplicati.Library.Common.IO;
+using Duplicati.Library.Logging;
+using Duplicati.Library.Main.Operation.Common;
+using System.Data;
+using Duplicati.Library.DynamicLoader;
+using Duplicati.Library.SourceProvider;
+using Duplicati.Library.Snapshots.USN;
+using System.Text.RegularExpressions;
+using System.IO;
+using System.Collections.Concurrent;
+
+namespace Duplicati.Library.Main.Operation
+{
+    /// <summary>
+    /// The backup handler is the primary function,
+    /// which performs a backup of the given sources
+    /// to the chosen destination
+    /// </summary>
+    internal class BackupHandler : IDisposable
+    {
+        /// <summary>
+        /// The tag used for logging
+        /// </summary>
+        private static readonly string LOGTAG = Log.LogTagFromType<BackupHandler>();
+
+        private readonly Options m_options;
+        private IFilter m_filter;
+
+        private readonly BackupResults m_result;
+        private readonly ITaskReader m_taskReader;
+
+        public readonly CancellationTokenSource cancellationTokenSource = new CancellationTokenSource();
+
+        public BackupHandler(Options options, BackupResults results)
+        {
+            m_options = options;
+            m_result = results;
+            m_taskReader = results.TaskControl;
+
+            if (options.AllowPassphraseChange)
+                throw new UserInformationException(Strings.Common.PassphraseChangeUnsupported, "PassphraseChangeUnsupported");
+        }
+
+        /// <summary>
+        /// Gets a single source provider for the given sources
+        /// </summary>
+        /// <param name="sources">The sources to get providers for</param>
+        /// <param name="options">The options to use</param>
+        /// <returns>The source providers</returns>
+        public static async Task<ISourceProvider> GetSourceProvider(IEnumerable<string> sources, Options options, CancellationToken cancellationToken)
+            => Combiner.Combine(await GetSourceProviders(sources, options, cancellationToken));
+
+        /// <summary>
+        /// Gets a snapshot service for the given sources
+        /// </summary>
+        /// <param name="sources">The sources to get the snapshot for</param>
+        /// <param name="options">The options to use</param>
+        /// <returns>The source provider</returns>
+        private static ISnapshotService GetFileSnapshotService(IEnumerable<string> sources, Options options)
+        {
+            try
+            {
+                if (options.SnapShotStrategy != Options.OptimizationStrategy.Off)
+                    return SnapshotUtility.CreateSnapshot(sources, options.RawOptions, options.SymlinkPolicy == Options.SymlinkStrategy.Follow);
+            }
+            catch (Exception ex)
+            {
+                if (options.SnapShotStrategy == Options.OptimizationStrategy.Required)
+                    throw new UserInformationException(Strings.Common.SnapshotFailedError(ex.Message), "SnapshotFailed", ex);
+                else if (options.SnapShotStrategy == Options.OptimizationStrategy.On)
+                    Log.WriteWarningMessage(LOGTAG, "SnapshotFailed", ex, Strings.Common.SnapshotFailedError(ex.Message));
+                else if (options.SnapShotStrategy == Options.OptimizationStrategy.Auto)
+                    Log.WriteInformationMessage(LOGTAG, "SnapshotFailed", Strings.Common.SnapshotFailedError(ex.Message));
+            }
+
+            return SnapshotUtility.CreateNoSnapshot(sources, options.IgnoreAdvisoryLocking, options.SymlinkPolicy == Options.SymlinkStrategy.Follow);
+        }
+
+        /// <summary>
+        /// Gets all source providers for the given sources
+        /// </summary>
+        /// <param name="sources">The sources to get providers for</param>
+        /// <param name="options">The options to use</param>
+        /// <param name="filter">The filter to use</param>
+        /// <param name="lastfilesetid">The last fileset id</param>
+        /// <returns>The source providers</returns>
+        private static async Task<List<ISourceProvider>> GetSourceProviders(IEnumerable<string> sources, Options options, CancellationToken cancellationToken)
+        {
+            // Group the sources by their type, so we can combine all snapshot paths into a single snapshot
+            var sourceTypes = sources.GroupBy(x => x.StartsWith("@") ? "@" : Library.Utility.Utility.GuessScheme(x) ?? "file", StringComparer.OrdinalIgnoreCase);
+
+            // To avoid leaking snapshot instances, we create all instances first and then dispose them if an exception occurs
+            // The number of instances is expected to be low, so the memory overhead is acceptable
+            var results = new List<ISourceProvider>();
+            try
+            {
+                foreach (var entry in sourceTypes)
+                {
+                    if ("file".Equals(entry.Key, StringComparison.OrdinalIgnoreCase))
+                        results.Add(new LocalFileSource(GetFileSnapshotService(entry, options)));
+                    else if ("vss".Equals(entry.Key, StringComparison.OrdinalIgnoreCase) || "lvm".Equals(entry.Key, StringComparison.OrdinalIgnoreCase))
+                        results.Add(new LocalFileSource(SnapshotUtility.CreateSnapshot(entry, options.RawOptions, options.SymlinkPolicy == Options.SymlinkStrategy.Follow)));
+                    else if ("@".Equals(entry.Key, StringComparison.OrdinalIgnoreCase))
+                    {
+                        foreach (var url in entry)
+                        {
+                            var sanitizedUrl = Library.Utility.Utility.GetUrlWithoutCredentials(url);
+                            var m = Regex.Match(url, @"^@(?<mountpoint>[^|]+)\|(?<url>.+)$", RegexOptions.IgnoreCase);
+                            if (m.Success)
+                            {
+                                var mountpoint = m.Groups["mountpoint"].Value;
+
+                                if (mountpoint.Any(x => Path.GetInvalidPathChars().Contains(x)))
+                                    throw new UserInformationException(string.Format("The mountpoint \"{0}\" contains invalid characters", mountpoint), "InvalidMountpoint");
+                                if (!Path.IsPathRooted(mountpoint))
+                                    throw new UserInformationException(string.Format("The mountpoint \"{0}\" is not a valid rooted mountpoint", mountpoint), "InvalidMountpoint");
+
+                                var backendurl = m.Groups["url"].Value;
+
+                                ISourceProvider provider;
+                                try
+                                {
+                                    provider = await SourceProviderLoader.GetSourceProvider(backendurl, Path.GetFullPath(mountpoint), options.RawOptions, cancellationToken).ConfigureAwait(false);
+                                }
+                                catch (Exception ex)
+                                {
+                                    if (options.AllowMissingSource)
+                                    {
+                                        Log.WriteWarningMessage(LOGTAG, "SourceProviderFailed", ex, "Failed to load source provider for \"{0}\"", sanitizedUrl);
+                                        continue;
+                                    }
+
+                                    throw new UserInformationException($"Failed to load source provider for \"{sanitizedUrl}\": {ex.Message}", "SourceProviderFailed", ex);
+                                }
+
+                                // Don't accept missing providers
+                                results.Add(provider ?? throw new UserInformationException($"The source \"{sanitizedUrl}\" is not supported", "SourceNotSupported"));
+                            }
+                            else
+                                throw new UserInformationException($"The source \"{sanitizedUrl}\" is not a supported format", "SourceFormatNotSupported");
+                        }
+                    }
+                    else
+                        throw new UserInformationException($"The source type \"{entry.Key}\" is not supported", "SourceTypeNotSupported");
+                }
+            }
+            catch
+            {
+                foreach (var provider in results)
+                    (provider as IDisposable)?.Dispose();
+
+                throw;
+            }
+
+            if (results.Count == 0)
+                throw new UserInformationException("No sources were available for the backup", "NoSourcesAvailable");
+
+            return results;
+        }
+
+        public UsnJournalService GetJournalService(LocalBackupDatabase database, ISourceProvider provider, IFilter filter, long lastfilesetid)
+        {
+            if (m_options.UsnStrategy == Options.OptimizationStrategy.Off) return null;
+            if (!OperatingSystem.IsWindows())
+                throw new UserInformationException("USN journal is only supported on Windows", "UsnJournalNotSupported");
+
+            var providers = (provider is Combiner c ? c.Providers : [provider])
+                .Select((x, i) => new { Provider = x, Index = i })
+                .Where(x => x.Provider is LocalFileSource)
+                .ToList();
+
+            if (providers.Count == 0)
+                return null;
+            if (providers.Count > 1)
+                throw new UserInformationException("Multiple USN journal services are not supported", "MultipleUSNJournalServices");
+            var fileProvider = providers.First().Provider as LocalFileSource;
+
+            var journalData = database.GetChangeJournalData(lastfilesetid);
+            var service = new UsnJournalService(fileProvider.SnapshotService, filter, m_options.FileAttributeFilter, m_options.SkipFilesLargerThan,
+                journalData, cancellationTokenSource.Token);
+
+            foreach (var volumeData in service.VolumeDataList)
+            {
+                if (volumeData.IsFullScan)
+                {
+                    if (volumeData.Exception == null || volumeData.Exception is UsnJournalSoftFailureException)
+                    {
+                        // soft fail
+                        Logging.Log.WriteInformationMessage(LOGTAG, "SkipUsnForVolume",
+                            "Performing full scan for volume \"{0}\": {1}", volumeData.Volume, volumeData.Exception?.Message);
+                    }
+                    else
+                    {
+                        if (m_options.UsnStrategy == Options.OptimizationStrategy.Auto)
+                        {
+                            Logging.Log.WriteInformationMessage(LOGTAG, "FailedToUseChangeJournal",
+                                "Failed to use change journal for volume \"{0}\": {1}", volumeData.Volume, volumeData.Exception.Message);
+                        }
+                        else if (m_options.UsnStrategy == Options.OptimizationStrategy.On)
+                        {
+                            Logging.Log.WriteWarningMessage(LOGTAG, "FailedToUseChangeJournal", volumeData.Exception,
+                                "Failed to use change journal for volume \"{0}\": {1}", volumeData.Volume, volumeData.Exception.Message);
+                        }
+                        else
+                            throw volumeData.Exception;
+                    }
+                }
+            }
+
+            return service;
+        }
+
+        /// <summary>
+        /// Returns a list of paths that should be blacklisted
+        /// </summary>
+        /// <returns>The list of paths</returns>
+        public static HashSet<string> GetBlacklistedPaths(Options options)
+            => new HashSet<string>(Library.Utility.Utility.ClientFilenameStringComparer)
+            {
+                options.Dbpath + "-journal",
+            };
+
+        /// <summary>
+        /// Returns a list of paths that should be blacklisted
+        /// </summary>
+        /// <returns>The list of paths</returns>
+        public HashSet<string> GetBlacklistedPaths()
+            => GetBlacklistedPaths(m_options);
+
+        private sealed record PreBackupVerifyResult(
+            RemoteVolumeEntry LastTempFilelist
+        );
+
+        /// <summary>
+        /// Verifies the database and backend before starting the backup.
+        /// The logic here is needed to check that the database is in a state
+        /// where it can be used for the backup, and that the backend is also
+        /// in the same state as the database.
+        ///
+        /// If the auto-repair option is enabled, this method will attempt to
+        /// call the repair method, which requires that the database is closed
+        /// and re-opened.
+        ///
+        /// For efficiency, the database is only closed if the repair is needed,
+        /// and returned to the caller in an open state in either case.
+        /// </summary>
+        /// <returns>Results from the pre-backup verification</returns>
+        private static async Task<RemoteVolumeEntry> PreBackupVerify(Options options, BackupResults result, DatabaseConnectionManager dbManager, LocalBackupDatabase database, IBackendManager backendManager)
+        {
+            result.OperationProgressUpdater.UpdatePhase(OperationPhase.Backup_PreBackupVerify);
+
+            // If we have an interrupted backup, grab the fileset
+            RemoteVolumeEntry lastTempFilelist = default;
+
+            using (new Logging.Timer(LOGTAG, "PreBackupVerify", "PreBackupVerify"))
+            {
+                result.Dryrun = options.Dryrun;
+
+                // Check the database integrity
+                Utility.UpdateOptionsFromDb(database, options);
+                Utility.VerifyOptionsAndUpdateDatabase(database, options);
+
+                var probe_path = database.GetFirstPath();
+                if (probe_path != null && Util.GuessDirSeparator(probe_path) != Util.DirectorySeparatorString)
+                    throw new UserInformationException(string.Format("The backup contains files that belong to another operating system. Proceeding with a backup would cause the database to contain paths from two different operation systems, which is not supported. To proceed without losing remote data, delete all filesets and make sure the --{0} option is set, then run the backup again to re-use the existing data on the remote store.", "no-auto-compact"), "CrossOsDatabaseReuseNotSupported");
+
+                if (database.PartiallyRecreated)
+                    throw new UserInformationException("The database was only partially recreated. This database may be incomplete and the repair process is not allowed to alter remote files as that could result in data loss.", "DatabaseIsPartiallyRecreated");
+
+                if (database.RepairInProgress)
+                    throw new UserInformationException("The database was attempted repaired, but the repair did not complete. This database may be incomplete and the backup process cannot continue. You may delete the local database and attempt to repair it again.", "DatabaseRepairInProgress");
+
+                // Make sure the database is sane
+                database.VerifyConsistency(options.Blocksize, options.BlockhashSize, !options.DisableFilelistConsistencyChecks);
+                if (!options.DisableSyntheticFilelist)
+                    lastTempFilelist = database.GetLastIncompleteFilesetVolume();
+
+                try
+                {
+                    if (options.NoBackendverification)
+                    {
+                        await FilelistProcessor.VerifyLocalList(backendManager, database, result.TaskControl.ProgressToken).ConfigureAwait(false);
+                        await UpdateStorageStatsFromDatabase(result, database, options, backendManager, result.TaskControl.ProgressToken).ConfigureAwait(false);
+                    }
+                    else
+                    {
+                        await FilelistProcessor.VerifyRemoteList(backendManager, options, database, result.BackendWriter, [lastTempFilelist.Name], [], logErrors: false, verifyMode: FilelistProcessor.VerifyMode.VerifyAndClean).ConfigureAwait(false);
+                    }
+                }
+                catch (RemoteListVerificationException ex)
+                {
+                    if (options.AutoCleanup)
+                    {
+                        Log.WriteWarningMessage(LOGTAG, "BackendVerifyFailedAttemptingCleanup", ex, "Backend verification failed, attempting automatic cleanup");
+                        result.RepairResults = new RepairResults(result);
+
+                        await new RepairHandler(options, (RepairResults)result.RepairResults)
+                            .RunAsync(dbManager, backendManager, null)
+                            .ConfigureAwait(false);
+
+                        Log.WriteInformationMessage(LOGTAG, "BackendCleanupFinished", "Backend cleanup finished, retrying verification");
+                        await FilelistProcessor.VerifyRemoteList(backendManager, options, database, result.BackendWriter, [lastTempFilelist.Name], [], logErrors: true, verifyMode: FilelistProcessor.VerifyMode.VerifyStrict).ConfigureAwait(false);
+                    }
+                    else
+                        throw;
+                }
+
+                return lastTempFilelist;
+            }
+        }
+
+        /// <summary>
+        /// Performs the bulk of work by starting all relevant processes
+        /// </summary>
+        private static async Task RunMainOperation(Backup.Channels channels, ISourceProvider source, UsnJournalService journalService, LocalBackupDatabase database, IBackendManager backendManager, Backup.BackupStatsCollector stats, Options options, IFilter filter, BackupResults result, ITaskReader taskreader, long filesetid, long lastfilesetid)
+        {
+            using (new Logging.Timer(LOGTAG, "BackupMainOperation", "BackupMainOperation"))
+            {
+                // Make sure the CompressionHints table is initialized, otherwise all workers will initialize it
+                var unused = options.CompressionHints.Count;
+                Task all = Task.WhenAll(
+                    new[]
+                        {
+                                Backup.DataBlockProcessor.Run(channels, database, backendManager, options, taskreader),
+                                Backup.FileBlockProcessor.Run(channels, options, database, stats, taskreader),
+                                Backup.StreamBlockSplitter.Run(channels, options, database, taskreader),
+                                Backup.FileEnumerationProcess.Run(channels, source, journalService,
+                                    options.FileAttributeFilter, filter, options.SymlinkPolicy,
+                                    options.HardlinkPolicy, options.ExcludeEmptyFolders, options.IgnoreFilenames,
+                                    GetBlacklistedPaths(options), options.ChangedFilelist, taskreader,
+                                    () => result.PartialBackup = true, CancellationToken.None),
+                                Backup.FilePreFilterProcess.Run(channels, options, stats, database),
+                                Backup.MetadataPreProcess.Run(channels, options, database, lastfilesetid, taskreader),
+                                Backup.SpillCollectorProcess.Run(channels, options, database, backendManager, taskreader),
+                                Backup.ProgressHandler.Run(channels, result)
+                        }
+                        // Spawn additional block hashers
+                        .Concat(
+                            Enumerable.Range(0, options.ConcurrencyBlockHashers - 1).Select(x =>
+                                Backup.StreamBlockSplitter.Run(channels, options, database, taskreader))
+                        )
+                        // Spawn additional compressors
+                        .Concat(
+                            Enumerable.Range(0, options.ConcurrencyCompressors - 1).Select(x =>
+                                Backup.DataBlockProcessor.Run(channels, database, backendManager, options, taskreader))
+                        )
+                        // Spawn additional file processors
+                        .Concat(
+                            Enumerable.Range(0, options.ConcurrencyFileprocessors - 1).Select(x =>
+                                Backup.FileBlockProcessor.Run(channels, options, database, stats, taskreader)
+                        )
+                    )
+                );
+
+                await all.ConfigureAwait(false);
+
+                if (options.ChangedFilelist != null && options.ChangedFilelist.Length >= 1)
+                {
+                    database.AppendFilesFromPreviousSet(options.DeletedFilelist);
+                }
+                else if (journalService != null)
+                {
+                    if (!OperatingSystem.IsWindows())
+                        throw new UserInformationException("USN journal is only supported on Windows", "USNJournalNotSupported");
+
+                    // append files from previous fileset, unless part of modifiedSources, which we've just scanned
+                    database.AppendFilesFromPreviousSetWithPredicate((path, fileSize) =>
+                    {
+                        if (!OperatingSystem.IsWindows())
+                            throw new UserInformationException("USN journal is only supported on Windows", "USNJournalNotSupported");
+
+                        // TODO: This is technically unsupported, but the method itself works cross-platform
+                        if (journalService.IsPathEnumerated(path))
+                            return true;
+
+                        if (fileSize >= 0)
+                            stats.AddExaminedFile(fileSize);
+
+                        return false;
+                    });
+
+                    // store journal data in database, unless job is being canceled
+                    if (!result.PartialBackup)
+                    {
+                        var data = journalService.VolumeDataList.Where(p => p.JournalData != null).Select(p => p.JournalData).ToList();
+                        if (data.Any())
+                        {
+                            // always record change journal data for current fileset (entry may be dropped later if nothing is uploaded)
+                            database.CreateChangeJournalData(data);
+
+                            // update the previous fileset's change journal entry to resume at this point in case nothing was backed up
+                            database.UpdateChangeJournalData(data, lastfilesetid);
+                        }
+                    }
+                }
+
+                if (result.PartialBackup)
+                {
+                    Log.WriteWarningMessage(LOGTAG, "CancellationRequested", null, "Cancellation was requested by user.");
+                }
+                else
+                {
+                    database.UpdateFullBackupStateInFileset(filesetid, true);
+                }
+
+                result.OperationProgressUpdater.UpdatefileCount(result.ExaminedFiles, result.SizeOfExaminedFiles, true);
+            }
+        }
+
+        private async Task CompactIfRequired(LocalDatabase database, IBackendManager backendManager, long lastVolumeSize)
+        {
+            var currentIsSmall = lastVolumeSize != -1 && lastVolumeSize <= m_options.SmallFileSize;
+
+            if (m_options.KeepTime.Ticks > 0 || m_options.KeepVersions != 0 || m_options.RetentionPolicy.Count > 0)
+            {
+                m_result.OperationProgressUpdater.UpdatePhase(OperationPhase.Backup_Delete);
+                m_result.DeleteResults = new DeleteResults(m_result);
+                using (var db = new LocalDeleteDatabase(database))
+                using (var tr = db.BeginTransaction())
+                {
+                    await new DeleteHandler(m_options, (DeleteResults)m_result.DeleteResults)
+                        .DoRunAsync(db, tr, true, currentIsSmall, backendManager)
+                        .ConfigureAwait(false);
+                    tr.Commit();
+                }
+
+            }
+            else if (currentIsSmall && !m_options.NoAutoCompact)
+            {
+                m_result.OperationProgressUpdater.UpdatePhase(OperationPhase.Backup_Compact);
+                m_result.CompactResults = new CompactResults(m_result);
+                using (var db = new LocalDeleteDatabase(database))
+                using (var tr = db.BeginTransaction())
+                {
+                    await new CompactHandler(m_options, (CompactResults)m_result.CompactResults)
+                        .DoCompactAsync(db, true, tr, backendManager)
+                        .ConfigureAwait(false);
+                    tr.Commit();
+                }
+            }
+        }
+
+        private async Task PostBackupVerification(string currentFilelistVolume, string previousTemporaryFilelist, LocalBackupDatabase database, IBackendManager backendManager)
+        {
+            m_result.OperationProgressUpdater.UpdatePhase(OperationPhase.Backup_PostBackupVerify);
+            using (new Logging.Timer(LOGTAG, "AfterBackupVerify", "AfterBackupVerify"))
+                await FilelistProcessor.VerifyRemoteList(backendManager, m_options, database, m_result.BackendWriter, [currentFilelistVolume], [previousTemporaryFilelist], logErrors: true, verifyMode: FilelistProcessor.VerifyMode.VerifyStrict).ConfigureAwait(false);
+            await backendManager.WaitForEmptyAsync(database, m_taskReader.ProgressToken);
+
+            // Calculate the number of samples to test, using the largest number of file of a given type
+            long remoteVolumeCount = database.GetRemoteVolumes()
+                .Where(x => x.State == RemoteVolumeState.Verified || x.State == RemoteVolumeState.Uploaded)
+                .GroupBy(x => x.Type)
+                .Select(x => x.LongCount())
+                .Max();
+
+            long samplesToTest = Math.Max(m_options.BackupTestSampleCount, (long)Math.Round(remoteVolumeCount * (m_options.BackupTestPercentage / 100m), MidpointRounding.AwayFromZero));
+            if (samplesToTest > 0 && remoteVolumeCount > 0)
+            {
+                m_result.OperationProgressUpdater.UpdatePhase(OperationPhase.Backup_PostBackupTest);
+                m_result.TestResults = new TestResults(m_result);
+
+                using (var testdb = new LocalTestDatabase(database))
+                    await new TestHandler(m_options, (TestResults)m_result.TestResults)
+                        .DoRun(samplesToTest, testdb, backendManager).ConfigureAwait(false);
+            }
+        }
+
+        /// <summary>
+        /// Handler for computing backend statistics, without relying on a remote folder listing
+        /// </summary>
+        private static async Task UpdateStorageStatsFromDatabase(BackupResults result, LocalBackupDatabase database, Options options, IBackendManager backendManager, CancellationToken cancelToken)
+        {
+            if (result.BackendWriter != null)
+            {
+                result.BackendWriter.KnownFileCount = database.GetRemoteVolumes().Count();
+                result.BackendWriter.KnownFilesets = database.GetRemoteVolumes().Count(x => x.Type == RemoteVolumeType.Files);
+                result.BackendWriter.KnownFileSize = database.GetRemoteVolumes().Select(x => Math.Max(0, x.Size)).Sum();
+
+                result.BackendWriter.UnknownFileCount = 0;
+                result.BackendWriter.UnknownFileSize = 0;
+
+                result.BackendWriter.BackupListCount = database.FilesetTimes.Count();
+                result.BackendWriter.LastBackupDate = database.FilesetTimes.FirstOrDefault().Value.ToLocalTime();
+
+                if (!options.QuotaDisable)
+                {
+                    var quota = await backendManager.GetQuotaInfoAsync(cancelToken).ConfigureAwait(false);
+                    if (quota != null)
+                    {
+                        result.BackendWriter.TotalQuotaSpace = quota.TotalQuotaSpace;
+                        result.BackendWriter.FreeQuotaSpace = quota.FreeQuotaSpace;
+                    }
+                }
+
+                result.BackendWriter.AssignedQuotaSpace = options.QuotaSize;
+            }
+        }
+
+        private static Exception BuildException(Exception source, params Task[] tasks)
+        {
+            if (tasks == null || tasks.Length == 0)
+                return source;
+
+            var ex = new List<Exception>
+            {
+                source
+            };
+
+            foreach (var t in tasks)
+                if (t != null)
+                {
+                    if (!t.IsCompleted && !t.IsFaulted && !t.IsCanceled)
+                        t.Wait(500);
+
+                    if (t.IsFaulted && t.Exception != null)
+                        ex.Add(t.Exception);
+                }
+
+            if (ex.Count == 1)
+                return ex.First();
+            else
+                return new AggregateException(ex.First().Message, ex);
+        }
+
+        private static async Task<long> FlushBackend(LocalDatabase database, BackupResults result, IBackendManager backendManager)
+        {
+            // Wait for upload completion
+            result.OperationProgressUpdater.UpdatePhase(OperationPhase.Backup_WaitForUpload);
+
+            try
+            {
+                await backendManager.WaitForEmptyAsync(database, result.TaskControl.ProgressToken).ConfigureAwait(false);
+                // Grab the size of the last uploaded volume
+                return backendManager.LastWriteSize;
+            }
+            catch (RetiredException)
+            {
+            }
+
+            return -1;
+        }
+
+        public async Task RunAsync(string[] sources, DatabaseConnectionManager dbManager, IBackendManager backendManager, IFilter filter)
+        {
+            m_result.OperationProgressUpdater.UpdatePhase(OperationPhase.Backup_Begin);
+
+            using var rootTransaction = dbManager.BeginRootTransaction();
+            using var database = new LocalBackupDatabase(dbManager, m_options);
+
+            rootTransaction.CommitAndRestart();
+
+            // Do a remote verification, unless disabled
+            var lastTempFilelist = await PreBackupVerify(m_options, m_result, dbManager, database, backendManager);
+            var lastTempVolumeIncomplete = false;
+
+            if (!string.IsNullOrWhiteSpace(lastTempFilelist.Name))
+            {
+                if (lastTempFilelist.State == RemoteVolumeState.Temporary || lastTempFilelist.State == RemoteVolumeState.Uploading)
+                    lastTempVolumeIncomplete = true;
+            }
+
+            Backup.Channels channels = new();
+
+            // If there is no filter, we set an empty filter to simplify the code
+            m_filter = filter ?? new FilterExpression();
+
+            Task parallelScanner = null;
+            try
+            {
+                // Setup runners and instances here
+                using (var filesetvolume = new FilesetVolumeWriter(m_options, database.OperationTimestamp))
+                using (var stats = new Backup.BackupStatsCollector(m_result))
+                {
+                    long filesetid;
+                    using var counterToken = CancellationTokenSource.CreateLinkedTokenSource(m_taskReader.ProgressToken);
+                    using (var source = await GetSourceProvider(sources, m_options, m_taskReader.ProgressToken).ConfigureAwait(false))
+                    {
+                        try
+                        {
+                            // If the previous backup was interrupted, send a synthetic list
+                            await Backup.UploadSyntheticFilelist.Run(database, m_options, m_result, m_result.TaskControl, backendManager, lastTempFilelist);
+
+                            // Grab the previous backup ID, if any
+                            var prevfileset = database.FilesetTimes.FirstOrDefault();
+                            if (prevfileset.Value.ToUniversalTime() > database.OperationTimestamp.ToUniversalTime())
+                                throw new Exception(string.Format("The previous backup has time {0}, but this backup has time {1}. Something is wrong with the clock.", prevfileset.Value.ToLocalTime(), database.OperationTimestamp.ToLocalTime()));
+
+                            var lastfilesetid = prevfileset.Value.Ticks == 0 ? -1 : prevfileset.Key;
+
+                            // Rebuild any index files that are missing
+                            await Backup.RecreateMissingIndexFiles.Run(database, backendManager, m_options, m_result.TaskControl);
+
+                            // Prepare the operation by registering the filelist
+                            m_result.OperationProgressUpdater.UpdatePhase(OperationPhase.Backup_ProcessingFiles);
+
+                            var opTimestamp = FilesetVolumeWriter.ProbeUnusedFilenameName(database, m_options, database.OperationTimestamp);
+                            filesetvolume.ResetRemoteFilename(m_options, opTimestamp);
+
+                            var filesetvolumeid = database.RegisterRemoteVolume(filesetvolume.RemoteFilename, RemoteVolumeType.Files, RemoteVolumeState.Temporary);
+                            filesetid = database.CreateFileset(filesetvolumeid, VolumeBase.ParseFilename(filesetvolume.RemoteFilename).Time);
+
+                            var journalService = GetJournalService(database, source, filter, lastfilesetid);
+
+                            // Start parallel scan, or use the database
+                            if (m_options.DisableFileScanner)
+                            {
+                                var d = database.GetLastBackupFileCountAndSize();
+                                m_result.OperationProgressUpdater.UpdatefileCount(d.Item1, d.Item2, true);
+                            }
+                            else
+                            {
+                                parallelScanner = Backup.CountFilesHandler.Run(source, journalService, m_result, m_options, m_filter, GetBlacklistedPaths(), m_result.TaskControl, counterToken.Token);
+                            }
+
+                            // Run the backup operation
+                            if (await m_result.TaskControl.ProgressRendevouz().ConfigureAwait(false))
+                            {
+                                await RunMainOperation(channels, source, journalService, database, backendManager, stats, m_options, m_filter, m_result, m_result.TaskControl, filesetid, lastfilesetid).ConfigureAwait(false);
+                            }
+                        }
+                        finally
+                        {
+                            //If the scanner is still running for some reason, make sure we kill it now
+                            counterToken.Cancel();
+                        }
+                    }
+
+                    // Add the fileset file to the dlist file
+                    filesetvolume.CreateFilesetFile(!m_result.PartialBackup);
+
+                    // Ensure the database is in a sane state after adding data
+                    using (new Logging.Timer(LOGTAG, "VerifyConsistency", "VerifyConsistency"))
+                        database.VerifyConsistency(m_options.Blocksize, m_options.BlockhashSize, false);
+
+                    // Send the actual filelist
+                    await Backup.UploadRealFilelist.Run(m_result, database, backendManager, m_options, filesetvolume, filesetid, m_result.TaskControl, lastTempVolumeIncomplete);
+
+                    // Wait for upload completion
+                    m_result.OperationProgressUpdater.UpdatePhase(OperationPhase.Backup_WaitForUpload);
+                    var lastVolumeSize = await FlushBackend(database, m_result, backendManager).ConfigureAwait(false);
+
+                    // Make sure we have the database up-to-date
+                    database.CommitAndRestartTransaction("CommitAfterUpload");
+
+                    try
+                    {
+                        // If this throws, we should roll back the transaction
+                        if (await m_result.TaskControl.ProgressRendevouz().ConfigureAwait(false))
+                            await CompactIfRequired(database, backendManager, lastVolumeSize);
+
+                        if (m_options.UploadVerificationFile && await m_result.TaskControl.ProgressRendevouz().ConfigureAwait(false))
+                        {
+                            m_result.OperationProgressUpdater.UpdatePhase(OperationPhase.Backup_VerificationUpload);
+                            await FilelistProcessor.UploadVerificationFile(backendManager, m_options, database);
+                        }
+                    }
+                    catch
+                    {
+                        try
+                        {
+                            rootTransaction.SafeRollback();
+                            rootTransaction.Dispose();
+                        }
+                        catch (Exception ex)
+                        {
+                            Log.WriteErrorMessage(LOGTAG, "RollbackError", ex, "Rollback error: {0}", ex.Message);
+                        }
+
+                        // Re-throw the original exception
+                        throw;
+                    }
+
+                    if (m_options.Dryrun)
+                    {
+                        rootTransaction.Rollback();
+                    }
+                    else
+                    {
+                        rootTransaction.CommitAndRestart("CommitFinalizingBackup");
+
+                        if (await m_result.TaskControl.ProgressRendevouz().ConfigureAwait(false))
+                        {
+                            if (m_options.NoBackendverification)
+                                await UpdateStorageStatsFromDatabase(m_result, database, m_options, backendManager, m_taskReader.ProgressToken).ConfigureAwait(false);
+                            else
+                                await PostBackupVerification(filesetvolume.RemoteFilename, lastTempFilelist.Name, database, backendManager).ConfigureAwait(false);
+                        }
+                    }
+
+                    database.WriteResults(m_result);
+                    database.PurgeLogData(m_options.LogRetention);
+                    database.PurgeDeletedVolumes(DateTime.UtcNow);
+
+                    if (m_options.AutoVacuum)
+                    {
+                        m_result.VacuumResults = new VacuumResults(m_result);
+                        await new VacuumHandler(m_options, (VacuumResults)m_result.VacuumResults)
+                            .RunAsync(dbManager)
+                            .ConfigureAwait(false);
+                    }
+                    m_result.OperationProgressUpdater.UpdatePhase(OperationPhase.Backup_Complete);
+                    rootTransaction.Commit();
+                    return;
+                }
+            }
+            catch (Exception ex)
+            {
+                var aex = BuildException(ex, parallelScanner);
+                Logging.Log.WriteErrorMessage(LOGTAG, "FatalError", ex, "Fatal error");
+                if (aex == ex)
+                    throw;
+
+                throw aex;
+            }
+            finally
+            {
+                if (parallelScanner != null && !parallelScanner.IsCompleted)
+                    parallelScanner.Wait(500);
+            }
+        }
+
+        public void Dispose()
+        {
+            if (m_result.EndTime.Ticks == 0)
+                m_result.EndTime = DateTime.UtcNow;
+        }
+    }
+}