--- conflicted
+++ resolved
@@ -14,27 +14,27 @@
 //  You should have received a copy of the GNU Lesser General Public
 //  License along with this library; if not, write to the Free Software
 //  Foundation, Inc., 59 Temple Place, Suite 330, Boston, MA 02111-1307 USA
-using System;
+using System;
 using System.IO;
-using System.Threading.Tasks;
-using Duplicati.Library.Main.Volumes;
-
-namespace Duplicati.Library.Main.Operation.Common
-{
-    /// <summary>
-    /// A collection class for keeping the temporary data required to build an index file
-    /// </summary>
-    internal class TemporaryIndexVolume
-    {
-        /// <summary>
-        /// The block hashes
-        /// </summary>
-        private readonly Library.Utility.FileBackedStringList blockHashes = new Library.Utility.FileBackedStringList();
-
-        /// <summary>
-        /// The blocklist hashes
-        /// </summary>
-        private readonly Library.Utility.FileBackedStringList blockListHashes = new Library.Utility.FileBackedStringList();
+using System.Threading.Tasks;
+using Duplicati.Library.Main.Volumes;
+
+namespace Duplicati.Library.Main.Operation.Common
+{
+    /// <summary>
+    /// A collection class for keeping the temporary data required to build an index file
+    /// </summary>
+    internal class TemporaryIndexVolume
+    {
+        /// <summary>
+        /// The block hashes
+        /// </summary>
+        private readonly Library.Utility.FileBackedStringList blockHashes = new Library.Utility.FileBackedStringList();
+
+        /// <summary>
+        /// The blocklist hashes
+        /// </summary>
+        private readonly Library.Utility.FileBackedStringList blockListHashes = new Library.Utility.FileBackedStringList();
 
         /// <summary>
         /// Cached copy of the blocklist hash size
@@ -48,62 +48,43 @@
         /// <param name="options">The options used in this run.</param>
 		public TemporaryIndexVolume(Options options)
 		{
-<<<<<<< HEAD
-			m_blockhashsize = options.BlockhashSize;
-		}
-=======
-			m_blockhashsize = options.BlockhashSize;
-        }
->>>>>>> 82c14c5c
-
-        /// <summary>
-        /// Creates an index volume with the temporary contents
-        /// </summary>
-        /// <returns>The index volume.</returns>
-        /// <param name="blockfilename">The name of the block file.</param>
-<<<<<<< HEAD
-        public async Task<IndexVolumeWriter> CreateVolume(string blockfilename, Options options, Common.DatabaseCommon database)
-=======
-        /// <param name="blockHash">Hash of the volume</param>
-        /// <param name="blockSize">Size of the volume</param>
-        public async Task<IndexVolumeWriter> CreateVolume(string blockfilename, string blockHash, long blockSize, Options options, DatabaseCommon database)
->>>>>>> 82c14c5c
-        {
-            var w = new IndexVolumeWriter(options);
-            w.VolumeID = await database.RegisterRemoteVolumeAsync(w.RemoteFilename, RemoteVolumeType.Index, RemoteVolumeState.Temporary);
-
-<<<<<<< HEAD
-            var blockvolume = await database.GetVolumeInfoAsync(blockfilename);
-
-=======
->>>>>>> 82c14c5c
-            w.StartVolume(blockfilename);
+			m_blockhashsize = options.BlockhashSize;
+        }
+
+        /// <summary>
+        /// Creates an index volume with the temporary contents
+        /// </summary>
+        /// <returns>The index volume.</returns>
+        /// <param name="blockfilename">The name of the block file.</param>
+        /// <param name="blockHash">Hash of the volume</param>
+        /// <param name="blockSize">Size of the volume</param>
+        public async Task<IndexVolumeWriter> CreateVolume(string blockfilename, string blockHash, long blockSize, Options options, DatabaseCommon database)
+        {
+            var w = new IndexVolumeWriter(options);
+            w.VolumeID = await database.RegisterRemoteVolumeAsync(w.RemoteFilename, RemoteVolumeType.Index, RemoteVolumeState.Temporary);
+
+            w.StartVolume(blockfilename);
             foreach (var n in blockHashes)
             {
-                var args = n.Split(new char[] { ':' }, 2);
+                var args = n.Split(new char[] { ':' }, 2);
                 w.AddBlock(args[1], long.Parse(args[0]));
-            }
-<<<<<<< HEAD
-            
-            w.FinishVolume(blockvolume.Hash, blockvolume.Size);
-=======
-
+            }
+
             w.FinishVolume(blockHash, blockSize);
->>>>>>> 82c14c5c
-
+
             var enumerator = blockListHashes.GetEnumerator();
-            while(enumerator.MoveNext())
-            {
+            while(enumerator.MoveNext())
+            {
                 var hash = enumerator.Current;
                 enumerator.MoveNext();
                 var data = Convert.FromBase64String(enumerator.Current);
 
-                w.WriteBlocklist(hash, data, 0, data.Length);
+                w.WriteBlocklist(hash, data, 0, data.Length);
             }
 
             w.Close();
 
-            return w;
+            return w;
         }
 
         /// <summary>
@@ -143,79 +124,79 @@
 				throw new ArgumentException($"The {nameof(size)} value is {size}, but it must be evenly divisible by the blockhash size ({m_blockhashsize})", nameof(size));
             blockListHashes.Add(hash);
             blockListHashes.Add(Convert.ToBase64String(data, 0, (int)size));
-        }
-    }
-
-    /// <summary>
-    /// Encapsulates creating an index file from the database contents
-    /// </summary>
-    internal static class IndexVolumeCreator
-    {
-        public static async Task<IndexVolumeWriter> CreateIndexVolume(string blockname, Options options, Common.DatabaseCommon database)
-        {
-            using(var h = Duplicati.Library.Utility.HashAlgorithmHelper.Create(options.BlockHashAlgorithm))
-            {
-                var w = new IndexVolumeWriter(options);
-                w.VolumeID = await database.RegisterRemoteVolumeAsync(w.RemoteFilename, RemoteVolumeType.Index, RemoteVolumeState.Temporary);
-
-                var blockvolume = await database.GetVolumeInfoAsync(blockname);
-
-                w.StartVolume(blockname);
-                foreach(var b in await database.GetBlocksAsync(blockvolume.ID))
-                    w.AddBlock(b.Hash, b.Size);
-
-                w.FinishVolume(blockvolume.Hash, blockvolume.Size);
-
-                if (options.IndexfilePolicy == Options.IndexFileStrategy.Full)
-                    foreach(var b in await database.GetBlocklistsAsync(blockvolume.ID, options.Blocksize, options.BlockhashSize))
-                    {
-                        var bh = Convert.ToBase64String(h.ComputeHash(b.Item2, 0, b.Item3));
-                        if (bh != b.Item1)
-                            throw new Exception(string.Format("Internal consistency check failed, generated index block has wrong hash, {0} vs {1}", bh, b.Item1));
-                        w.WriteBlocklist(b.Item1, b.Item2, 0, b.Item3);
-                    }
-
-                w.Close();
-
+        }
+    }
+
+    /// <summary>
+    /// Encapsulates creating an index file from the database contents
+    /// </summary>
+    internal static class IndexVolumeCreator
+    {
+        public static async Task<IndexVolumeWriter> CreateIndexVolume(string blockname, Options options, Common.DatabaseCommon database)
+        {
+            using(var h = Duplicati.Library.Utility.HashAlgorithmHelper.Create(options.BlockHashAlgorithm))
+            {
+                var w = new IndexVolumeWriter(options);
+                w.VolumeID = await database.RegisterRemoteVolumeAsync(w.RemoteFilename, RemoteVolumeType.Index, RemoteVolumeState.Temporary);
+
+                var blockvolume = await database.GetVolumeInfoAsync(blockname);
+
+                w.StartVolume(blockname);
+                foreach(var b in await database.GetBlocksAsync(blockvolume.ID))
+                    w.AddBlock(b.Hash, b.Size);
+
+                w.FinishVolume(blockvolume.Hash, blockvolume.Size);
+
+                if (options.IndexfilePolicy == Options.IndexFileStrategy.Full)
+                    foreach(var b in await database.GetBlocklistsAsync(blockvolume.ID, options.Blocksize, options.BlockhashSize))
+                    {
+                        var bh = Convert.ToBase64String(h.ComputeHash(b.Item2, 0, b.Item3));
+                        if (bh != b.Item1)
+                            throw new Exception(string.Format("Internal consistency check failed, generated index block has wrong hash, {0} vs {1}", bh, b.Item1));
+                        w.WriteBlocklist(b.Item1, b.Item2, 0, b.Item3);
+                    }
+
+                w.Close();
+
                 // Register that the index file is tracking the block file
-                await database.AddIndexBlockLinkAsync(w.VolumeID, blockvolume.ID);
-
-                return w;
-            }
-        }
-
-        /*public static async Task<IndexVolumeWriter> ReCreateIndexVolume(string selfname, Options options, Repair.RepairDatabase database)
-        {
-            using(var h = System.Security.Cryptography.HashAlgorithm.Create(options.BlockHashAlgorithm))
-            {
-                var w = new IndexVolumeWriter(options);
-                w.SetRemoteFilename(selfname);
-
-                foreach(var blockvolume in await database.GetBlockVolumesFromIndexNameAsync(selfname))
-                {                               
-                    w.StartVolume(blockvolume.Name);
-                    var volumeid = await database.GetRemoteVolumeIDAsync(blockvolume.Name);
-
-                    foreach(var b in await database.GetBlocksAsync(volumeid))
-                        w.AddBlock(b.Hash, b.Size);
-
-                    w.FinishVolume(blockvolume.Hash, blockvolume.Size);
-
-                    if (options.IndexfilePolicy == Options.IndexFileStrategy.Full)
-                        foreach(var b in await database.GetBlocklistsAsync(volumeid, options.Blocksize, options.BlockhashSize))
-                        {
-                            var bh = Convert.ToBase64String(h.ComputeHash(b.Item2, 0, b.Item3));
-                            if (bh != b.Item1)
-                                throw new Exception(string.Format("Internal consistency check failed, generated index block has wrong hash, {0} vs {1}", bh, b.Item1));
-                            w.WriteBlocklist(b.Item1, b.Item2, 0, b.Item3);
-                        }
-                }
-
-                w.Close();
-
-                return w;
-            }
-        }*/
-    }
-}
-
+                await database.AddIndexBlockLinkAsync(w.VolumeID, blockvolume.ID);
+
+                return w;
+            }
+        }
+
+        /*public static async Task<IndexVolumeWriter> ReCreateIndexVolume(string selfname, Options options, Repair.RepairDatabase database)
+        {
+            using(var h = System.Security.Cryptography.HashAlgorithm.Create(options.BlockHashAlgorithm))
+            {
+                var w = new IndexVolumeWriter(options);
+                w.SetRemoteFilename(selfname);
+
+                foreach(var blockvolume in await database.GetBlockVolumesFromIndexNameAsync(selfname))
+                {                               
+                    w.StartVolume(blockvolume.Name);
+                    var volumeid = await database.GetRemoteVolumeIDAsync(blockvolume.Name);
+
+                    foreach(var b in await database.GetBlocksAsync(volumeid))
+                        w.AddBlock(b.Hash, b.Size);
+
+                    w.FinishVolume(blockvolume.Hash, blockvolume.Size);
+
+                    if (options.IndexfilePolicy == Options.IndexFileStrategy.Full)
+                        foreach(var b in await database.GetBlocklistsAsync(volumeid, options.Blocksize, options.BlockhashSize))
+                        {
+                            var bh = Convert.ToBase64String(h.ComputeHash(b.Item2, 0, b.Item3));
+                            if (bh != b.Item1)
+                                throw new Exception(string.Format("Internal consistency check failed, generated index block has wrong hash, {0} vs {1}", bh, b.Item1));
+                            w.WriteBlocklist(b.Item1, b.Item2, 0, b.Item3);
+                        }
+                }
+
+                w.Close();
+
+                return w;
+            }
+        }*/
+    }
+}
+