// Copyright (C) 2025, The Duplicati Team
// https://duplicati.com, hello@duplicati.com
// 
// Permission is hereby granted, free of charge, to any person obtaining a 
// copy of this software and associated documentation files (the "Software"), 
// to deal in the Software without restriction, including without limitation 
// the rights to use, copy, modify, merge, publish, distribute, sublicense, 
// and/or sell copies of the Software, and to permit persons to whom the 
// Software is furnished to do so, subject to the following conditions:
// 
// The above copyright notice and this permission notice shall be included in 
// all copies or substantial portions of the Software.
// 
// THE SOFTWARE IS PROVIDED "AS IS", WITHOUT WARRANTY OF ANY KIND, EXPRESS 
// OR IMPLIED, INCLUDING BUT NOT LIMITED TO THE WARRANTIES OF MERCHANTABILITY, 
// FITNESS FOR A PARTICULAR PURPOSE AND NONINFRINGEMENT. IN NO EVENT SHALL THE 
// AUTHORS OR COPYRIGHT HOLDERS BE LIABLE FOR ANY CLAIM, DAMAGES OR OTHER 
// LIABILITY, WHETHER IN AN ACTION OF CONTRACT, TORT OR OTHERWISE, ARISING 
// FROM, OUT OF OR IN CONNECTION WITH THE SOFTWARE OR THE USE OR OTHER 
// DEALINGS IN THE SOFTWARE.

using System;
using Duplicati.Library.Main.Database;
using System.Linq;
using System.Collections.Generic;
using Duplicati.Library.Interface;
using Duplicati.Library.Utility;
using System.Threading.Tasks;
using Duplicati.Library.Main.Volumes;
using System.Threading;
using Duplicati.Library.Localization.Short;

namespace Duplicati.Library.Main.Operation
{
    internal class TestHandler
    {
        /// <summary>
        /// The tag used for logging
        /// </summary>
        private static readonly string LOGTAG = Logging.Log.LogTagFromType<TestHandler>();

        private readonly Options m_options;
        private readonly TestResults m_results;

        public TestHandler(Options options, TestResults results)
        {
            m_options = options;
            m_results = results;
        }

        public async Task RunAsync(long samples, IBackendManager backendManager)
        {
            if (!System.IO.File.Exists(m_options.Dbpath))
                throw new UserInformationException(LC.L("Database file does not exist: {0}", m_options.Dbpath), "DatabaseDoesNotExist");

            using (var db = new LocalTestDatabase(m_options.Dbpath, m_options.SqlitePageCache))
            using (var rtr = new ReusableTransaction(db))
            {
                Utility.UpdateOptionsFromDb(db, m_options, rtr.Transaction);
                Utility.VerifyOptionsAndUpdateDatabase(db, m_options, rtr.Transaction);
                db.VerifyConsistency(m_options.Blocksize, m_options.BlockhashSize, !m_options.DisableFilelistConsistencyChecks, rtr.Transaction);
                await FilelistProcessor.VerifyRemoteList(backendManager, m_options, db, m_results.BackendWriter, latestVolumesOnly: true, verifyMode: FilelistProcessor.VerifyMode.VerifyOnly, rtr.Transaction).ConfigureAwait(false);
                await DoRunAsync(samples, db, rtr, backendManager).ConfigureAwait(false);
                rtr.Commit("TestHandlerComplete");
            }
        }

        public async Task DoRunAsync(long samples, LocalTestDatabase db, ReusableTransaction rtr, IBackendManager backend)
        {
            var files = db.SelectTestTargets(samples, m_options, rtr.Transaction).ToList();

            m_results.OperationProgressUpdater.UpdatePhase(OperationPhase.Verify_Running);
            m_results.OperationProgressUpdater.UpdateProgress(0);
            var progress = 0L;

            if (m_options.FullRemoteVerification != Options.RemoteTestStrategy.False)
            {
                var faultyIndexFiles = new List<IRemoteVolume>();
                await foreach (var (tf, hash, size, name) in backend.GetFilesOverlappedAsync(files, m_results.TaskControl.ProgressToken).ConfigureAwait(false))
                {
                    var vol = new RemoteVolume(name, hash, size);
                    try
                    {
                        if (!await m_results.TaskControl.ProgressRendevouz().ConfigureAwait(false))
                        {
                            await backend.WaitForEmptyAsync(db, rtr.Transaction, m_results.TaskControl.ProgressToken).ConfigureAwait(false);
                            m_results.EndTime = DateTime.UtcNow;
                            return;
                        }

                        progress++;
                        m_results.OperationProgressUpdater.UpdateProgress((float)progress / files.Count);

                        KeyValuePair<string, IEnumerable<KeyValuePair<TestEntryStatus, string>>> res;
                        using (tf)
                            res = TestVolumeInternals(db, rtr, vol, tf, m_options, m_options.FullBlockVerification ? 1.0 : 0.2);

                        var parsedInfo = VolumeBase.ParseFilename(vol.Name);
                        if (parsedInfo.FileType == RemoteVolumeType.Index)
                        {
                            if (res.Value.Any(x => x.Key == TestEntryStatus.Extra))
                            {
                                // Bad hack, but for now, the index files sometimes have extra blocklist hashes
                                Logging.Log.WriteVerboseMessage(LOGTAG, "IndexFileExtraBlocks", null, LC.L("Index file {0} has extra blocks", vol.Name));
                                res = new KeyValuePair<string, IEnumerable<KeyValuePair<TestEntryStatus, string>>>(
                                    res.Key, res.Value.Where(x => x.Key != TestEntryStatus.Extra).ToList()
                                );
                            }

                            if (res.Value.Any(x => x.Key == TestEntryStatus.Missing || x.Key == TestEntryStatus.Modified))
                                faultyIndexFiles.Add(vol);
                        }

                        m_results.AddResult(res.Key, res.Value);

                        if (!string.IsNullOrWhiteSpace(vol.Hash) && vol.Size > 0)
                        {
                            if (res.Value == null || !res.Value.Any())
                            {
                                var rv = db.GetRemoteVolume(vol.Name, rtr.Transaction);

                                if (rv.ID < 0)
                                {
                                    if (string.IsNullOrWhiteSpace(rv.Hash) || rv.Size <= 0)
                                    {
                                        if (m_options.Dryrun)
                                        {
                                            Logging.Log.WriteDryrunMessage(LOGTAG, "CaptureHashAndSize", LC.L("Successfully captured hash and size for {0}, would update database", vol.Name));
                                        }
                                        else
                                        {
                                            Logging.Log.WriteInformationMessage(LOGTAG, "CaptureHashAndSize", LC.L("Successfully captured hash and size for {0}, updating database", vol.Name));
                                            db.UpdateRemoteVolume(vol.Name, RemoteVolumeState.Verified, vol.Size, vol.Hash, rtr.Transaction);
                                        }
                                    }
                                }
                            }
                        }

                        db.UpdateVerificationCount(vol.Name, rtr.Transaction);
                    }
                    catch (Exception ex)
                    {
                        m_results.AddResult(vol.Name, [new KeyValuePair<TestEntryStatus, string>(TestEntryStatus.Error, ex.Message)]);
                        Logging.Log.WriteErrorMessage(LOGTAG, "RemoteFileProcessingFailed", ex, LC.L("Failed to process file {0}", vol.Name));
                        if (ex.IsAbortException())
                        {
                            m_results.EndTime = DateTime.UtcNow;
                            throw;
                        }
                    }
                }

                if (faultyIndexFiles.Any())
                {
                    if (m_options.ReplaceFaultyIndexFiles)
                    {
                        Logging.Log.WriteWarningMessage(LOGTAG, "FaultyIndexFiles", null, LC.L("Found {0} faulty index files, repairing now", faultyIndexFiles.Count));
                        await ReplaceFaultyIndexFilesAsync(faultyIndexFiles, backend, db, rtr, m_results.TaskControl.ProgressToken).ConfigureAwait(false);
                    }
                    else
<<<<<<< HEAD
                        Logging.Log.WriteWarningMessage(LOGTAG, "FaultyIndexFiles", null, "Found {0} faulty index files, remove the option {1} to repair them", faultyIndexFiles.Count, "--dont-replace-faulty-index-files");
=======
                        Logging.Log.WriteWarningMessage(LOGTAG, "FaultyIndexFiles", null, LC.L("Found {0} faulty index files, remove the option {1} to repair them", faultyIndexFiles.Count, "--dont-replace-faulty-index-files"));
>>>>>>> 34f084ab

                }
            }
            else
            {
                foreach (var f in files)
                {
                    try
                    {
                        if (!await m_results.TaskControl.ProgressRendevouz().ConfigureAwait(false))
                        {
                            m_results.EndTime = DateTime.UtcNow;
                            return;
                        }

                        progress++;
                        m_results.OperationProgressUpdater.UpdateProgress((float)progress / files.Count);

                        if (f.Size <= 0 || string.IsNullOrWhiteSpace(f.Hash))
                        {
                            Logging.Log.WriteInformationMessage(LOGTAG, "MissingRemoteHash", LC.L("No hash or size recorded for {0}, performing full verification", f.Name));
                            KeyValuePair<string, IEnumerable<KeyValuePair<TestEntryStatus, string>>> res;

                            (var tf, var hash, var size) = await backend.GetWithInfoAsync(f.Name, f.Hash, f.Size, m_results.TaskControl.ProgressToken).ConfigureAwait(false);

                            using (tf)
                                res = TestVolumeInternals(db, rtr, f, tf, m_options, 1);
                            m_results.AddResult(res.Key, res.Value);

                            if (!string.IsNullOrWhiteSpace(hash) && size > 0)
                            {
                                if (res.Value == null || !res.Value.Any())
                                {
                                    if (m_options.Dryrun)
                                    {
                                        Logging.Log.WriteDryrunMessage(LOGTAG, "CapturedHashAndSize", LC.L("Successfully captured hash and size for {0}, would update database", f.Name));
                                    }
                                    else
                                    {
                                        Logging.Log.WriteInformationMessage(LOGTAG, "CapturedHashAndSize", LC.L("Successfully captured hash and size for {0}, updating database", f.Name));
                                        db.UpdateRemoteVolume(f.Name, RemoteVolumeState.Verified, size, hash, rtr.Transaction);
                                    }
                                }
                            }
                        }
                        else
                        {
                            using (var tf = await backend.GetAsync(f.Name, f.Hash, f.Size, m_results.TaskControl.ProgressToken).ConfigureAwait(false))
                            { }
                        }

                        db.UpdateVerificationCount(f.Name, rtr.Transaction);
                        m_results.AddResult(f.Name, []);
                    }
                    catch (Exception ex)
                    {
                        m_results.AddResult(f.Name, [new KeyValuePair<TestEntryStatus, string>(TestEntryStatus.Error, ex.Message)]);
                        Logging.Log.WriteErrorMessage(LOGTAG, "FailedToProcessFile", ex, LC.L("Failed to process file {0}", f.Name));
                        if (ex.IsAbortOrCancelException())
                        {
                            m_results.EndTime = DateTime.UtcNow;
                            throw;
                        }
                    }
                }
            }

            m_results.EndTime = DateTime.UtcNow;
            // generate a backup error status when any test is failing - except for 'extra' status
            // because these problems don't block database rebuilding.
            var filtered = from n in m_results.Verifications where n.Value.Any(x => x.Key != TestEntryStatus.Extra) select n;
            if (!filtered.Any())
            {
                Logging.Log.WriteInformationMessage(LOGTAG, "Test results", LC.L("Successfully verified {0} remote files", m_results.VerificationsActualLength));
            }
            else
            {
                Logging.Log.WriteErrorMessage(LOGTAG, "Test results", null, LC.L("Verified {0} remote files with {1} problem(s)", m_results.VerificationsActualLength, filtered.Count()));
            }
        }

        /// <summary>
        /// Tests the volume by examining the internal contents
        /// </summary>
        /// <param name="vol">The remote volume being examined</param>
        /// <param name="tf">The path to the downloaded copy of the file</param>
        /// <param name="sample_percent">A value between 0 and 1 that indicates how many blocks are tested in a dblock file</param>
        public static KeyValuePair<string, IEnumerable<KeyValuePair<TestEntryStatus, string>>> TestVolumeInternals(LocalTestDatabase db, ReusableTransaction rtr, IRemoteVolume vol, string tf, Options options, double sample_percent)
        {
            var hashsize = HashFactory.HashSizeBytes(options.BlockHashAlgorithm);
            var parsedInfo = Volumes.VolumeBase.ParseFilename(vol.Name);
            sample_percent = Math.Min(1, Math.Max(sample_percent, 0.01));

            switch (parsedInfo.FileType)
            {
                case RemoteVolumeType.Files:
                    //Compare with db and see if all files are accounted for 
                    // with correct file hashes and blocklist hashes
                    using (var fl = db.CreateFilelist(vol.Name, rtr))
                    {
                        using (var rd = new Volumes.FilesetVolumeReader(parsedInfo.CompressionModule, tf, options))
                            foreach (var f in rd.Files)
                                fl.Add(f.Path, f.Size, f.Hash, f.Metasize, f.Metahash, f.BlocklistHashes, f.Type, f.Time);

                        return new KeyValuePair<string, IEnumerable<KeyValuePair<TestEntryStatus, string>>>(vol.Name, fl.Compare().ToList());
                    }

                case RemoteVolumeType.Index:
                    var blocklinks = new List<Tuple<string, string, long>>();
                    var combined = new List<KeyValuePair<Duplicati.Library.Interface.TestEntryStatus, string>>();

                    //Compare with db and see that all hashes and volumes are listed
                    using (var rd = new Volumes.IndexVolumeReader(parsedInfo.CompressionModule, tf, options, hashsize))
                    {
                        foreach (var v in rd.Volumes)
                        {
                            blocklinks.Add(new Tuple<string, string, long>(v.Filename, v.Hash, v.Length));
                            using (var bl = db.CreateBlocklist(v.Filename, rtr))
                            {
                                foreach (var h in v.Blocks)
                                    bl.AddBlock(h.Key, h.Value);

                                combined.AddRange(bl.Compare());
                            }
                        }

                        if (options.IndexfilePolicy == Options.IndexFileStrategy.Full)
                        {
                            var hashesPerBlock = options.Blocksize / options.BlockhashSize;
                            using (var bl = db.CreateBlocklistHashList(vol.Name, rtr))
                            {
                                foreach (var b in rd.BlockLists)
                                    bl.AddBlockHash(b.Hash, b.Length);

                                combined.AddRange(bl.Compare(hashesPerBlock, options.BlockhashSize, options.Blocksize));
                            }
                        }
                    }

                    // Compare with db and see that all blocklists are listed
                    using (var il = db.CreateIndexlist(vol.Name, rtr))
                    {
                        foreach (var t in blocklinks)
                            il.AddBlockLink(t.Item1, t.Item2, t.Item3);

                        combined.AddRange(il.Compare());
                    }

                    return new KeyValuePair<string, IEnumerable<KeyValuePair<TestEntryStatus, string>>>(vol.Name, combined);
                case RemoteVolumeType.Blocks:
                    using (var blockhasher = HashFactory.CreateHasher(options.BlockHashAlgorithm))
                    using (var bl = db.CreateBlocklist(vol.Name, rtr))
                    using (var rd = new Volumes.BlockVolumeReader(parsedInfo.CompressionModule, tf, options))
                    {
                        //Verify that all blocks are in the file
                        foreach (var b in rd.Blocks)
                            bl.AddBlock(b.Key, b.Value);

                        //Select random blocks and verify their hashes match the filename and size
                        var hashsamples = new List<KeyValuePair<string, long>>(rd.Blocks);
                        var sampleCount = Math.Min(Math.Max(0, (int)(hashsamples.Count * sample_percent)), hashsamples.Count - 1);
                        var rnd = new Random();

                        while (hashsamples.Count > sampleCount)
                            hashsamples.RemoveAt(rnd.Next(hashsamples.Count));

                        var blockbuffer = new byte[options.Blocksize];
                        var changes = new List<KeyValuePair<Library.Interface.TestEntryStatus, string>>();
                        foreach (var s in hashsamples)
                        {
                            var size = rd.ReadBlock(s.Key, blockbuffer);
                            if (size != s.Value)
                                changes.Add(new KeyValuePair<Library.Interface.TestEntryStatus, string>(Library.Interface.TestEntryStatus.Modified, s.Key));
                            else
                            {
                                var hash = Convert.ToBase64String(blockhasher.ComputeHash(blockbuffer, 0, size));
                                if (hash != s.Key)
                                    changes.Add(new KeyValuePair<Library.Interface.TestEntryStatus, string>(Library.Interface.TestEntryStatus.Modified, s.Key));
                            }
                        }

                        return new KeyValuePair<string, IEnumerable<KeyValuePair<TestEntryStatus, string>>>(vol.Name, changes.Union(bl.Compare().ToList()));
                    }
            }

            Logging.Log.WriteWarningMessage(LOGTAG, "UnexpectedFileType", null, LC.L("Unexpected file type {0} for {1}", parsedInfo.FileType, vol.Name));
            return new KeyValuePair<string, IEnumerable<KeyValuePair<TestEntryStatus, string>>>(vol.Name, null);
        }

        private async Task ReplaceFaultyIndexFilesAsync(List<IRemoteVolume> faultyIndexFiles, IBackendManager backendManager, LocalTestDatabase db, ReusableTransaction rtr, CancellationToken cancellationToken)
        {
            using var repairdb = new LocalRepairDatabase(db);
            foreach (var vol in faultyIndexFiles)
            {
                if (!await m_results.TaskControl.ProgressRendevouz().ConfigureAwait(false))
                {
                    m_results.EndTime = DateTime.UtcNow;
                    return;
                }

                IndexVolumeWriter newEntry = null;
                try
                {
                    var w = newEntry = new IndexVolumeWriter(m_options);
                    await RepairHandler.RunRepairDindex(backendManager, repairdb, rtr, w, vol, m_options, cancellationToken).ConfigureAwait(false);
                    if (m_options.Dryrun)
                    {
                        Logging.Log.WriteDryrunMessage(LOGTAG, "ReplaceFaultyIndexFile", LC.L("Would replace faulty index file {0} with {1}", vol.Name, w.RemoteFilename));
                    }
                    else
                    {
                        await backendManager.DeleteAsync(vol.Name, vol.Size, true, m_results.TaskControl.ProgressToken).ConfigureAwait(false);
                        await backendManager.WaitForEmptyAsync(repairdb, rtr.Transaction, m_results.TaskControl.ProgressToken).ConfigureAwait(false);
                        rtr.Commit("ReplaceFaultyIndexFileCommit");
                    }
                }
                catch (Exception ex)
                {
                    newEntry?.Dispose();
                    Logging.Log.WriteErrorMessage(LOGTAG, "FailedToReplaceFaultyIndexFile", ex, LC.L("Failed to replace faulty index file {0}", vol.Name));
                    if (ex.IsAbortException())
                        throw;
                }
            }
        }
    }
}

<|MERGE_RESOLUTION|>--- conflicted
+++ resolved
@@ -1,394 +1,389 @@
-// Copyright (C) 2025, The Duplicati Team
-// https://duplicati.com, hello@duplicati.com
-// 
-// Permission is hereby granted, free of charge, to any person obtaining a 
-// copy of this software and associated documentation files (the "Software"), 
-// to deal in the Software without restriction, including without limitation 
-// the rights to use, copy, modify, merge, publish, distribute, sublicense, 
-// and/or sell copies of the Software, and to permit persons to whom the 
-// Software is furnished to do so, subject to the following conditions:
-// 
-// The above copyright notice and this permission notice shall be included in 
-// all copies or substantial portions of the Software.
-// 
-// THE SOFTWARE IS PROVIDED "AS IS", WITHOUT WARRANTY OF ANY KIND, EXPRESS 
-// OR IMPLIED, INCLUDING BUT NOT LIMITED TO THE WARRANTIES OF MERCHANTABILITY, 
-// FITNESS FOR A PARTICULAR PURPOSE AND NONINFRINGEMENT. IN NO EVENT SHALL THE 
-// AUTHORS OR COPYRIGHT HOLDERS BE LIABLE FOR ANY CLAIM, DAMAGES OR OTHER 
-// LIABILITY, WHETHER IN AN ACTION OF CONTRACT, TORT OR OTHERWISE, ARISING 
-// FROM, OUT OF OR IN CONNECTION WITH THE SOFTWARE OR THE USE OR OTHER 
-// DEALINGS IN THE SOFTWARE.
-
-using System;
-using Duplicati.Library.Main.Database;
-using System.Linq;
-using System.Collections.Generic;
-using Duplicati.Library.Interface;
-using Duplicati.Library.Utility;
-using System.Threading.Tasks;
-using Duplicati.Library.Main.Volumes;
-using System.Threading;
-using Duplicati.Library.Localization.Short;
-
-namespace Duplicati.Library.Main.Operation
-{
-    internal class TestHandler
-    {
-        /// <summary>
-        /// The tag used for logging
-        /// </summary>
-        private static readonly string LOGTAG = Logging.Log.LogTagFromType<TestHandler>();
-
-        private readonly Options m_options;
-        private readonly TestResults m_results;
-
-        public TestHandler(Options options, TestResults results)
-        {
-            m_options = options;
-            m_results = results;
-        }
-
-        public async Task RunAsync(long samples, IBackendManager backendManager)
-        {
-            if (!System.IO.File.Exists(m_options.Dbpath))
-                throw new UserInformationException(LC.L("Database file does not exist: {0}", m_options.Dbpath), "DatabaseDoesNotExist");
-
-            using (var db = new LocalTestDatabase(m_options.Dbpath, m_options.SqlitePageCache))
-            using (var rtr = new ReusableTransaction(db))
-            {
-                Utility.UpdateOptionsFromDb(db, m_options, rtr.Transaction);
-                Utility.VerifyOptionsAndUpdateDatabase(db, m_options, rtr.Transaction);
-                db.VerifyConsistency(m_options.Blocksize, m_options.BlockhashSize, !m_options.DisableFilelistConsistencyChecks, rtr.Transaction);
-                await FilelistProcessor.VerifyRemoteList(backendManager, m_options, db, m_results.BackendWriter, latestVolumesOnly: true, verifyMode: FilelistProcessor.VerifyMode.VerifyOnly, rtr.Transaction).ConfigureAwait(false);
-                await DoRunAsync(samples, db, rtr, backendManager).ConfigureAwait(false);
-                rtr.Commit("TestHandlerComplete");
-            }
-        }
-
-        public async Task DoRunAsync(long samples, LocalTestDatabase db, ReusableTransaction rtr, IBackendManager backend)
-        {
-            var files = db.SelectTestTargets(samples, m_options, rtr.Transaction).ToList();
-
-            m_results.OperationProgressUpdater.UpdatePhase(OperationPhase.Verify_Running);
-            m_results.OperationProgressUpdater.UpdateProgress(0);
-            var progress = 0L;
-
-            if (m_options.FullRemoteVerification != Options.RemoteTestStrategy.False)
-            {
-                var faultyIndexFiles = new List<IRemoteVolume>();
-                await foreach (var (tf, hash, size, name) in backend.GetFilesOverlappedAsync(files, m_results.TaskControl.ProgressToken).ConfigureAwait(false))
-                {
-                    var vol = new RemoteVolume(name, hash, size);
-                    try
-                    {
-                        if (!await m_results.TaskControl.ProgressRendevouz().ConfigureAwait(false))
-                        {
-                            await backend.WaitForEmptyAsync(db, rtr.Transaction, m_results.TaskControl.ProgressToken).ConfigureAwait(false);
-                            m_results.EndTime = DateTime.UtcNow;
-                            return;
-                        }
-
-                        progress++;
-                        m_results.OperationProgressUpdater.UpdateProgress((float)progress / files.Count);
-
-                        KeyValuePair<string, IEnumerable<KeyValuePair<TestEntryStatus, string>>> res;
-                        using (tf)
-                            res = TestVolumeInternals(db, rtr, vol, tf, m_options, m_options.FullBlockVerification ? 1.0 : 0.2);
-
-                        var parsedInfo = VolumeBase.ParseFilename(vol.Name);
-                        if (parsedInfo.FileType == RemoteVolumeType.Index)
-                        {
-                            if (res.Value.Any(x => x.Key == TestEntryStatus.Extra))
-                            {
-                                // Bad hack, but for now, the index files sometimes have extra blocklist hashes
-                                Logging.Log.WriteVerboseMessage(LOGTAG, "IndexFileExtraBlocks", null, LC.L("Index file {0} has extra blocks", vol.Name));
-                                res = new KeyValuePair<string, IEnumerable<KeyValuePair<TestEntryStatus, string>>>(
-                                    res.Key, res.Value.Where(x => x.Key != TestEntryStatus.Extra).ToList()
-                                );
-                            }
-
-                            if (res.Value.Any(x => x.Key == TestEntryStatus.Missing || x.Key == TestEntryStatus.Modified))
-                                faultyIndexFiles.Add(vol);
-                        }
-
-                        m_results.AddResult(res.Key, res.Value);
-
-                        if (!string.IsNullOrWhiteSpace(vol.Hash) && vol.Size > 0)
-                        {
-                            if (res.Value == null || !res.Value.Any())
-                            {
-                                var rv = db.GetRemoteVolume(vol.Name, rtr.Transaction);
-
-                                if (rv.ID < 0)
-                                {
-                                    if (string.IsNullOrWhiteSpace(rv.Hash) || rv.Size <= 0)
-                                    {
-                                        if (m_options.Dryrun)
-                                        {
-                                            Logging.Log.WriteDryrunMessage(LOGTAG, "CaptureHashAndSize", LC.L("Successfully captured hash and size for {0}, would update database", vol.Name));
-                                        }
-                                        else
-                                        {
-                                            Logging.Log.WriteInformationMessage(LOGTAG, "CaptureHashAndSize", LC.L("Successfully captured hash and size for {0}, updating database", vol.Name));
-                                            db.UpdateRemoteVolume(vol.Name, RemoteVolumeState.Verified, vol.Size, vol.Hash, rtr.Transaction);
-                                        }
-                                    }
-                                }
-                            }
-                        }
-
-                        db.UpdateVerificationCount(vol.Name, rtr.Transaction);
-                    }
-                    catch (Exception ex)
-                    {
-                        m_results.AddResult(vol.Name, [new KeyValuePair<TestEntryStatus, string>(TestEntryStatus.Error, ex.Message)]);
-                        Logging.Log.WriteErrorMessage(LOGTAG, "RemoteFileProcessingFailed", ex, LC.L("Failed to process file {0}", vol.Name));
-                        if (ex.IsAbortException())
-                        {
-                            m_results.EndTime = DateTime.UtcNow;
-                            throw;
-                        }
-                    }
-                }
-
-                if (faultyIndexFiles.Any())
-                {
-                    if (m_options.ReplaceFaultyIndexFiles)
-                    {
-                        Logging.Log.WriteWarningMessage(LOGTAG, "FaultyIndexFiles", null, LC.L("Found {0} faulty index files, repairing now", faultyIndexFiles.Count));
-                        await ReplaceFaultyIndexFilesAsync(faultyIndexFiles, backend, db, rtr, m_results.TaskControl.ProgressToken).ConfigureAwait(false);
-                    }
-                    else
-<<<<<<< HEAD
-                        Logging.Log.WriteWarningMessage(LOGTAG, "FaultyIndexFiles", null, "Found {0} faulty index files, remove the option {1} to repair them", faultyIndexFiles.Count, "--dont-replace-faulty-index-files");
-=======
-                        Logging.Log.WriteWarningMessage(LOGTAG, "FaultyIndexFiles", null, LC.L("Found {0} faulty index files, remove the option {1} to repair them", faultyIndexFiles.Count, "--dont-replace-faulty-index-files"));
->>>>>>> 34f084ab
-
-                }
-            }
-            else
-            {
-                foreach (var f in files)
-                {
-                    try
-                    {
-                        if (!await m_results.TaskControl.ProgressRendevouz().ConfigureAwait(false))
-                        {
-                            m_results.EndTime = DateTime.UtcNow;
-                            return;
-                        }
-
-                        progress++;
-                        m_results.OperationProgressUpdater.UpdateProgress((float)progress / files.Count);
-
-                        if (f.Size <= 0 || string.IsNullOrWhiteSpace(f.Hash))
-                        {
-                            Logging.Log.WriteInformationMessage(LOGTAG, "MissingRemoteHash", LC.L("No hash or size recorded for {0}, performing full verification", f.Name));
-                            KeyValuePair<string, IEnumerable<KeyValuePair<TestEntryStatus, string>>> res;
-
-                            (var tf, var hash, var size) = await backend.GetWithInfoAsync(f.Name, f.Hash, f.Size, m_results.TaskControl.ProgressToken).ConfigureAwait(false);
-
-                            using (tf)
-                                res = TestVolumeInternals(db, rtr, f, tf, m_options, 1);
-                            m_results.AddResult(res.Key, res.Value);
-
-                            if (!string.IsNullOrWhiteSpace(hash) && size > 0)
-                            {
-                                if (res.Value == null || !res.Value.Any())
-                                {
-                                    if (m_options.Dryrun)
-                                    {
-                                        Logging.Log.WriteDryrunMessage(LOGTAG, "CapturedHashAndSize", LC.L("Successfully captured hash and size for {0}, would update database", f.Name));
-                                    }
-                                    else
-                                    {
-                                        Logging.Log.WriteInformationMessage(LOGTAG, "CapturedHashAndSize", LC.L("Successfully captured hash and size for {0}, updating database", f.Name));
-                                        db.UpdateRemoteVolume(f.Name, RemoteVolumeState.Verified, size, hash, rtr.Transaction);
-                                    }
-                                }
-                            }
-                        }
-                        else
-                        {
-                            using (var tf = await backend.GetAsync(f.Name, f.Hash, f.Size, m_results.TaskControl.ProgressToken).ConfigureAwait(false))
-                            { }
-                        }
-
-                        db.UpdateVerificationCount(f.Name, rtr.Transaction);
-                        m_results.AddResult(f.Name, []);
-                    }
-                    catch (Exception ex)
-                    {
-                        m_results.AddResult(f.Name, [new KeyValuePair<TestEntryStatus, string>(TestEntryStatus.Error, ex.Message)]);
-                        Logging.Log.WriteErrorMessage(LOGTAG, "FailedToProcessFile", ex, LC.L("Failed to process file {0}", f.Name));
-                        if (ex.IsAbortOrCancelException())
-                        {
-                            m_results.EndTime = DateTime.UtcNow;
-                            throw;
-                        }
-                    }
-                }
-            }
-
-            m_results.EndTime = DateTime.UtcNow;
-            // generate a backup error status when any test is failing - except for 'extra' status
-            // because these problems don't block database rebuilding.
-            var filtered = from n in m_results.Verifications where n.Value.Any(x => x.Key != TestEntryStatus.Extra) select n;
-            if (!filtered.Any())
-            {
-                Logging.Log.WriteInformationMessage(LOGTAG, "Test results", LC.L("Successfully verified {0} remote files", m_results.VerificationsActualLength));
-            }
-            else
-            {
-                Logging.Log.WriteErrorMessage(LOGTAG, "Test results", null, LC.L("Verified {0} remote files with {1} problem(s)", m_results.VerificationsActualLength, filtered.Count()));
-            }
-        }
-
-        /// <summary>
-        /// Tests the volume by examining the internal contents
-        /// </summary>
-        /// <param name="vol">The remote volume being examined</param>
-        /// <param name="tf">The path to the downloaded copy of the file</param>
-        /// <param name="sample_percent">A value between 0 and 1 that indicates how many blocks are tested in a dblock file</param>
-        public static KeyValuePair<string, IEnumerable<KeyValuePair<TestEntryStatus, string>>> TestVolumeInternals(LocalTestDatabase db, ReusableTransaction rtr, IRemoteVolume vol, string tf, Options options, double sample_percent)
-        {
-            var hashsize = HashFactory.HashSizeBytes(options.BlockHashAlgorithm);
-            var parsedInfo = Volumes.VolumeBase.ParseFilename(vol.Name);
-            sample_percent = Math.Min(1, Math.Max(sample_percent, 0.01));
-
-            switch (parsedInfo.FileType)
-            {
-                case RemoteVolumeType.Files:
-                    //Compare with db and see if all files are accounted for 
-                    // with correct file hashes and blocklist hashes
-                    using (var fl = db.CreateFilelist(vol.Name, rtr))
-                    {
-                        using (var rd = new Volumes.FilesetVolumeReader(parsedInfo.CompressionModule, tf, options))
-                            foreach (var f in rd.Files)
-                                fl.Add(f.Path, f.Size, f.Hash, f.Metasize, f.Metahash, f.BlocklistHashes, f.Type, f.Time);
-
-                        return new KeyValuePair<string, IEnumerable<KeyValuePair<TestEntryStatus, string>>>(vol.Name, fl.Compare().ToList());
-                    }
-
-                case RemoteVolumeType.Index:
-                    var blocklinks = new List<Tuple<string, string, long>>();
-                    var combined = new List<KeyValuePair<Duplicati.Library.Interface.TestEntryStatus, string>>();
-
-                    //Compare with db and see that all hashes and volumes are listed
-                    using (var rd = new Volumes.IndexVolumeReader(parsedInfo.CompressionModule, tf, options, hashsize))
-                    {
-                        foreach (var v in rd.Volumes)
-                        {
-                            blocklinks.Add(new Tuple<string, string, long>(v.Filename, v.Hash, v.Length));
-                            using (var bl = db.CreateBlocklist(v.Filename, rtr))
-                            {
-                                foreach (var h in v.Blocks)
-                                    bl.AddBlock(h.Key, h.Value);
-
-                                combined.AddRange(bl.Compare());
-                            }
-                        }
-
-                        if (options.IndexfilePolicy == Options.IndexFileStrategy.Full)
-                        {
-                            var hashesPerBlock = options.Blocksize / options.BlockhashSize;
-                            using (var bl = db.CreateBlocklistHashList(vol.Name, rtr))
-                            {
-                                foreach (var b in rd.BlockLists)
-                                    bl.AddBlockHash(b.Hash, b.Length);
-
-                                combined.AddRange(bl.Compare(hashesPerBlock, options.BlockhashSize, options.Blocksize));
-                            }
-                        }
-                    }
-
-                    // Compare with db and see that all blocklists are listed
-                    using (var il = db.CreateIndexlist(vol.Name, rtr))
-                    {
-                        foreach (var t in blocklinks)
-                            il.AddBlockLink(t.Item1, t.Item2, t.Item3);
-
-                        combined.AddRange(il.Compare());
-                    }
-
-                    return new KeyValuePair<string, IEnumerable<KeyValuePair<TestEntryStatus, string>>>(vol.Name, combined);
-                case RemoteVolumeType.Blocks:
-                    using (var blockhasher = HashFactory.CreateHasher(options.BlockHashAlgorithm))
-                    using (var bl = db.CreateBlocklist(vol.Name, rtr))
-                    using (var rd = new Volumes.BlockVolumeReader(parsedInfo.CompressionModule, tf, options))
-                    {
-                        //Verify that all blocks are in the file
-                        foreach (var b in rd.Blocks)
-                            bl.AddBlock(b.Key, b.Value);
-
-                        //Select random blocks and verify their hashes match the filename and size
-                        var hashsamples = new List<KeyValuePair<string, long>>(rd.Blocks);
-                        var sampleCount = Math.Min(Math.Max(0, (int)(hashsamples.Count * sample_percent)), hashsamples.Count - 1);
-                        var rnd = new Random();
-
-                        while (hashsamples.Count > sampleCount)
-                            hashsamples.RemoveAt(rnd.Next(hashsamples.Count));
-
-                        var blockbuffer = new byte[options.Blocksize];
-                        var changes = new List<KeyValuePair<Library.Interface.TestEntryStatus, string>>();
-                        foreach (var s in hashsamples)
-                        {
-                            var size = rd.ReadBlock(s.Key, blockbuffer);
-                            if (size != s.Value)
-                                changes.Add(new KeyValuePair<Library.Interface.TestEntryStatus, string>(Library.Interface.TestEntryStatus.Modified, s.Key));
-                            else
-                            {
-                                var hash = Convert.ToBase64String(blockhasher.ComputeHash(blockbuffer, 0, size));
-                                if (hash != s.Key)
-                                    changes.Add(new KeyValuePair<Library.Interface.TestEntryStatus, string>(Library.Interface.TestEntryStatus.Modified, s.Key));
-                            }
-                        }
-
-                        return new KeyValuePair<string, IEnumerable<KeyValuePair<TestEntryStatus, string>>>(vol.Name, changes.Union(bl.Compare().ToList()));
-                    }
-            }
-
-            Logging.Log.WriteWarningMessage(LOGTAG, "UnexpectedFileType", null, LC.L("Unexpected file type {0} for {1}", parsedInfo.FileType, vol.Name));
-            return new KeyValuePair<string, IEnumerable<KeyValuePair<TestEntryStatus, string>>>(vol.Name, null);
-        }
-
-        private async Task ReplaceFaultyIndexFilesAsync(List<IRemoteVolume> faultyIndexFiles, IBackendManager backendManager, LocalTestDatabase db, ReusableTransaction rtr, CancellationToken cancellationToken)
-        {
-            using var repairdb = new LocalRepairDatabase(db);
-            foreach (var vol in faultyIndexFiles)
-            {
-                if (!await m_results.TaskControl.ProgressRendevouz().ConfigureAwait(false))
-                {
-                    m_results.EndTime = DateTime.UtcNow;
-                    return;
-                }
-
-                IndexVolumeWriter newEntry = null;
-                try
-                {
-                    var w = newEntry = new IndexVolumeWriter(m_options);
-                    await RepairHandler.RunRepairDindex(backendManager, repairdb, rtr, w, vol, m_options, cancellationToken).ConfigureAwait(false);
-                    if (m_options.Dryrun)
-                    {
-                        Logging.Log.WriteDryrunMessage(LOGTAG, "ReplaceFaultyIndexFile", LC.L("Would replace faulty index file {0} with {1}", vol.Name, w.RemoteFilename));
-                    }
-                    else
-                    {
-                        await backendManager.DeleteAsync(vol.Name, vol.Size, true, m_results.TaskControl.ProgressToken).ConfigureAwait(false);
-                        await backendManager.WaitForEmptyAsync(repairdb, rtr.Transaction, m_results.TaskControl.ProgressToken).ConfigureAwait(false);
-                        rtr.Commit("ReplaceFaultyIndexFileCommit");
-                    }
-                }
-                catch (Exception ex)
-                {
-                    newEntry?.Dispose();
-                    Logging.Log.WriteErrorMessage(LOGTAG, "FailedToReplaceFaultyIndexFile", ex, LC.L("Failed to replace faulty index file {0}", vol.Name));
-                    if (ex.IsAbortException())
-                        throw;
-                }
-            }
-        }
-    }
-}
-
+// Copyright (C) 2025, The Duplicati Team
+// https://duplicati.com, hello@duplicati.com
+// 
+// Permission is hereby granted, free of charge, to any person obtaining a 
+// copy of this software and associated documentation files (the "Software"), 
+// to deal in the Software without restriction, including without limitation 
+// the rights to use, copy, modify, merge, publish, distribute, sublicense, 
+// and/or sell copies of the Software, and to permit persons to whom the 
+// Software is furnished to do so, subject to the following conditions:
+// 
+// The above copyright notice and this permission notice shall be included in 
+// all copies or substantial portions of the Software.
+// 
+// THE SOFTWARE IS PROVIDED "AS IS", WITHOUT WARRANTY OF ANY KIND, EXPRESS 
+// OR IMPLIED, INCLUDING BUT NOT LIMITED TO THE WARRANTIES OF MERCHANTABILITY, 
+// FITNESS FOR A PARTICULAR PURPOSE AND NONINFRINGEMENT. IN NO EVENT SHALL THE 
+// AUTHORS OR COPYRIGHT HOLDERS BE LIABLE FOR ANY CLAIM, DAMAGES OR OTHER 
+// LIABILITY, WHETHER IN AN ACTION OF CONTRACT, TORT OR OTHERWISE, ARISING 
+// FROM, OUT OF OR IN CONNECTION WITH THE SOFTWARE OR THE USE OR OTHER 
+// DEALINGS IN THE SOFTWARE.
+
+using System;
+using Duplicati.Library.Main.Database;
+using System.Linq;
+using System.Collections.Generic;
+using Duplicati.Library.Interface;
+using Duplicati.Library.Utility;
+using System.Threading.Tasks;
+using Duplicati.Library.Main.Volumes;
+using System.Threading;
+using Duplicati.Library.Localization.Short;
+
+namespace Duplicati.Library.Main.Operation
+{
+    internal class TestHandler
+    {
+        /// <summary>
+        /// The tag used for logging
+        /// </summary>
+        private static readonly string LOGTAG = Logging.Log.LogTagFromType<TestHandler>();
+
+        private readonly Options m_options;
+        private readonly TestResults m_results;
+
+        public TestHandler(Options options, TestResults results)
+        {
+            m_options = options;
+            m_results = results;
+        }
+
+        public async Task RunAsync(long samples, IBackendManager backendManager)
+        {
+            if (!System.IO.File.Exists(m_options.Dbpath))
+                throw new UserInformationException(LC.L("Database file does not exist: {0}", m_options.Dbpath), "DatabaseDoesNotExist");
+
+            using (var db = new LocalTestDatabase(m_options.Dbpath, m_options.SqlitePageCache))
+            using (var rtr = new ReusableTransaction(db))
+            {
+                Utility.UpdateOptionsFromDb(db, m_options, rtr.Transaction);
+                Utility.VerifyOptionsAndUpdateDatabase(db, m_options, rtr.Transaction);
+                db.VerifyConsistency(m_options.Blocksize, m_options.BlockhashSize, !m_options.DisableFilelistConsistencyChecks, rtr.Transaction);
+                await FilelistProcessor.VerifyRemoteList(backendManager, m_options, db, m_results.BackendWriter, latestVolumesOnly: true, verifyMode: FilelistProcessor.VerifyMode.VerifyOnly, rtr.Transaction).ConfigureAwait(false);
+                await DoRunAsync(samples, db, rtr, backendManager).ConfigureAwait(false);
+                rtr.Commit("TestHandlerComplete");
+            }
+        }
+
+        public async Task DoRunAsync(long samples, LocalTestDatabase db, ReusableTransaction rtr, IBackendManager backend)
+        {
+            var files = db.SelectTestTargets(samples, m_options, rtr.Transaction).ToList();
+
+            m_results.OperationProgressUpdater.UpdatePhase(OperationPhase.Verify_Running);
+            m_results.OperationProgressUpdater.UpdateProgress(0);
+            var progress = 0L;
+
+            if (m_options.FullRemoteVerification != Options.RemoteTestStrategy.False)
+            {
+                var faultyIndexFiles = new List<IRemoteVolume>();
+                await foreach (var (tf, hash, size, name) in backend.GetFilesOverlappedAsync(files, m_results.TaskControl.ProgressToken).ConfigureAwait(false))
+                {
+                    var vol = new RemoteVolume(name, hash, size);
+                    try
+                    {
+                        if (!await m_results.TaskControl.ProgressRendevouz().ConfigureAwait(false))
+                        {
+                            await backend.WaitForEmptyAsync(db, rtr.Transaction, m_results.TaskControl.ProgressToken).ConfigureAwait(false);
+                            m_results.EndTime = DateTime.UtcNow;
+                            return;
+                        }
+
+                        progress++;
+                        m_results.OperationProgressUpdater.UpdateProgress((float)progress / files.Count);
+
+                        KeyValuePair<string, IEnumerable<KeyValuePair<TestEntryStatus, string>>> res;
+                        using (tf)
+                            res = TestVolumeInternals(db, rtr, vol, tf, m_options, m_options.FullBlockVerification ? 1.0 : 0.2);
+
+                        var parsedInfo = VolumeBase.ParseFilename(vol.Name);
+                        if (parsedInfo.FileType == RemoteVolumeType.Index)
+                        {
+                            if (res.Value.Any(x => x.Key == TestEntryStatus.Extra))
+                            {
+                                // Bad hack, but for now, the index files sometimes have extra blocklist hashes
+                                Logging.Log.WriteVerboseMessage(LOGTAG, "IndexFileExtraBlocks", null, LC.L("Index file {0} has extra blocks", vol.Name));
+                                res = new KeyValuePair<string, IEnumerable<KeyValuePair<TestEntryStatus, string>>>(
+                                    res.Key, res.Value.Where(x => x.Key != TestEntryStatus.Extra).ToList()
+                                );
+                            }
+
+                            if (res.Value.Any(x => x.Key == TestEntryStatus.Missing || x.Key == TestEntryStatus.Modified))
+                                faultyIndexFiles.Add(vol);
+                        }
+
+                        m_results.AddResult(res.Key, res.Value);
+
+                        if (!string.IsNullOrWhiteSpace(vol.Hash) && vol.Size > 0)
+                        {
+                            if (res.Value == null || !res.Value.Any())
+                            {
+                                var rv = db.GetRemoteVolume(vol.Name, rtr.Transaction);
+
+                                if (rv.ID < 0)
+                                {
+                                    if (string.IsNullOrWhiteSpace(rv.Hash) || rv.Size <= 0)
+                                    {
+                                        if (m_options.Dryrun)
+                                        {
+                                            Logging.Log.WriteDryrunMessage(LOGTAG, "CaptureHashAndSize", LC.L("Successfully captured hash and size for {0}, would update database", vol.Name));
+                                        }
+                                        else
+                                        {
+                                            Logging.Log.WriteInformationMessage(LOGTAG, "CaptureHashAndSize", LC.L("Successfully captured hash and size for {0}, updating database", vol.Name));
+                                            db.UpdateRemoteVolume(vol.Name, RemoteVolumeState.Verified, vol.Size, vol.Hash, rtr.Transaction);
+                                        }
+                                    }
+                                }
+                            }
+                        }
+
+                        db.UpdateVerificationCount(vol.Name, rtr.Transaction);
+                    }
+                    catch (Exception ex)
+                    {
+                        m_results.AddResult(vol.Name, [new KeyValuePair<TestEntryStatus, string>(TestEntryStatus.Error, ex.Message)]);
+                        Logging.Log.WriteErrorMessage(LOGTAG, "RemoteFileProcessingFailed", ex, LC.L("Failed to process file {0}", vol.Name));
+                        if (ex.IsAbortException())
+                        {
+                            m_results.EndTime = DateTime.UtcNow;
+                            throw;
+                        }
+                    }
+                }
+
+                if (faultyIndexFiles.Any())
+                {
+                    if (m_options.ReplaceFaultyIndexFiles)
+                    {
+                        Logging.Log.WriteWarningMessage(LOGTAG, "FaultyIndexFiles", null, LC.L("Found {0} faulty index files, repairing now", faultyIndexFiles.Count));
+                        await ReplaceFaultyIndexFilesAsync(faultyIndexFiles, backend, db, rtr, m_results.TaskControl.ProgressToken).ConfigureAwait(false);
+                    }
+                    else
+                        Logging.Log.WriteWarningMessage(LOGTAG, "FaultyIndexFiles", null, LC.L("Found {0} faulty index files, remove the option {1} to repair them", faultyIndexFiles.Count, "--dont-replace-faulty-index-files"));
+                }
+            }
+            else
+            {
+                foreach (var f in files)
+                {
+                    try
+                    {
+                        if (!await m_results.TaskControl.ProgressRendevouz().ConfigureAwait(false))
+                        {
+                            m_results.EndTime = DateTime.UtcNow;
+                            return;
+                        }
+
+                        progress++;
+                        m_results.OperationProgressUpdater.UpdateProgress((float)progress / files.Count);
+
+                        if (f.Size <= 0 || string.IsNullOrWhiteSpace(f.Hash))
+                        {
+                            Logging.Log.WriteInformationMessage(LOGTAG, "MissingRemoteHash", LC.L("No hash or size recorded for {0}, performing full verification", f.Name));
+                            KeyValuePair<string, IEnumerable<KeyValuePair<TestEntryStatus, string>>> res;
+
+                            (var tf, var hash, var size) = await backend.GetWithInfoAsync(f.Name, f.Hash, f.Size, m_results.TaskControl.ProgressToken).ConfigureAwait(false);
+
+                            using (tf)
+                                res = TestVolumeInternals(db, rtr, f, tf, m_options, 1);
+                            m_results.AddResult(res.Key, res.Value);
+
+                            if (!string.IsNullOrWhiteSpace(hash) && size > 0)
+                            {
+                                if (res.Value == null || !res.Value.Any())
+                                {
+                                    if (m_options.Dryrun)
+                                    {
+                                        Logging.Log.WriteDryrunMessage(LOGTAG, "CapturedHashAndSize", LC.L("Successfully captured hash and size for {0}, would update database", f.Name));
+                                    }
+                                    else
+                                    {
+                                        Logging.Log.WriteInformationMessage(LOGTAG, "CapturedHashAndSize", LC.L("Successfully captured hash and size for {0}, updating database", f.Name));
+                                        db.UpdateRemoteVolume(f.Name, RemoteVolumeState.Verified, size, hash, rtr.Transaction);
+                                    }
+                                }
+                            }
+                        }
+                        else
+                        {
+                            using (var tf = await backend.GetAsync(f.Name, f.Hash, f.Size, m_results.TaskControl.ProgressToken).ConfigureAwait(false))
+                            { }
+                        }
+
+                        db.UpdateVerificationCount(f.Name, rtr.Transaction);
+                        m_results.AddResult(f.Name, []);
+                    }
+                    catch (Exception ex)
+                    {
+                        m_results.AddResult(f.Name, [new KeyValuePair<TestEntryStatus, string>(TestEntryStatus.Error, ex.Message)]);
+                        Logging.Log.WriteErrorMessage(LOGTAG, "FailedToProcessFile", ex, LC.L("Failed to process file {0}", f.Name));
+                        if (ex.IsAbortOrCancelException())
+                        {
+                            m_results.EndTime = DateTime.UtcNow;
+                            throw;
+                        }
+                    }
+                }
+            }
+
+            m_results.EndTime = DateTime.UtcNow;
+            // generate a backup error status when any test is failing - except for 'extra' status
+            // because these problems don't block database rebuilding.
+            var filtered = from n in m_results.Verifications where n.Value.Any(x => x.Key != TestEntryStatus.Extra) select n;
+            if (!filtered.Any())
+            {
+                Logging.Log.WriteInformationMessage(LOGTAG, "Test results", LC.L("Successfully verified {0} remote files", m_results.VerificationsActualLength));
+            }
+            else
+            {
+                Logging.Log.WriteErrorMessage(LOGTAG, "Test results", null, LC.L("Verified {0} remote files with {1} problem(s)", m_results.VerificationsActualLength, filtered.Count()));
+            }
+        }
+
+        /// <summary>
+        /// Tests the volume by examining the internal contents
+        /// </summary>
+        /// <param name="vol">The remote volume being examined</param>
+        /// <param name="tf">The path to the downloaded copy of the file</param>
+        /// <param name="sample_percent">A value between 0 and 1 that indicates how many blocks are tested in a dblock file</param>
+        public static KeyValuePair<string, IEnumerable<KeyValuePair<TestEntryStatus, string>>> TestVolumeInternals(LocalTestDatabase db, ReusableTransaction rtr, IRemoteVolume vol, string tf, Options options, double sample_percent)
+        {
+            var hashsize = HashFactory.HashSizeBytes(options.BlockHashAlgorithm);
+            var parsedInfo = Volumes.VolumeBase.ParseFilename(vol.Name);
+            sample_percent = Math.Min(1, Math.Max(sample_percent, 0.01));
+
+            switch (parsedInfo.FileType)
+            {
+                case RemoteVolumeType.Files:
+                    //Compare with db and see if all files are accounted for 
+                    // with correct file hashes and blocklist hashes
+                    using (var fl = db.CreateFilelist(vol.Name, rtr))
+                    {
+                        using (var rd = new Volumes.FilesetVolumeReader(parsedInfo.CompressionModule, tf, options))
+                            foreach (var f in rd.Files)
+                                fl.Add(f.Path, f.Size, f.Hash, f.Metasize, f.Metahash, f.BlocklistHashes, f.Type, f.Time);
+
+                        return new KeyValuePair<string, IEnumerable<KeyValuePair<TestEntryStatus, string>>>(vol.Name, fl.Compare().ToList());
+                    }
+
+                case RemoteVolumeType.Index:
+                    var blocklinks = new List<Tuple<string, string, long>>();
+                    var combined = new List<KeyValuePair<Duplicati.Library.Interface.TestEntryStatus, string>>();
+
+                    //Compare with db and see that all hashes and volumes are listed
+                    using (var rd = new Volumes.IndexVolumeReader(parsedInfo.CompressionModule, tf, options, hashsize))
+                    {
+                        foreach (var v in rd.Volumes)
+                        {
+                            blocklinks.Add(new Tuple<string, string, long>(v.Filename, v.Hash, v.Length));
+                            using (var bl = db.CreateBlocklist(v.Filename, rtr))
+                            {
+                                foreach (var h in v.Blocks)
+                                    bl.AddBlock(h.Key, h.Value);
+
+                                combined.AddRange(bl.Compare());
+                            }
+                        }
+
+                        if (options.IndexfilePolicy == Options.IndexFileStrategy.Full)
+                        {
+                            var hashesPerBlock = options.Blocksize / options.BlockhashSize;
+                            using (var bl = db.CreateBlocklistHashList(vol.Name, rtr))
+                            {
+                                foreach (var b in rd.BlockLists)
+                                    bl.AddBlockHash(b.Hash, b.Length);
+
+                                combined.AddRange(bl.Compare(hashesPerBlock, options.BlockhashSize, options.Blocksize));
+                            }
+                        }
+                    }
+
+                    // Compare with db and see that all blocklists are listed
+                    using (var il = db.CreateIndexlist(vol.Name, rtr))
+                    {
+                        foreach (var t in blocklinks)
+                            il.AddBlockLink(t.Item1, t.Item2, t.Item3);
+
+                        combined.AddRange(il.Compare());
+                    }
+
+                    return new KeyValuePair<string, IEnumerable<KeyValuePair<TestEntryStatus, string>>>(vol.Name, combined);
+                case RemoteVolumeType.Blocks:
+                    using (var blockhasher = HashFactory.CreateHasher(options.BlockHashAlgorithm))
+                    using (var bl = db.CreateBlocklist(vol.Name, rtr))
+                    using (var rd = new Volumes.BlockVolumeReader(parsedInfo.CompressionModule, tf, options))
+                    {
+                        //Verify that all blocks are in the file
+                        foreach (var b in rd.Blocks)
+                            bl.AddBlock(b.Key, b.Value);
+
+                        //Select random blocks and verify their hashes match the filename and size
+                        var hashsamples = new List<KeyValuePair<string, long>>(rd.Blocks);
+                        var sampleCount = Math.Min(Math.Max(0, (int)(hashsamples.Count * sample_percent)), hashsamples.Count - 1);
+                        var rnd = new Random();
+
+                        while (hashsamples.Count > sampleCount)
+                            hashsamples.RemoveAt(rnd.Next(hashsamples.Count));
+
+                        var blockbuffer = new byte[options.Blocksize];
+                        var changes = new List<KeyValuePair<Library.Interface.TestEntryStatus, string>>();
+                        foreach (var s in hashsamples)
+                        {
+                            var size = rd.ReadBlock(s.Key, blockbuffer);
+                            if (size != s.Value)
+                                changes.Add(new KeyValuePair<Library.Interface.TestEntryStatus, string>(Library.Interface.TestEntryStatus.Modified, s.Key));
+                            else
+                            {
+                                var hash = Convert.ToBase64String(blockhasher.ComputeHash(blockbuffer, 0, size));
+                                if (hash != s.Key)
+                                    changes.Add(new KeyValuePair<Library.Interface.TestEntryStatus, string>(Library.Interface.TestEntryStatus.Modified, s.Key));
+                            }
+                        }
+
+                        return new KeyValuePair<string, IEnumerable<KeyValuePair<TestEntryStatus, string>>>(vol.Name, changes.Union(bl.Compare().ToList()));
+                    }
+            }
+
+            Logging.Log.WriteWarningMessage(LOGTAG, "UnexpectedFileType", null, LC.L("Unexpected file type {0} for {1}", parsedInfo.FileType, vol.Name));
+            return new KeyValuePair<string, IEnumerable<KeyValuePair<TestEntryStatus, string>>>(vol.Name, null);
+        }
+
+        private async Task ReplaceFaultyIndexFilesAsync(List<IRemoteVolume> faultyIndexFiles, IBackendManager backendManager, LocalTestDatabase db, ReusableTransaction rtr, CancellationToken cancellationToken)
+        {
+            using var repairdb = new LocalRepairDatabase(db);
+            foreach (var vol in faultyIndexFiles)
+            {
+                if (!await m_results.TaskControl.ProgressRendevouz().ConfigureAwait(false))
+                {
+                    m_results.EndTime = DateTime.UtcNow;
+                    return;
+                }
+
+                IndexVolumeWriter newEntry = null;
+                try
+                {
+                    var w = newEntry = new IndexVolumeWriter(m_options);
+                    await RepairHandler.RunRepairDindex(backendManager, repairdb, rtr, w, vol, m_options, cancellationToken).ConfigureAwait(false);
+                    if (m_options.Dryrun)
+                    {
+                        Logging.Log.WriteDryrunMessage(LOGTAG, "ReplaceFaultyIndexFile", LC.L("Would replace faulty index file {0} with {1}", vol.Name, w.RemoteFilename));
+                    }
+                    else
+                    {
+                        await backendManager.DeleteAsync(vol.Name, vol.Size, true, m_results.TaskControl.ProgressToken).ConfigureAwait(false);
+                        await backendManager.WaitForEmptyAsync(repairdb, rtr.Transaction, m_results.TaskControl.ProgressToken).ConfigureAwait(false);
+                        rtr.Commit("ReplaceFaultyIndexFileCommit");
+                    }
+                }
+                catch (Exception ex)
+                {
+                    newEntry?.Dispose();
+                    Logging.Log.WriteErrorMessage(LOGTAG, "FailedToReplaceFaultyIndexFile", ex, LC.L("Failed to replace faulty index file {0}", vol.Name));
+                    if (ex.IsAbortException())
+                        throw;
+                }
+            }
+        }
+    }
+}
+