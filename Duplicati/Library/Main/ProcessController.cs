﻿//  Copyright (C) 2018, The Duplicati Team
//  http://www.duplicati.com, info@duplicati.com
//
//  This library is free software; you can redistribute it and/or modify
//  it under the terms of the GNU Lesser General Public License as
//  published by the Free Software Foundation; either version 2.1 of the
//  License, or (at your option) any later version.
//
//  This library is distributed in the hope that it will be useful, but
//  WITHOUT ANY WARRANTY; without even the implied warranty of
//  MERCHANTABILITY or FITNESS FOR A PARTICULAR PURPOSE. See the GNU
//  Lesser General Public License for more details.
//
//  You should have received a copy of the GNU Lesser General Public
//  License along with this library; if not, write to the Free Software
//  Foundation, Inc., 59 Temple Place, Suite 330, Boston, MA 02111-1307 USA
using System;
using System.Linq;
using Duplicati.Library.Common;
using Duplicati.Library.Utility;

namespace Duplicati.Library.Main
{
    /// <summary>
    /// This class provides various process control tasks,
    /// such as preventing sleep and setting the IO priority of
    /// the running process
    /// </summary>
    public class ProcessController : IDisposable
    {
        /// <summary>
        /// The log tag to use
        /// </summary>
        private static readonly string LOGTAG = Logging.Log.LogTagFromType<ProcessController>();

        /// <summary>
        /// A flag used to control the stop invocation
        /// </summary>
        private bool m_disposed = true;

        /// <summary>
        /// A flag indicating if the sleep prevention has been started
        /// </summary>
        private bool m_runningSleepPrevention;

        /// <summary>
        /// A flag indicating if the background IO priority has been started
        /// </summary>
        private bool m_hasEnabledBackgroundIOPriority;

        /// <summary>
        /// The caffeinate process runner
        /// </summary>
        private System.Diagnostics.Process m_caffeinate;

        /// <summary>
        /// The nice level to restore the process to
        /// </summary>
        private int m_originalNiceLevel;

        /// <summary>
        /// The nice class to restore the process to
        /// </summary>
        private int m_originalNiceClass;

        /// <summary>
        /// The priority class to restore the process to
        /// </summary>
        private Win32.IO_PRIORITY_HINT m_originalWinPriorityClass;

        /// <summary>
        /// A flag indicating if the Windows background mode is started
        /// </summary>
        private bool m_hasStartedBackgroundMode = false;

        /// <summary>
        /// Initializes a new instance of the <see cref="T:Duplicati.Library.Main.ProcessController"/> class.
        /// </summary>
        /// <param name="options">The options to use.</param>
        public ProcessController(Options options)
        {
            if (options == null)
                return;
            
            try
            {
                Start(options);
                m_disposed = false;
            }
            catch (Exception ex)
            {
                Logging.Log.WriteWarningMessage(LOGTAG, "ProcessControllerStartError", ex, "Failed to start the process controller: {0}", ex.Message);
            }

        }

        /// <summary>
        /// Starts the sleep prevention
        /// </summary>
        private void StartSleepPrevention()
        {
            if (Platform.IsClientWindows)
            {
                try
                {
                    Win32.SetThreadExecutionState(Win32.EXECUTION_STATE.ES_CONTINUOUS | Win32.EXECUTION_STATE.ES_SYSTEM_REQUIRED);
                    m_runningSleepPrevention = true;
                }
                catch (Exception ex)
                {
                    Logging.Log.WriteWarningMessage(LOGTAG, "SleepPrevetionError", ex, "Failed to set sleep prevention");
                }
            }
            else if (Platform.IsClientOSX)
            {
                try
                {
                    // -s prevents sleep on AC, -i prevents sleep generally
<<<<<<< HEAD
                    var psi = new System.Diagnostics.ProcessStartInfo("caffeinate", "-s")
                    {
                        RedirectStandardInput = true,
                        RedirectStandardError = false,
                        RedirectStandardOutput = false,
                        UseShellExecute = false
=======
                    var psi = new System.Diagnostics.ProcessStartInfo("caffeinate", "-s")
                    {
                        RedirectStandardInput = true,
                        RedirectStandardError = false,
                        RedirectStandardOutput = false,
                        UseShellExecute = false
>>>>>>> 82c14c5c
                    };
                    m_caffeinate = System.Diagnostics.Process.Start(psi);
                    m_runningSleepPrevention = true;
                }
                catch (Exception ex)
                {
                    Logging.Log.WriteWarningMessage(LOGTAG, "SleepPreventionError", ex, "Failed to set sleep prevention");
                }
            }
            else
            {


            }
        }

        /// <summary>
        /// Activates the process background IO priority
        /// </summary>
        private void ActivateBackgroundIOPriority()
        {
            var pid = System.Diagnostics.Process.GetCurrentProcess().Id;

            if (Platform.IsClientWindows)
            {
                var handle = System.Diagnostics.Process.GetCurrentProcess().Handle;

                try
                {
                    var mode = Win32.IO_PRIORITY_HINT.IoPriorityLow;
                    var res = Win32.NtQueryInformationProcess(handle, Win32.PROCESS_INFORMATION_CLASS.ProcessIoPriority, ref mode, sizeof(Win32.IO_PRIORITY_HINT), IntPtr.Zero);
                    if (res != 0)
                        throw new Library.Interface.UserInformationException($"Failed to read process priority {res:x}", "BackgroundPriorityEnableError", new System.ComponentModel.Win32Exception());

                    m_originalWinPriorityClass = mode;
                    mode = Win32.IO_PRIORITY_HINT.IoPriorityVeryLow;
                    res = Win32.NtSetInformationProcess(handle, Win32.PROCESS_INFORMATION_CLASS.ProcessIoPriority, ref mode, sizeof(Win32.IO_PRIORITY_HINT));
                    if (res != 0)
                        throw new Library.Interface.UserInformationException($"Failed to set process priority {res:x}", "BackgroundPriorityEnableError", new System.ComponentModel.Win32Exception());

                    m_hasEnabledBackgroundIOPriority = true;
                }
                catch (Exception ex)
                {
                    Logging.Log.WriteWarningMessage(LOGTAG, "BackgroundPriorityError", ex, "Failed to set background IO priority");
                }

                try
                {
                    if (!Win32.SetPriorityClass(handle, Win32.PROCESS_PRIORITY_CLASS.PROCESS_MODE_BACKGROUND_BEGIN))
                        throw new Library.Interface.UserInformationException($"Failed to start process background mode", "BackgroundPriorityEnableError", new System.ComponentModel.Win32Exception());
                    m_hasStartedBackgroundMode = true;
                }
                catch (Exception ex)
                {
                    Logging.Log.WriteWarningMessage(LOGTAG, "BackgroundPriorityError", ex, "Failed to set start background processing mode");
                }
            }
            else
            {
                if (Platform.IsClientOSX)
                {
                    var data = RunProcessAndGetResult("ps", $"-onice -p {pid}");
                    if (data.Item1 != 0)
                    {
                        Logging.Log.WriteWarningMessage(LOGTAG, "BackgroundPriorityError", null, "Failed to get background IO priority, exitcode: {0}, stderr: {1}", data.Item1, data.Item3);
                    }
                    else
                    {
                        m_originalNiceLevel = int.Parse(data.Item2.Split(new string[] { Environment.NewLine }, StringSplitOptions.RemoveEmptyEntries).Last());

                        data = RunProcessAndGetResult("renice", $"20 -p {pid}");
                        if (data.Item1 != 0)
                            Logging.Log.WriteWarningMessage(LOGTAG, "BackgroundPriorityError", null, "Failed to get background IO priority, exitcode: {0}, stderr: {1}", data.Item1, data.Item3);
                        else
                            m_hasEnabledBackgroundIOPriority = true;
                    }
                }
                else
                {
                    var data = RunProcessAndGetResult("ionice", $"-p {pid}");
                    var results = data.Item2.Split(new char[] { ':', ' ', '\t', '\r', '\n' }, StringSplitOptions.RemoveEmptyEntries);
                    var ioclass = results[0];
                    if (string.Equals(ioclass, "idle", StringComparison.OrdinalIgnoreCase))
                    {
                        m_originalNiceClass = 3;
                        // Only allowed for "best-effort" and "realtime"
                        m_originalNiceLevel = -1;
                    }
                    else if (string.Equals(ioclass, "none", StringComparison.OrdinalIgnoreCase))
                    {
                        m_originalNiceClass = 0;
                        // Only allowed for "best-effort" and "realtime"
                        m_originalNiceLevel = -1; 
                    }
                    else if (string.Equals(ioclass, "best-effort", StringComparison.OrdinalIgnoreCase))
                    {
                        m_originalNiceClass = 2;
                        m_originalNiceLevel = int.Parse(results.Last());
                    }
                    else if (string.Equals(ioclass, "realtime", StringComparison.OrdinalIgnoreCase))
                    {
                        m_originalNiceClass = 1;
                        m_originalNiceLevel = int.Parse(results.Last());
                    }
                    else
                        throw new Library.Interface.UserInformationException($"Unable to parse priority class {ioclass}", "UnableToParseIONicePriorityClass");

                    data = RunProcessAndGetResult("ionice", $"-c 3 -p {pid}");
                    m_hasEnabledBackgroundIOPriority = true;
                }
            }
        }

        /// <summary>
        /// Expose all filesystem attributes
        /// </summary>
        private static void ExposeAllFilesystemAttributes()
        {
            // Starting with Windows 10 1803, the operating system may mask the process's view of some
            // file attributes such as reparse, offline, and sparse.
            //
            // This function will turn off such masking.
            //
            // See https://docs.microsoft.com/en-us/windows-hardware/drivers/ddi/ntifs/nf-ntifs-rtlqueryprocessplaceholdercompatibilitymode

            if (Platform.IsClientWindows)
            {
                try
                {
                    Win32.RtlSetProcessPlaceholderCompatibilityMode(Win32.PHCM_VALUES.PHCM_EXPOSE_PLACEHOLDERS);
                }
                catch
                {
                    // Ignore exceptions - not applicable on this version of Windows
                }
            }
        }

        /// <summary>
        /// Starts the process controller
        /// </summary>
        /// <param name="options">The options to use</param>
        private void Start(Options options)
        {
            if (!options.AllowSleep)
                StartSleepPrevention();

            if (options.UseBackgroundIOPriority)
                ActivateBackgroundIOPriority();

            ExposeAllFilesystemAttributes();
        }

        /// <summary>
        /// Stops the sleep prevention, if it was enabled
        /// </summary>
        private void StopSleepPrevention()
        {
            if (Platform.IsClientWindows)
            {
                try
                {
                    if (m_runningSleepPrevention)
                    {
                        m_runningSleepPrevention = false;
                        Win32.SetThreadExecutionState(Win32.EXECUTION_STATE.ES_CONTINUOUS);
                    }
                }
                catch (Exception ex)
                {
                    Logging.Log.WriteWarningMessage(LOGTAG, "SleepPrevetionError", ex, "Failed to set sleep prevention");
                }
            }
            else if (Platform.IsClientOSX)
            {
                try
                {
                    m_runningSleepPrevention = false;
                    if (m_caffeinate != null && !m_caffeinate.HasExited)
                    {
                        // Send CTRL+C
                        m_caffeinate.StandardInput.Write("\x3");
                        m_caffeinate.StandardInput.Flush();
                        m_caffeinate.WaitForExit(500);

                        if (!m_caffeinate.HasExited)
                        {
                            m_caffeinate.Kill();
                            m_caffeinate.WaitForExit(500);
                            if (!m_caffeinate.HasExited)
                                throw new Exception("Failed to kill the caffeinate process");
                        }
                    }
                }
                catch (Exception ex)
                {
                    Logging.Log.WriteWarningMessage(LOGTAG, "SleepPreventionDisableError", ex, "Failed to unset sleep prevention");
                }
            }
        }

        /// <summary>
        /// Deactivates the background IO Priority, if set.
        /// </summary>
        private void DeactivateBackgroundIOPriority()
        {
            if (Platform.IsClientWindows)
            {
                try
                {
                    if (m_hasStartedBackgroundMode)
                    {
                        m_hasStartedBackgroundMode = false;
                        var handle = System.Diagnostics.Process.GetCurrentProcess().Handle;
                        if (!Win32.SetPriorityClass(handle, Win32.PROCESS_PRIORITY_CLASS.PROCESS_MODE_BACKGROUND_END))
                            throw new Library.Interface.UserInformationException($"Failed to stop process background mode", "BackgroundPriorityEnableError", new System.ComponentModel.Win32Exception());
                    }
                }
                catch (Exception ex)
                {
                    Logging.Log.WriteWarningMessage(LOGTAG, "BackgroundPriorityError", ex, "Failed to stop start background processing mode");
                }

                try
                {
                    if (m_hasEnabledBackgroundIOPriority)
                    {
                        m_hasEnabledBackgroundIOPriority = false;

                        var handle = System.Diagnostics.Process.GetCurrentProcess().Handle;
                        var mode = m_originalWinPriorityClass;
                        var res = Win32.NtSetInformationProcess(handle, Win32.PROCESS_INFORMATION_CLASS.ProcessIoPriority, ref mode, sizeof(Win32.IO_PRIORITY_HINT));
                        if (res != 0)
                            Logging.Log.WriteWarningMessage(LOGTAG, "BackgroundPriorityDisableError", new System.ComponentModel.Win32Exception(), "Failed to reset background IO priority, status code {0}", res);
                    }
                }
                catch (Exception ex)
                {
                    Logging.Log.WriteWarningMessage(LOGTAG, "BackgroundPriorityError", ex, "Failed to reset background IO priority");
                }
            }
            else
            {
                if (m_hasEnabledBackgroundIOPriority)
                {
                    m_hasEnabledBackgroundIOPriority = false;
                    var pid = System.Diagnostics.Process.GetCurrentProcess().Id;
                    Tuple<int, string, string> data;

                    if (Platform.IsClientOSX)
                    {
                        // TODO: We can only give lower priority, thus not reset it ...
                        data = RunProcessAndGetResult($"renice", $"{m_originalNiceLevel} -p {pid}");
                        if (data.Item1 != 0)
                            Logging.Log.WriteWarningMessage(LOGTAG, "BackgroundPriorityError", null, "Failed to reset background IO priority, exitcode: {0}, stderr: {1}", data.Item1, data.Item3);
                    }
                    else
                    {
                        if (m_originalNiceLevel < 0)
                            data = RunProcessAndGetResult($"ionice", $"-c {m_originalNiceClass} -p {pid}");
                        else
                            data = RunProcessAndGetResult($"ionice", $"-c {m_originalNiceClass} -n {m_originalNiceLevel} -p {pid}");

                        if (!string.IsNullOrWhiteSpace(data.Item3))
                            Logging.Log.WriteWarningMessage(LOGTAG, "BackgroundPriorityError", null, "Failed to reset background IO priority, exitcode: {0}, stderr: {1}", data.Item1, data.Item3);

                    }


                }
            }
        }

        /// <summary>
        /// Stops the process controller
        /// </summary>
        private void Stop()
        {

            StopSleepPrevention();
            DeactivateBackgroundIOPriority();
        }

        /// <summary>
        /// Runs a process and returns the stdout data
        /// </summary>
        /// <returns>The stdout data.</returns>
        /// <param name="filename">The executable to invoke.</param>
        /// <param name="arguments">The commandline arguments.</param>
        private static Tuple<int, string, string> RunProcessAndGetResult(string filename, string arguments)
        {
<<<<<<< HEAD
            var psi = new System.Diagnostics.ProcessStartInfo(filename, arguments)
            {
                RedirectStandardOutput = true,
                RedirectStandardError = true,
                RedirectStandardInput = false,
                UseShellExecute = false
=======
            var psi = new System.Diagnostics.ProcessStartInfo(filename, arguments)
            {
                RedirectStandardOutput = true,
                RedirectStandardError = true,
                RedirectStandardInput = false,
                UseShellExecute = false
>>>>>>> 82c14c5c
            };

            Logging.Log.WriteExplicitMessage(LOGTAG, "RunningCommand", null, "Running: {0} {1}", filename, arguments);

            var pi = System.Diagnostics.Process.Start(psi);
            pi.WaitForExit(5000);
            if (pi.HasExited)
            {
                return
                    new Tuple<int, string, string>(
                        pi.ExitCode,
                        pi.StandardOutput.ReadToEnd().Trim(),
                        pi.StandardError.ReadToEnd().Trim()
                    );
            }
            pi.Kill();

            throw new Library.Interface.UserInformationException($"The process {filename} with arguments {arguments} failed to stop", "LaunchProcessFailed");
        }

        /// <summary>
        /// Releases all resource used by the <see cref="T:Duplicati.Library.Main.ProcessController"/> object.
        /// </summary>
        /// <remarks>Call <see cref="Dispose"/> when you are finished using the
        /// <see cref="T:Duplicati.Library.Main.ProcessController"/>. The <see cref="Dispose"/> method leaves the
        /// <see cref="T:Duplicati.Library.Main.ProcessController"/> in an unusable state. After calling
        /// <see cref="Dispose"/>, you must release all references to the
        /// <see cref="T:Duplicati.Library.Main.ProcessController"/> so the garbage collector can reclaim the memory
        /// that the <see cref="T:Duplicati.Library.Main.ProcessController"/> was occupying.</remarks>
		public void Dispose()
        {
            if (!m_disposed)
            {
                m_disposed = true;
                try
                {
                    Stop();
                }
                catch(Exception ex)
                {
                    Logging.Log.WriteWarningMessage(LOGTAG, "ProcessControllerStopError", ex, "Failed to stop the process controller: {0}", ex.Message);
                }
            }
        }
    }
}
<|MERGE_RESOLUTION|>--- conflicted
+++ resolved
@@ -1,486 +1,468 @@
-﻿//  Copyright (C) 2018, The Duplicati Team
-//  http://www.duplicati.com, info@duplicati.com
-//
-//  This library is free software; you can redistribute it and/or modify
-//  it under the terms of the GNU Lesser General Public License as
-//  published by the Free Software Foundation; either version 2.1 of the
-//  License, or (at your option) any later version.
-//
-//  This library is distributed in the hope that it will be useful, but
-//  WITHOUT ANY WARRANTY; without even the implied warranty of
-//  MERCHANTABILITY or FITNESS FOR A PARTICULAR PURPOSE. See the GNU
-//  Lesser General Public License for more details.
-//
-//  You should have received a copy of the GNU Lesser General Public
-//  License along with this library; if not, write to the Free Software
-//  Foundation, Inc., 59 Temple Place, Suite 330, Boston, MA 02111-1307 USA
-using System;
-using System.Linq;
-using Duplicati.Library.Common;
-using Duplicati.Library.Utility;
-
-namespace Duplicati.Library.Main
-{
-    /// <summary>
-    /// This class provides various process control tasks,
-    /// such as preventing sleep and setting the IO priority of
-    /// the running process
-    /// </summary>
-    public class ProcessController : IDisposable
-    {
-        /// <summary>
-        /// The log tag to use
-        /// </summary>
-        private static readonly string LOGTAG = Logging.Log.LogTagFromType<ProcessController>();
-
-        /// <summary>
-        /// A flag used to control the stop invocation
-        /// </summary>
-        private bool m_disposed = true;
-
-        /// <summary>
-        /// A flag indicating if the sleep prevention has been started
-        /// </summary>
-        private bool m_runningSleepPrevention;
-
-        /// <summary>
-        /// A flag indicating if the background IO priority has been started
-        /// </summary>
-        private bool m_hasEnabledBackgroundIOPriority;
-
-        /// <summary>
-        /// The caffeinate process runner
-        /// </summary>
-        private System.Diagnostics.Process m_caffeinate;
-
-        /// <summary>
-        /// The nice level to restore the process to
-        /// </summary>
-        private int m_originalNiceLevel;
-
-        /// <summary>
-        /// The nice class to restore the process to
-        /// </summary>
-        private int m_originalNiceClass;
-
-        /// <summary>
-        /// The priority class to restore the process to
-        /// </summary>
-        private Win32.IO_PRIORITY_HINT m_originalWinPriorityClass;
-
-        /// <summary>
-        /// A flag indicating if the Windows background mode is started
-        /// </summary>
-        private bool m_hasStartedBackgroundMode = false;
-
-        /// <summary>
-        /// Initializes a new instance of the <see cref="T:Duplicati.Library.Main.ProcessController"/> class.
-        /// </summary>
-        /// <param name="options">The options to use.</param>
-        public ProcessController(Options options)
-        {
-            if (options == null)
-                return;
-            
-            try
-            {
-                Start(options);
-                m_disposed = false;
-            }
-            catch (Exception ex)
-            {
-                Logging.Log.WriteWarningMessage(LOGTAG, "ProcessControllerStartError", ex, "Failed to start the process controller: {0}", ex.Message);
-            }
-
-        }
-
-        /// <summary>
-        /// Starts the sleep prevention
-        /// </summary>
-        private void StartSleepPrevention()
-        {
-            if (Platform.IsClientWindows)
-            {
-                try
-                {
-                    Win32.SetThreadExecutionState(Win32.EXECUTION_STATE.ES_CONTINUOUS | Win32.EXECUTION_STATE.ES_SYSTEM_REQUIRED);
-                    m_runningSleepPrevention = true;
-                }
-                catch (Exception ex)
-                {
-                    Logging.Log.WriteWarningMessage(LOGTAG, "SleepPrevetionError", ex, "Failed to set sleep prevention");
-                }
-            }
-            else if (Platform.IsClientOSX)
-            {
-                try
-                {
-                    // -s prevents sleep on AC, -i prevents sleep generally
-<<<<<<< HEAD
-                    var psi = new System.Diagnostics.ProcessStartInfo("caffeinate", "-s")
-                    {
-                        RedirectStandardInput = true,
-                        RedirectStandardError = false,
-                        RedirectStandardOutput = false,
-                        UseShellExecute = false
-=======
-                    var psi = new System.Diagnostics.ProcessStartInfo("caffeinate", "-s")
-                    {
-                        RedirectStandardInput = true,
-                        RedirectStandardError = false,
-                        RedirectStandardOutput = false,
-                        UseShellExecute = false
->>>>>>> 82c14c5c
-                    };
-                    m_caffeinate = System.Diagnostics.Process.Start(psi);
-                    m_runningSleepPrevention = true;
-                }
-                catch (Exception ex)
-                {
-                    Logging.Log.WriteWarningMessage(LOGTAG, "SleepPreventionError", ex, "Failed to set sleep prevention");
-                }
-            }
-            else
-            {
-
-
-            }
-        }
-
-        /// <summary>
-        /// Activates the process background IO priority
-        /// </summary>
-        private void ActivateBackgroundIOPriority()
-        {
-            var pid = System.Diagnostics.Process.GetCurrentProcess().Id;
-
-            if (Platform.IsClientWindows)
-            {
-                var handle = System.Diagnostics.Process.GetCurrentProcess().Handle;
-
-                try
-                {
-                    var mode = Win32.IO_PRIORITY_HINT.IoPriorityLow;
-                    var res = Win32.NtQueryInformationProcess(handle, Win32.PROCESS_INFORMATION_CLASS.ProcessIoPriority, ref mode, sizeof(Win32.IO_PRIORITY_HINT), IntPtr.Zero);
-                    if (res != 0)
-                        throw new Library.Interface.UserInformationException($"Failed to read process priority {res:x}", "BackgroundPriorityEnableError", new System.ComponentModel.Win32Exception());
-
-                    m_originalWinPriorityClass = mode;
-                    mode = Win32.IO_PRIORITY_HINT.IoPriorityVeryLow;
-                    res = Win32.NtSetInformationProcess(handle, Win32.PROCESS_INFORMATION_CLASS.ProcessIoPriority, ref mode, sizeof(Win32.IO_PRIORITY_HINT));
-                    if (res != 0)
-                        throw new Library.Interface.UserInformationException($"Failed to set process priority {res:x}", "BackgroundPriorityEnableError", new System.ComponentModel.Win32Exception());
-
-                    m_hasEnabledBackgroundIOPriority = true;
-                }
-                catch (Exception ex)
-                {
-                    Logging.Log.WriteWarningMessage(LOGTAG, "BackgroundPriorityError", ex, "Failed to set background IO priority");
-                }
-
-                try
-                {
-                    if (!Win32.SetPriorityClass(handle, Win32.PROCESS_PRIORITY_CLASS.PROCESS_MODE_BACKGROUND_BEGIN))
-                        throw new Library.Interface.UserInformationException($"Failed to start process background mode", "BackgroundPriorityEnableError", new System.ComponentModel.Win32Exception());
-                    m_hasStartedBackgroundMode = true;
-                }
-                catch (Exception ex)
-                {
-                    Logging.Log.WriteWarningMessage(LOGTAG, "BackgroundPriorityError", ex, "Failed to set start background processing mode");
-                }
-            }
-            else
-            {
-                if (Platform.IsClientOSX)
-                {
-                    var data = RunProcessAndGetResult("ps", $"-onice -p {pid}");
-                    if (data.Item1 != 0)
-                    {
-                        Logging.Log.WriteWarningMessage(LOGTAG, "BackgroundPriorityError", null, "Failed to get background IO priority, exitcode: {0}, stderr: {1}", data.Item1, data.Item3);
-                    }
-                    else
-                    {
-                        m_originalNiceLevel = int.Parse(data.Item2.Split(new string[] { Environment.NewLine }, StringSplitOptions.RemoveEmptyEntries).Last());
-
-                        data = RunProcessAndGetResult("renice", $"20 -p {pid}");
-                        if (data.Item1 != 0)
-                            Logging.Log.WriteWarningMessage(LOGTAG, "BackgroundPriorityError", null, "Failed to get background IO priority, exitcode: {0}, stderr: {1}", data.Item1, data.Item3);
-                        else
-                            m_hasEnabledBackgroundIOPriority = true;
-                    }
-                }
-                else
-                {
-                    var data = RunProcessAndGetResult("ionice", $"-p {pid}");
-                    var results = data.Item2.Split(new char[] { ':', ' ', '\t', '\r', '\n' }, StringSplitOptions.RemoveEmptyEntries);
-                    var ioclass = results[0];
-                    if (string.Equals(ioclass, "idle", StringComparison.OrdinalIgnoreCase))
-                    {
-                        m_originalNiceClass = 3;
-                        // Only allowed for "best-effort" and "realtime"
-                        m_originalNiceLevel = -1;
-                    }
-                    else if (string.Equals(ioclass, "none", StringComparison.OrdinalIgnoreCase))
-                    {
-                        m_originalNiceClass = 0;
-                        // Only allowed for "best-effort" and "realtime"
-                        m_originalNiceLevel = -1; 
-                    }
-                    else if (string.Equals(ioclass, "best-effort", StringComparison.OrdinalIgnoreCase))
-                    {
-                        m_originalNiceClass = 2;
-                        m_originalNiceLevel = int.Parse(results.Last());
-                    }
-                    else if (string.Equals(ioclass, "realtime", StringComparison.OrdinalIgnoreCase))
-                    {
-                        m_originalNiceClass = 1;
-                        m_originalNiceLevel = int.Parse(results.Last());
-                    }
-                    else
-                        throw new Library.Interface.UserInformationException($"Unable to parse priority class {ioclass}", "UnableToParseIONicePriorityClass");
-
-                    data = RunProcessAndGetResult("ionice", $"-c 3 -p {pid}");
-                    m_hasEnabledBackgroundIOPriority = true;
-                }
-            }
-        }
-
-        /// <summary>
-        /// Expose all filesystem attributes
-        /// </summary>
-        private static void ExposeAllFilesystemAttributes()
-        {
-            // Starting with Windows 10 1803, the operating system may mask the process's view of some
-            // file attributes such as reparse, offline, and sparse.
-            //
-            // This function will turn off such masking.
-            //
-            // See https://docs.microsoft.com/en-us/windows-hardware/drivers/ddi/ntifs/nf-ntifs-rtlqueryprocessplaceholdercompatibilitymode
-
-            if (Platform.IsClientWindows)
-            {
-                try
-                {
-                    Win32.RtlSetProcessPlaceholderCompatibilityMode(Win32.PHCM_VALUES.PHCM_EXPOSE_PLACEHOLDERS);
-                }
-                catch
-                {
-                    // Ignore exceptions - not applicable on this version of Windows
-                }
-            }
-        }
-
-        /// <summary>
-        /// Starts the process controller
-        /// </summary>
-        /// <param name="options">The options to use</param>
-        private void Start(Options options)
-        {
-            if (!options.AllowSleep)
-                StartSleepPrevention();
-
-            if (options.UseBackgroundIOPriority)
-                ActivateBackgroundIOPriority();
-
-            ExposeAllFilesystemAttributes();
-        }
-
-        /// <summary>
-        /// Stops the sleep prevention, if it was enabled
-        /// </summary>
-        private void StopSleepPrevention()
-        {
-            if (Platform.IsClientWindows)
-            {
-                try
-                {
-                    if (m_runningSleepPrevention)
-                    {
-                        m_runningSleepPrevention = false;
-                        Win32.SetThreadExecutionState(Win32.EXECUTION_STATE.ES_CONTINUOUS);
-                    }
-                }
-                catch (Exception ex)
-                {
-                    Logging.Log.WriteWarningMessage(LOGTAG, "SleepPrevetionError", ex, "Failed to set sleep prevention");
-                }
-            }
-            else if (Platform.IsClientOSX)
-            {
-                try
-                {
-                    m_runningSleepPrevention = false;
-                    if (m_caffeinate != null && !m_caffeinate.HasExited)
-                    {
-                        // Send CTRL+C
-                        m_caffeinate.StandardInput.Write("\x3");
-                        m_caffeinate.StandardInput.Flush();
-                        m_caffeinate.WaitForExit(500);
-
-                        if (!m_caffeinate.HasExited)
-                        {
-                            m_caffeinate.Kill();
-                            m_caffeinate.WaitForExit(500);
-                            if (!m_caffeinate.HasExited)
-                                throw new Exception("Failed to kill the caffeinate process");
-                        }
-                    }
-                }
-                catch (Exception ex)
-                {
-                    Logging.Log.WriteWarningMessage(LOGTAG, "SleepPreventionDisableError", ex, "Failed to unset sleep prevention");
-                }
-            }
-        }
-
-        /// <summary>
-        /// Deactivates the background IO Priority, if set.
-        /// </summary>
-        private void DeactivateBackgroundIOPriority()
-        {
-            if (Platform.IsClientWindows)
-            {
-                try
-                {
-                    if (m_hasStartedBackgroundMode)
-                    {
-                        m_hasStartedBackgroundMode = false;
-                        var handle = System.Diagnostics.Process.GetCurrentProcess().Handle;
-                        if (!Win32.SetPriorityClass(handle, Win32.PROCESS_PRIORITY_CLASS.PROCESS_MODE_BACKGROUND_END))
-                            throw new Library.Interface.UserInformationException($"Failed to stop process background mode", "BackgroundPriorityEnableError", new System.ComponentModel.Win32Exception());
-                    }
-                }
-                catch (Exception ex)
-                {
-                    Logging.Log.WriteWarningMessage(LOGTAG, "BackgroundPriorityError", ex, "Failed to stop start background processing mode");
-                }
-
-                try
-                {
-                    if (m_hasEnabledBackgroundIOPriority)
-                    {
-                        m_hasEnabledBackgroundIOPriority = false;
-
-                        var handle = System.Diagnostics.Process.GetCurrentProcess().Handle;
-                        var mode = m_originalWinPriorityClass;
-                        var res = Win32.NtSetInformationProcess(handle, Win32.PROCESS_INFORMATION_CLASS.ProcessIoPriority, ref mode, sizeof(Win32.IO_PRIORITY_HINT));
-                        if (res != 0)
-                            Logging.Log.WriteWarningMessage(LOGTAG, "BackgroundPriorityDisableError", new System.ComponentModel.Win32Exception(), "Failed to reset background IO priority, status code {0}", res);
-                    }
-                }
-                catch (Exception ex)
-                {
-                    Logging.Log.WriteWarningMessage(LOGTAG, "BackgroundPriorityError", ex, "Failed to reset background IO priority");
-                }
-            }
-            else
-            {
-                if (m_hasEnabledBackgroundIOPriority)
-                {
-                    m_hasEnabledBackgroundIOPriority = false;
-                    var pid = System.Diagnostics.Process.GetCurrentProcess().Id;
-                    Tuple<int, string, string> data;
-
-                    if (Platform.IsClientOSX)
-                    {
-                        // TODO: We can only give lower priority, thus not reset it ...
-                        data = RunProcessAndGetResult($"renice", $"{m_originalNiceLevel} -p {pid}");
-                        if (data.Item1 != 0)
-                            Logging.Log.WriteWarningMessage(LOGTAG, "BackgroundPriorityError", null, "Failed to reset background IO priority, exitcode: {0}, stderr: {1}", data.Item1, data.Item3);
-                    }
-                    else
-                    {
-                        if (m_originalNiceLevel < 0)
-                            data = RunProcessAndGetResult($"ionice", $"-c {m_originalNiceClass} -p {pid}");
-                        else
-                            data = RunProcessAndGetResult($"ionice", $"-c {m_originalNiceClass} -n {m_originalNiceLevel} -p {pid}");
-
-                        if (!string.IsNullOrWhiteSpace(data.Item3))
-                            Logging.Log.WriteWarningMessage(LOGTAG, "BackgroundPriorityError", null, "Failed to reset background IO priority, exitcode: {0}, stderr: {1}", data.Item1, data.Item3);
-
-                    }
-
-
-                }
-            }
-        }
-
-        /// <summary>
-        /// Stops the process controller
-        /// </summary>
-        private void Stop()
-        {
-
-            StopSleepPrevention();
-            DeactivateBackgroundIOPriority();
-        }
-
-        /// <summary>
-        /// Runs a process and returns the stdout data
-        /// </summary>
-        /// <returns>The stdout data.</returns>
-        /// <param name="filename">The executable to invoke.</param>
-        /// <param name="arguments">The commandline arguments.</param>
-        private static Tuple<int, string, string> RunProcessAndGetResult(string filename, string arguments)
-        {
-<<<<<<< HEAD
-            var psi = new System.Diagnostics.ProcessStartInfo(filename, arguments)
-            {
-                RedirectStandardOutput = true,
-                RedirectStandardError = true,
-                RedirectStandardInput = false,
-                UseShellExecute = false
-=======
-            var psi = new System.Diagnostics.ProcessStartInfo(filename, arguments)
-            {
-                RedirectStandardOutput = true,
-                RedirectStandardError = true,
-                RedirectStandardInput = false,
-                UseShellExecute = false
->>>>>>> 82c14c5c
-            };
-
-            Logging.Log.WriteExplicitMessage(LOGTAG, "RunningCommand", null, "Running: {0} {1}", filename, arguments);
-
-            var pi = System.Diagnostics.Process.Start(psi);
-            pi.WaitForExit(5000);
-            if (pi.HasExited)
-            {
-                return
-                    new Tuple<int, string, string>(
-                        pi.ExitCode,
-                        pi.StandardOutput.ReadToEnd().Trim(),
-                        pi.StandardError.ReadToEnd().Trim()
-                    );
-            }
-            pi.Kill();
-
-            throw new Library.Interface.UserInformationException($"The process {filename} with arguments {arguments} failed to stop", "LaunchProcessFailed");
-        }
-
-        /// <summary>
-        /// Releases all resource used by the <see cref="T:Duplicati.Library.Main.ProcessController"/> object.
-        /// </summary>
-        /// <remarks>Call <see cref="Dispose"/> when you are finished using the
-        /// <see cref="T:Duplicati.Library.Main.ProcessController"/>. The <see cref="Dispose"/> method leaves the
-        /// <see cref="T:Duplicati.Library.Main.ProcessController"/> in an unusable state. After calling
-        /// <see cref="Dispose"/>, you must release all references to the
-        /// <see cref="T:Duplicati.Library.Main.ProcessController"/> so the garbage collector can reclaim the memory
-        /// that the <see cref="T:Duplicati.Library.Main.ProcessController"/> was occupying.</remarks>
-		public void Dispose()
-        {
-            if (!m_disposed)
-            {
-                m_disposed = true;
-                try
-                {
-                    Stop();
-                }
-                catch(Exception ex)
-                {
-                    Logging.Log.WriteWarningMessage(LOGTAG, "ProcessControllerStopError", ex, "Failed to stop the process controller: {0}", ex.Message);
-                }
-            }
-        }
-    }
-}
+﻿//  Copyright (C) 2018, The Duplicati Team
+//  http://www.duplicati.com, info@duplicati.com
+//
+//  This library is free software; you can redistribute it and/or modify
+//  it under the terms of the GNU Lesser General Public License as
+//  published by the Free Software Foundation; either version 2.1 of the
+//  License, or (at your option) any later version.
+//
+//  This library is distributed in the hope that it will be useful, but
+//  WITHOUT ANY WARRANTY; without even the implied warranty of
+//  MERCHANTABILITY or FITNESS FOR A PARTICULAR PURPOSE. See the GNU
+//  Lesser General Public License for more details.
+//
+//  You should have received a copy of the GNU Lesser General Public
+//  License along with this library; if not, write to the Free Software
+//  Foundation, Inc., 59 Temple Place, Suite 330, Boston, MA 02111-1307 USA
+using System;
+using System.Linq;
+using Duplicati.Library.Common;
+using Duplicati.Library.Utility;
+
+namespace Duplicati.Library.Main
+{
+    /// <summary>
+    /// This class provides various process control tasks,
+    /// such as preventing sleep and setting the IO priority of
+    /// the running process
+    /// </summary>
+    public class ProcessController : IDisposable
+    {
+        /// <summary>
+        /// The log tag to use
+        /// </summary>
+        private static readonly string LOGTAG = Logging.Log.LogTagFromType<ProcessController>();
+
+        /// <summary>
+        /// A flag used to control the stop invocation
+        /// </summary>
+        private bool m_disposed = true;
+
+        /// <summary>
+        /// A flag indicating if the sleep prevention has been started
+        /// </summary>
+        private bool m_runningSleepPrevention;
+
+        /// <summary>
+        /// A flag indicating if the background IO priority has been started
+        /// </summary>
+        private bool m_hasEnabledBackgroundIOPriority;
+
+        /// <summary>
+        /// The caffeinate process runner
+        /// </summary>
+        private System.Diagnostics.Process m_caffeinate;
+
+        /// <summary>
+        /// The nice level to restore the process to
+        /// </summary>
+        private int m_originalNiceLevel;
+
+        /// <summary>
+        /// The nice class to restore the process to
+        /// </summary>
+        private int m_originalNiceClass;
+
+        /// <summary>
+        /// The priority class to restore the process to
+        /// </summary>
+        private Win32.IO_PRIORITY_HINT m_originalWinPriorityClass;
+
+        /// <summary>
+        /// A flag indicating if the Windows background mode is started
+        /// </summary>
+        private bool m_hasStartedBackgroundMode = false;
+
+        /// <summary>
+        /// Initializes a new instance of the <see cref="T:Duplicati.Library.Main.ProcessController"/> class.
+        /// </summary>
+        /// <param name="options">The options to use.</param>
+        public ProcessController(Options options)
+        {
+            if (options == null)
+                return;
+            
+            try
+            {
+                Start(options);
+                m_disposed = false;
+            }
+            catch (Exception ex)
+            {
+                Logging.Log.WriteWarningMessage(LOGTAG, "ProcessControllerStartError", ex, "Failed to start the process controller: {0}", ex.Message);
+            }
+
+        }
+
+        /// <summary>
+        /// Starts the sleep prevention
+        /// </summary>
+        private void StartSleepPrevention()
+        {
+            if (Platform.IsClientWindows)
+            {
+                try
+                {
+                    Win32.SetThreadExecutionState(Win32.EXECUTION_STATE.ES_CONTINUOUS | Win32.EXECUTION_STATE.ES_SYSTEM_REQUIRED);
+                    m_runningSleepPrevention = true;
+                }
+                catch (Exception ex)
+                {
+                    Logging.Log.WriteWarningMessage(LOGTAG, "SleepPrevetionError", ex, "Failed to set sleep prevention");
+                }
+            }
+            else if (Platform.IsClientOSX)
+            {
+                try
+                {
+                    // -s prevents sleep on AC, -i prevents sleep generally
+                    var psi = new System.Diagnostics.ProcessStartInfo("caffeinate", "-s")
+                    {
+                        RedirectStandardInput = true,
+                        RedirectStandardError = false,
+                        RedirectStandardOutput = false,
+                        UseShellExecute = false
+                    };
+                    m_caffeinate = System.Diagnostics.Process.Start(psi);
+                    m_runningSleepPrevention = true;
+                }
+                catch (Exception ex)
+                {
+                    Logging.Log.WriteWarningMessage(LOGTAG, "SleepPreventionError", ex, "Failed to set sleep prevention");
+                }
+            }
+            else
+            {
+
+
+            }
+        }
+
+        /// <summary>
+        /// Activates the process background IO priority
+        /// </summary>
+        private void ActivateBackgroundIOPriority()
+        {
+            var pid = System.Diagnostics.Process.GetCurrentProcess().Id;
+
+            if (Platform.IsClientWindows)
+            {
+                var handle = System.Diagnostics.Process.GetCurrentProcess().Handle;
+
+                try
+                {
+                    var mode = Win32.IO_PRIORITY_HINT.IoPriorityLow;
+                    var res = Win32.NtQueryInformationProcess(handle, Win32.PROCESS_INFORMATION_CLASS.ProcessIoPriority, ref mode, sizeof(Win32.IO_PRIORITY_HINT), IntPtr.Zero);
+                    if (res != 0)
+                        throw new Library.Interface.UserInformationException($"Failed to read process priority {res:x}", "BackgroundPriorityEnableError", new System.ComponentModel.Win32Exception());
+
+                    m_originalWinPriorityClass = mode;
+                    mode = Win32.IO_PRIORITY_HINT.IoPriorityVeryLow;
+                    res = Win32.NtSetInformationProcess(handle, Win32.PROCESS_INFORMATION_CLASS.ProcessIoPriority, ref mode, sizeof(Win32.IO_PRIORITY_HINT));
+                    if (res != 0)
+                        throw new Library.Interface.UserInformationException($"Failed to set process priority {res:x}", "BackgroundPriorityEnableError", new System.ComponentModel.Win32Exception());
+
+                    m_hasEnabledBackgroundIOPriority = true;
+                }
+                catch (Exception ex)
+                {
+                    Logging.Log.WriteWarningMessage(LOGTAG, "BackgroundPriorityError", ex, "Failed to set background IO priority");
+                }
+
+                try
+                {
+                    if (!Win32.SetPriorityClass(handle, Win32.PROCESS_PRIORITY_CLASS.PROCESS_MODE_BACKGROUND_BEGIN))
+                        throw new Library.Interface.UserInformationException($"Failed to start process background mode", "BackgroundPriorityEnableError", new System.ComponentModel.Win32Exception());
+                    m_hasStartedBackgroundMode = true;
+                }
+                catch (Exception ex)
+                {
+                    Logging.Log.WriteWarningMessage(LOGTAG, "BackgroundPriorityError", ex, "Failed to set start background processing mode");
+                }
+            }
+            else
+            {
+                if (Platform.IsClientOSX)
+                {
+                    var data = RunProcessAndGetResult("ps", $"-onice -p {pid}");
+                    if (data.Item1 != 0)
+                    {
+                        Logging.Log.WriteWarningMessage(LOGTAG, "BackgroundPriorityError", null, "Failed to get background IO priority, exitcode: {0}, stderr: {1}", data.Item1, data.Item3);
+                    }
+                    else
+                    {
+                        m_originalNiceLevel = int.Parse(data.Item2.Split(new string[] { Environment.NewLine }, StringSplitOptions.RemoveEmptyEntries).Last());
+
+                        data = RunProcessAndGetResult("renice", $"20 -p {pid}");
+                        if (data.Item1 != 0)
+                            Logging.Log.WriteWarningMessage(LOGTAG, "BackgroundPriorityError", null, "Failed to get background IO priority, exitcode: {0}, stderr: {1}", data.Item1, data.Item3);
+                        else
+                            m_hasEnabledBackgroundIOPriority = true;
+                    }
+                }
+                else
+                {
+                    var data = RunProcessAndGetResult("ionice", $"-p {pid}");
+                    var results = data.Item2.Split(new char[] { ':', ' ', '\t', '\r', '\n' }, StringSplitOptions.RemoveEmptyEntries);
+                    var ioclass = results[0];
+                    if (string.Equals(ioclass, "idle", StringComparison.OrdinalIgnoreCase))
+                    {
+                        m_originalNiceClass = 3;
+                        // Only allowed for "best-effort" and "realtime"
+                        m_originalNiceLevel = -1;
+                    }
+                    else if (string.Equals(ioclass, "none", StringComparison.OrdinalIgnoreCase))
+                    {
+                        m_originalNiceClass = 0;
+                        // Only allowed for "best-effort" and "realtime"
+                        m_originalNiceLevel = -1; 
+                    }
+                    else if (string.Equals(ioclass, "best-effort", StringComparison.OrdinalIgnoreCase))
+                    {
+                        m_originalNiceClass = 2;
+                        m_originalNiceLevel = int.Parse(results.Last());
+                    }
+                    else if (string.Equals(ioclass, "realtime", StringComparison.OrdinalIgnoreCase))
+                    {
+                        m_originalNiceClass = 1;
+                        m_originalNiceLevel = int.Parse(results.Last());
+                    }
+                    else
+                        throw new Library.Interface.UserInformationException($"Unable to parse priority class {ioclass}", "UnableToParseIONicePriorityClass");
+
+                    data = RunProcessAndGetResult("ionice", $"-c 3 -p {pid}");
+                    m_hasEnabledBackgroundIOPriority = true;
+                }
+            }
+        }
+
+        /// <summary>
+        /// Expose all filesystem attributes
+        /// </summary>
+        private static void ExposeAllFilesystemAttributes()
+        {
+            // Starting with Windows 10 1803, the operating system may mask the process's view of some
+            // file attributes such as reparse, offline, and sparse.
+            //
+            // This function will turn off such masking.
+            //
+            // See https://docs.microsoft.com/en-us/windows-hardware/drivers/ddi/ntifs/nf-ntifs-rtlqueryprocessplaceholdercompatibilitymode
+
+            if (Platform.IsClientWindows)
+            {
+                try
+                {
+                    Win32.RtlSetProcessPlaceholderCompatibilityMode(Win32.PHCM_VALUES.PHCM_EXPOSE_PLACEHOLDERS);
+                }
+                catch
+                {
+                    // Ignore exceptions - not applicable on this version of Windows
+                }
+            }
+        }
+
+        /// <summary>
+        /// Starts the process controller
+        /// </summary>
+        /// <param name="options">The options to use</param>
+        private void Start(Options options)
+        {
+            if (!options.AllowSleep)
+                StartSleepPrevention();
+
+            if (options.UseBackgroundIOPriority)
+                ActivateBackgroundIOPriority();
+
+            ExposeAllFilesystemAttributes();
+        }
+
+        /// <summary>
+        /// Stops the sleep prevention, if it was enabled
+        /// </summary>
+        private void StopSleepPrevention()
+        {
+            if (Platform.IsClientWindows)
+            {
+                try
+                {
+                    if (m_runningSleepPrevention)
+                    {
+                        m_runningSleepPrevention = false;
+                        Win32.SetThreadExecutionState(Win32.EXECUTION_STATE.ES_CONTINUOUS);
+                    }
+                }
+                catch (Exception ex)
+                {
+                    Logging.Log.WriteWarningMessage(LOGTAG, "SleepPrevetionError", ex, "Failed to set sleep prevention");
+                }
+            }
+            else if (Platform.IsClientOSX)
+            {
+                try
+                {
+                    m_runningSleepPrevention = false;
+                    if (m_caffeinate != null && !m_caffeinate.HasExited)
+                    {
+                        // Send CTRL+C
+                        m_caffeinate.StandardInput.Write("\x3");
+                        m_caffeinate.StandardInput.Flush();
+                        m_caffeinate.WaitForExit(500);
+
+                        if (!m_caffeinate.HasExited)
+                        {
+                            m_caffeinate.Kill();
+                            m_caffeinate.WaitForExit(500);
+                            if (!m_caffeinate.HasExited)
+                                throw new Exception("Failed to kill the caffeinate process");
+                        }
+                    }
+                }
+                catch (Exception ex)
+                {
+                    Logging.Log.WriteWarningMessage(LOGTAG, "SleepPreventionDisableError", ex, "Failed to unset sleep prevention");
+                }
+            }
+        }
+
+        /// <summary>
+        /// Deactivates the background IO Priority, if set.
+        /// </summary>
+        private void DeactivateBackgroundIOPriority()
+        {
+            if (Platform.IsClientWindows)
+            {
+                try
+                {
+                    if (m_hasStartedBackgroundMode)
+                    {
+                        m_hasStartedBackgroundMode = false;
+                        var handle = System.Diagnostics.Process.GetCurrentProcess().Handle;
+                        if (!Win32.SetPriorityClass(handle, Win32.PROCESS_PRIORITY_CLASS.PROCESS_MODE_BACKGROUND_END))
+                            throw new Library.Interface.UserInformationException($"Failed to stop process background mode", "BackgroundPriorityEnableError", new System.ComponentModel.Win32Exception());
+                    }
+                }
+                catch (Exception ex)
+                {
+                    Logging.Log.WriteWarningMessage(LOGTAG, "BackgroundPriorityError", ex, "Failed to stop start background processing mode");
+                }
+
+                try
+                {
+                    if (m_hasEnabledBackgroundIOPriority)
+                    {
+                        m_hasEnabledBackgroundIOPriority = false;
+
+                        var handle = System.Diagnostics.Process.GetCurrentProcess().Handle;
+                        var mode = m_originalWinPriorityClass;
+                        var res = Win32.NtSetInformationProcess(handle, Win32.PROCESS_INFORMATION_CLASS.ProcessIoPriority, ref mode, sizeof(Win32.IO_PRIORITY_HINT));
+                        if (res != 0)
+                            Logging.Log.WriteWarningMessage(LOGTAG, "BackgroundPriorityDisableError", new System.ComponentModel.Win32Exception(), "Failed to reset background IO priority, status code {0}", res);
+                    }
+                }
+                catch (Exception ex)
+                {
+                    Logging.Log.WriteWarningMessage(LOGTAG, "BackgroundPriorityError", ex, "Failed to reset background IO priority");
+                }
+            }
+            else
+            {
+                if (m_hasEnabledBackgroundIOPriority)
+                {
+                    m_hasEnabledBackgroundIOPriority = false;
+                    var pid = System.Diagnostics.Process.GetCurrentProcess().Id;
+                    Tuple<int, string, string> data;
+
+                    if (Platform.IsClientOSX)
+                    {
+                        // TODO: We can only give lower priority, thus not reset it ...
+                        data = RunProcessAndGetResult($"renice", $"{m_originalNiceLevel} -p {pid}");
+                        if (data.Item1 != 0)
+                            Logging.Log.WriteWarningMessage(LOGTAG, "BackgroundPriorityError", null, "Failed to reset background IO priority, exitcode: {0}, stderr: {1}", data.Item1, data.Item3);
+                    }
+                    else
+                    {
+                        if (m_originalNiceLevel < 0)
+                            data = RunProcessAndGetResult($"ionice", $"-c {m_originalNiceClass} -p {pid}");
+                        else
+                            data = RunProcessAndGetResult($"ionice", $"-c {m_originalNiceClass} -n {m_originalNiceLevel} -p {pid}");
+
+                        if (!string.IsNullOrWhiteSpace(data.Item3))
+                            Logging.Log.WriteWarningMessage(LOGTAG, "BackgroundPriorityError", null, "Failed to reset background IO priority, exitcode: {0}, stderr: {1}", data.Item1, data.Item3);
+
+                    }
+
+
+                }
+            }
+        }
+
+        /// <summary>
+        /// Stops the process controller
+        /// </summary>
+        private void Stop()
+        {
+
+            StopSleepPrevention();
+            DeactivateBackgroundIOPriority();
+        }
+
+        /// <summary>
+        /// Runs a process and returns the stdout data
+        /// </summary>
+        /// <returns>The stdout data.</returns>
+        /// <param name="filename">The executable to invoke.</param>
+        /// <param name="arguments">The commandline arguments.</param>
+        private static Tuple<int, string, string> RunProcessAndGetResult(string filename, string arguments)
+        {
+            var psi = new System.Diagnostics.ProcessStartInfo(filename, arguments)
+            {
+                RedirectStandardOutput = true,
+                RedirectStandardError = true,
+                RedirectStandardInput = false,
+                UseShellExecute = false
+            };
+
+            Logging.Log.WriteExplicitMessage(LOGTAG, "RunningCommand", null, "Running: {0} {1}", filename, arguments);
+
+            var pi = System.Diagnostics.Process.Start(psi);
+            pi.WaitForExit(5000);
+            if (pi.HasExited)
+            {
+                return
+                    new Tuple<int, string, string>(
+                        pi.ExitCode,
+                        pi.StandardOutput.ReadToEnd().Trim(),
+                        pi.StandardError.ReadToEnd().Trim()
+                    );
+            }
+            pi.Kill();
+
+            throw new Library.Interface.UserInformationException($"The process {filename} with arguments {arguments} failed to stop", "LaunchProcessFailed");
+        }
+
+        /// <summary>
+        /// Releases all resource used by the <see cref="T:Duplicati.Library.Main.ProcessController"/> object.
+        /// </summary>
+        /// <remarks>Call <see cref="Dispose"/> when you are finished using the
+        /// <see cref="T:Duplicati.Library.Main.ProcessController"/>. The <see cref="Dispose"/> method leaves the
+        /// <see cref="T:Duplicati.Library.Main.ProcessController"/> in an unusable state. After calling
+        /// <see cref="Dispose"/>, you must release all references to the
+        /// <see cref="T:Duplicati.Library.Main.ProcessController"/> so the garbage collector can reclaim the memory
+        /// that the <see cref="T:Duplicati.Library.Main.ProcessController"/> was occupying.</remarks>
+		public void Dispose()
+        {
+            if (!m_disposed)
+            {
+                m_disposed = true;
+                try
+                {
+                    Stop();
+                }
+                catch(Exception ex)
+                {
+                    Logging.Log.WriteWarningMessage(LOGTAG, "ProcessControllerStopError", ex, "Failed to stop the process controller: {0}", ex.Message);
+                }
+            }
+        }
+    }
+}