using System;
using System.Linq;
using System.Threading;
using System.Threading.Tasks;
using Duplicati.Library.Interface;
using Duplicati.Library.Main.Volumes;
using Duplicati.Library.Utility;
using Duplicati.StreamUtil;
using Newtonsoft.Json;

namespace Duplicati.Library.Main.Backend;

#nullable enable

partial class BackendManager
{
    /// <summary>
    /// Represents a pending PUT operation
    /// </summary>
    private class PutOperation : PendingOperation<bool>
    {
        /// <summary>
        /// Different states of the operation
        /// </summary>
        private enum OperationState
        {
            /// <summary>
            /// The operation is not started
            /// </summary>
            None,
            /// <summary>
            /// The upload has started
            /// </summary>
            Uploading,
            /// <summary>
            /// The upload has completed
            /// </summary>
            Uploaded,
            /// <summary>
            /// The operation has completed
            /// </summary>
            Completed
        }

        /// <summary>
        /// The log tag for this class
        /// </summary>
        private static readonly string LOGTAG = Logging.Log.LogTagFromType<PutOperation>();

        /// <summary>
        /// The operation type
        /// </summary>
        public override BackendActionType Operation => BackendActionType.Put;
        /// <summary>
        /// The remote filename backing field
        /// </summary>
        private string remoteFilename;
        /// <summary>
        /// The remote filename
        /// </summary>
        public override string RemoteFilename => remoteFilename;
        /// <summary>
        /// The local temporary file
        /// </summary>
        public required TempFile? LocalTempfile { get; set; }
        /// <summary>
        /// Flag indicating if the file is not to be encrypted
        /// </summary>
        public required bool Unencrypted { get; set; }
        /// <summary>
        /// The local filename as a string
        /// </summary>
        public string LocalFilename => LocalTempfile;
        /// <summary>
        /// Flag to indicate if the file is not tracked in the database
        /// </summary>
        public required bool TrackedInDb { get; init; }
        /// <summary>
        /// A callback that is invoked when the database needs to be updated
        /// </summary>
        public required Func<Task> OnDbUpdate { get; init; }
        /// <summary>
        /// The encryption and hashing task, the return value indicates if the hash and size was updated
        /// </summary>
        private Task<(string Hash, long Size)>? encryptionAndHashingTask;
        /// <summary>
        /// The state of the operation
        /// </summary>
        private OperationState operationState = OperationState.None;
        /// <summary>
        /// The pending index operation, if any
        /// </summary>
        private (IndexVolumeWriter Writer, PutOperation Operation)? indexOperation;
        /// <summary>
        /// The original index file, if any
        /// </summary>
        public required IndexVolumeWriter? OriginalIndexFile { get; init; }
        /// <summary>
        /// A callback that is invoked when the index volume is finished
        /// </summary>
        public required Action? IndexVolumeFinishedCallback { get; init; }
        /// <summary>
        /// The default callback for database updates (no-op)
        /// </summary>
        public static Func<Task> OnDbUpdateDefault = () => Task.CompletedTask;

        /// <summary>
        /// Creates a new put operation 
        /// </summary>
        /// <param name="context">The execution context</param>
        /// <param name="waitForComplete">True if the operation should wait for completion</param>
        /// <param name="cancelToken">The cancellation token</param>
        public PutOperation(string remotefilename, ExecuteContext context, bool waitForComplete, CancellationToken cancelToken)
            : base(context, waitForComplete, cancelToken)
        {
            remoteFilename = remotefilename;
        }

        /// <summary>
        /// Starts the encryption of the file
        /// </summary>
        /// <param name="options">The options to use</param>
        public void StartEncryptionAndHashing()
        {
            if (encryptionAndHashingTask != null)
                throw new Exception("Encryption already started");

            // Run detached to allow encrypting while waiting in upload queue
            encryptionAndHashingTask = Task.Run(() =>
            {
                if (!Context.Options.NoEncryption && !Unencrypted)
                {
                    using var enc = DynamicLoader.EncryptionLoader.GetModule(Context.Options.EncryptionModule, Context.Options.Passphrase, Context.Options.RawOptions);
                    if (enc == null)
                        throw new Exception(Strings.BackendMananger.EncryptionModuleNotFound(Context.Options.EncryptionModule));

                    var tempfile = new TempFile();
                    enc.Encrypt(LocalFilename, tempfile);
                    DeleteLocalFile();
                    LocalTempfile = tempfile;
                }

                if (!TrackedInDb)
                    return (string.Empty, -1L);

                return CalculateHashAndSize();

            });
        }

        /// <summary>
        /// Deletes the local temporary file
        /// </summary>
        private void DeleteLocalFile()
        {
            try { LocalTempfile?.Dispose(); }
            catch (Exception ex) { Logging.Log.WriteWarningMessage(LOGTAG, "DeleteTemporaryFileError", ex, $"Failed to dispose temporary file: {LocalTempfile}"); }
            finally { LocalTempfile = null; }
        }

        /// <summary>
        /// Calculates the hash and size of the file
        /// </summary>
        /// <returns>The hash and size of the file</returns>
        private (string Hash, long Size) CalculateHashAndSize()
        {
            var hash = CalculateFileHash(LocalFilename, Context.Options);
            var size = new System.IO.FileInfo(LocalFilename).Length;

            return (hash, size);

        }

        /// <summary>
        /// Executes the operation
        /// </summary>
        /// <param name="backend">The backend to use</param>
        /// <param name="cancelToken">The cancellation token</param>
        /// <returns>An awaitable task</returns>
        public override async Task<bool> ExecuteAsync(IBackend backend, CancellationToken cancelToken)
        {
            // This operation is slightly more complex than the others, as it involves two files.
            // To keep the rest of the code simpler, the upload treats the pair as a single operation
            // for the caller, but internally it is two separate operations.

            // If there is a retry, this function needs to handle a retry in various states
            // And, if the block file has been renamed, the index file needs to be rewritten

            if (operationState == OperationState.Completed)
                throw new Exception("Operation already completed");

            // If this is a retry after the block has uploaded, pass the operating to the index file upload
            if (operationState == OperationState.Uploaded && indexOperation != null)
            {
                await indexOperation.Value.Operation.ExecuteAsync(backend, cancelToken).ConfigureAwait(false);
                indexOperation.Value.Writer.Dispose();
                operationState = OperationState.Completed;
                return true;
            }

            // Check if the operation is in a valid state
            if (operationState == OperationState.Uploaded)
                throw new Exception("Operation already uploaded");

            if (this.encryptionAndHashingTask == null)
                throw new Exception("Encryption not started");

            // On retry attempts, we get the same value, without recalculating
            (var hash, var size) = await encryptionAndHashingTask.ConfigureAwait(false);

            // On first upload attempt, calculate the hash and size
            if (operationState == OperationState.None && TrackedInDb)
            {
                Context.Database.LogRemoteVolumeUpdated(RemoteFilename, RemoteVolumeState.Uploading, size, hash);
                await OnDbUpdate().ConfigureAwait(false);
            }

            // First attempt here, finish the index file now that all information is known
            if (OriginalIndexFile != null && indexOperation == null)
            {
                Context.Database.LogRemoteVolumeUpdated(OriginalIndexFile.RemoteFilename, RemoteVolumeState.Uploading, -1, null);
                await OnDbUpdate().ConfigureAwait(false);

                // Prepare an upload operation for the index file
                var req2 = new PutOperation(OriginalIndexFile.RemoteFilename, Context, false, cancelToken)
                {
                    LocalTempfile = OriginalIndexFile.TempFile,
                    TrackedInDb = TrackedInDb,
                    Unencrypted = Unencrypted,
                    IndexVolumeFinishedCallback = null,
                    OriginalIndexFile = null,
                    OnDbUpdate = OnDbUpdate
                };


                OriginalIndexFile.FinishVolume(hash, size);
                IndexVolumeFinishedCallback?.Invoke();
                OriginalIndexFile.Close();

                indexOperation = (OriginalIndexFile, req2);
            }

            // If we have previously attempted to upload, we need to rename the file
            if (operationState == OperationState.Uploading && TrackedInDb)
            {
                RenameFileAfterError(size);
                await OnDbUpdate().ConfigureAwait(false);
            }

            // Flag for next attempt, if any
            operationState = OperationState.Uploading;

            await PerformUpload(backend, hash, size, cancelToken).ConfigureAwait(false);

            operationState = OperationState.Uploaded;

            // Upload completed, prepare the index file if any
            if (indexOperation != null)
            {
                // TODO: It would be better if we encrypt the index file while uploading the block file
                // since most operations work correctly. But if the upload of the block file fails
                // we need to deal with decryption, or keep the unencrypted file around
                indexOperation.Value.Operation.StartEncryptionAndHashing();
                await indexOperation.Value.Operation.ExecuteAsync(backend, cancelToken).ConfigureAwait(false);
                indexOperation.Value.Writer.Dispose();
            }

            operationState = OperationState.Completed;
            return true;
        }

        /// <summary>
        /// Performs the actual upload of a file
        /// </summary>
        /// <param name="backend">The backend to upload to</param>
        /// <param name="hash">The hash of the file</param>
        /// <param name="size">The size of the file</param>
        /// <param name="cancelToken">The cancellation token</param>
        /// <returns>An awaitable task</returns>
        private async Task PerformUpload(IBackend backend, string hash, long size, CancellationToken cancelToken)
        {
<<<<<<< HEAD
            Context.Database.LogRemoteOperation("put", RemoteFilename, JsonConvert.SerializeObject(new { Size = size, Hash = hash }));
            Context.Statwriter.SendEvent(BackendActionType.Put, BackendEventType.Started, RemoteFilename, size);
=======
            Context.Database.LogRemoteOperation("put", RemoteFilename, JsonConvert.SerializeObject(new { Size = Size, Hash = Hash }));
            Context.Statwriter.SendEvent(BackendActionType.Put, BackendEventType.Started, RemoteFilename, Size);
            if (TrackedInDb)
                await OnDbUpdate().ConfigureAwait(false);
>>>>>>> 55d3e8f2

            var begin = DateTime.Now;
            try
            {
                Context.ProgressHandler.BeginTransfer(BackendActionType.Put, size, RemoteFilename);
                if (backend is IStreamingBackend streamingBackend && !Context.Options.DisableStreamingTransfers)
                {
                    using var fs = System.IO.File.OpenRead(LocalFilename);
                    using var ts = new ThrottleEnabledStream(fs, Context.UploadThrottleManager, Context.DownloadThrottleManager);
                    using var pgs = new ProgressReportingStream(ts, pg => Context.ProgressHandler.HandleProgress(pg, RemoteFilename));
                    await streamingBackend.PutAsync(RemoteFilename, pgs, cancelToken).ConfigureAwait(false);
                }
                else
                    await backend.PutAsync(RemoteFilename, LocalFilename, cancelToken).ConfigureAwait(false);
            }
            finally
            {
                Context.ProgressHandler.EndTransfer(RemoteFilename);
            }

            var duration = DateTime.Now - begin;
            Logging.Log.WriteProfilingMessage(LOGTAG, "UploadSpeed", "Uploaded {0} in {1}, {2}/s", Library.Utility.Utility.FormatSizeString(size), duration, Library.Utility.Utility.FormatSizeString((long)(size / duration.TotalSeconds)));

            if (TrackedInDb)
<<<<<<< HEAD
                Context.Database.LogRemoteVolumeUpdated(RemoteFilename, RemoteVolumeState.Uploaded, size, hash);
=======
            {
                Context.Database.LogRemoteVolumeUpdated(RemoteFilename, RemoteVolumeState.Uploaded, Size, Hash);
                await OnDbUpdate().ConfigureAwait(false);
            }
>>>>>>> 55d3e8f2

            Context.Statwriter.SendEvent(BackendActionType.Put, BackendEventType.Completed, RemoteFilename, size);

            if (Context.Options.ListVerifyUploads)
            {
                var f = await backend.ListAsync(cancelToken).FirstOrDefaultAsync(n => n.Name.Equals(RemoteFilename, StringComparison.OrdinalIgnoreCase)).ConfigureAwait(false);
                if (f == null)
                    throw new Exception(string.Format($"List verify failed, file was not found after upload: {RemoteFilename}"));
                else if (f.Size != size && f.Size >= 0)
                    throw new Exception(string.Format($"List verify failed for file: {f.Name}, size was {f.Size} but expected to be {size}"));
            }

            DeleteLocalFile();
        }

        /// <summary>
        /// Renames the remote target file after an error, and updates the index file, if any
        /// </summary>
        /// <param name="Size">The size of the file</param>
        private void RenameFileAfterError(long Size)
        {
            var p = VolumeBase.ParseFilename(RemoteFilename);
            var guid = VolumeWriterBase.GenerateGuid();
            var time = p.Time.Ticks == 0 ? p.Time : p.Time.AddSeconds(1);
            var newname = VolumeBase.GenerateFilename(p.FileType, p.Prefix, guid, time, p.CompressionModule, p.EncryptionModule);
            var oldname = RemoteFilename;

            Context.Statwriter.SendEvent(BackendActionType.Put, BackendEventType.Rename, oldname, Size);
            Context.Statwriter.SendEvent(BackendActionType.Put, BackendEventType.Rename, newname, Size);
            Logging.Log.WriteInformationMessage(LOGTAG, "RenameRemoteTargetFile", "Renaming \"{0}\" to \"{1}\"", oldname, newname);
            Context.Database.LogRemoteVolumeRenamed(oldname, newname);
            remoteFilename = newname;

            // If there is an index file attached to the block file, 
            // it references the block filename, so we create a new index file
            // which is a copy of the current, but with the new name
            if (indexOperation != null)
            {
                IndexVolumeWriter? wr = null;
                try
                {
                    var hashsize = HashFactory.HashSizeBytes(Context.Options.BlockHashAlgorithm);
                    wr = new IndexVolumeWriter(Context.Options);
                    using (var rd = new IndexVolumeReader(p.CompressionModule, indexOperation.Value.Operation.LocalFilename, Context.Options, hashsize))
                        wr.CopyFrom(rd, x => x == oldname ? newname : x);
                    indexOperation.Value.Writer.Dispose();
                    indexOperation = (wr, indexOperation.Value.Operation);
                    indexOperation.Value.Operation.LocalTempfile?.Dispose();
                    indexOperation.Value.Operation.LocalTempfile = wr.TempFile;
                    wr.Close();
                }
                catch
                {
                    wr?.Dispose();
                    throw;
                }
            }
        }
    }
}<|MERGE_RESOLUTION|>--- conflicted
+++ resolved
@@ -279,15 +279,10 @@
         /// <returns>An awaitable task</returns>
         private async Task PerformUpload(IBackend backend, string hash, long size, CancellationToken cancelToken)
         {
-<<<<<<< HEAD
             Context.Database.LogRemoteOperation("put", RemoteFilename, JsonConvert.SerializeObject(new { Size = size, Hash = hash }));
             Context.Statwriter.SendEvent(BackendActionType.Put, BackendEventType.Started, RemoteFilename, size);
-=======
-            Context.Database.LogRemoteOperation("put", RemoteFilename, JsonConvert.SerializeObject(new { Size = Size, Hash = Hash }));
-            Context.Statwriter.SendEvent(BackendActionType.Put, BackendEventType.Started, RemoteFilename, Size);
             if (TrackedInDb)
                 await OnDbUpdate().ConfigureAwait(false);
->>>>>>> 55d3e8f2
 
             var begin = DateTime.Now;
             try
@@ -312,14 +307,10 @@
             Logging.Log.WriteProfilingMessage(LOGTAG, "UploadSpeed", "Uploaded {0} in {1}, {2}/s", Library.Utility.Utility.FormatSizeString(size), duration, Library.Utility.Utility.FormatSizeString((long)(size / duration.TotalSeconds)));
 
             if (TrackedInDb)
-<<<<<<< HEAD
+            {
                 Context.Database.LogRemoteVolumeUpdated(RemoteFilename, RemoteVolumeState.Uploaded, size, hash);
-=======
-            {
-                Context.Database.LogRemoteVolumeUpdated(RemoteFilename, RemoteVolumeState.Uploaded, Size, Hash);
-                await OnDbUpdate().ConfigureAwait(false);
-            }
->>>>>>> 55d3e8f2
+                await OnDbUpdate().ConfigureAwait(false);
+            }
 
             Context.Statwriter.SendEvent(BackendActionType.Put, BackendEventType.Completed, RemoteFilename, size);
 
