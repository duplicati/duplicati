// Copyright (C) 2025, The Duplicati Team
// https://duplicati.com, hello@duplicati.com
// 
// Permission is hereby granted, free of charge, to any person obtaining a 
// copy of this software and associated documentation files (the "Software"), 
// to deal in the Software without restriction, including without limitation 
// the rights to use, copy, modify, merge, publish, distribute, sublicense, 
// and/or sell copies of the Software, and to permit persons to whom the 
// Software is furnished to do so, subject to the following conditions:
// 
// The above copyright notice and this permission notice shall be included in 
// all copies or substantial portions of the Software.
// 
// THE SOFTWARE IS PROVIDED "AS IS", WITHOUT WARRANTY OF ANY KIND, EXPRESS 
// OR IMPLIED, INCLUDING BUT NOT LIMITED TO THE WARRANTIES OF MERCHANTABILITY, 
// FITNESS FOR A PARTICULAR PURPOSE AND NONINFRINGEMENT. IN NO EVENT SHALL THE 
// AUTHORS OR COPYRIGHT HOLDERS BE LIABLE FOR ANY CLAIM, DAMAGES OR OTHER 
// LIABILITY, WHETHER IN AN ACTION OF CONTRACT, TORT OR OTHERWISE, ARISING 
// FROM, OUT OF OR IN CONNECTION WITH THE SOFTWARE OR THE USE OR OTHER 
// DEALINGS IN THE SOFTWARE.
#nullable enable

using System;
using System.Collections.Generic;
using System.Data;
using System.Globalization;
using System.Linq;

namespace Duplicati.Library.Main.Database
{

    internal class LocalBackupDatabase : LocalDatabase
    {
        /// <summary>
        /// The tag used for logging
        /// </summary>
        private static readonly string LOGTAG = Logging.Log.LogTagFromType<LocalBackupDatabase>();

        private readonly IDbCommand m_findblockCommand;
        private readonly IDbCommand m_finddeletedblockCommandQuick;
        private readonly IDbCommand m_finddeletedblockCommand;
        private readonly IDbCommand m_findblocksetCommand;
        private readonly IDbCommand m_findfilesetCommand;
        private readonly IDbCommand m_findmetadatasetCommand;

        private readonly IDbCommand m_insertblockCommand;

        private readonly IDbCommand m_insertfileCommand;

        private readonly IDbCommand m_insertblocksetCommand;
<<<<<<< HEAD
        private readonly IDbCommand m_moveblockfromdeletedCommand;
        private readonly IDbCommand m_insertblocksetentryFastCommand;
=======
>>>>>>> 61892a40
        private readonly IDbCommand m_insertblocksetentryCommand;
        private readonly IDbCommand m_insertblocklistHashesCommand;

        private readonly IDbCommand m_insertmetadatasetCommand;

        private readonly IDbCommand m_findfileCommand;
        private readonly IDbCommand m_selectfilelastmodifiedCommand;
        private readonly IDbCommand m_selectfilelastmodifiedWithSizeCommand;
        private readonly IDbCommand m_selectfileHashCommand;

        private readonly IDbCommand m_insertfileOperationCommand;
        private readonly IDbCommand m_selectfilemetadatahashandsizeCommand;
        private readonly IDbCommand m_getfirstfilesetwithblockinblockset;

        private HashSet<string> m_blocklistHashes;

        private long m_filesetId;

        private readonly bool m_logQueries;

        public LocalBackupDatabase(string path, Options options)
            : this(new LocalDatabase(path, "Backup", false), options)
        {
            this.ShouldCloseConnection = true;
        }

        public LocalBackupDatabase(LocalDatabase db, Options options)
            : base(db)
        {
            m_logQueries = options.ProfileAllDatabaseQueries;

<<<<<<< HEAD
            m_findblockCommand = m_connection.CreateCommand(@"SELECT ""ID"" FROM ""Block"" WHERE ""Hash"" = ? AND ""Size"" = ?");
            m_finddeletedblockCommandQuick = m_connection.CreateCommand(@$"SELECT ""ID"" FROM ""DeletedBlock"" WHERE ""Hash"" = ? AND ""Size"" = ?");
            m_finddeletedblockCommand = m_connection.CreateCommand(FormatInvariant(@$"SELECT ""ID"" FROM ""DeletedBlock"" WHERE ""Hash"" = ? AND ""Size"" = ? AND ""VolumeID"" IN (SELECT ""ID"" FROM ""RemoteVolume"" WHERE ""State"" != '{RemoteVolumeState.Deleted}' AND ""State"" != '{RemoteVolumeState.Deleting}')"));
            m_findblocksetCommand = m_connection.CreateCommand(@"SELECT ""ID"" FROM ""Blockset"" WHERE ""Fullhash"" = ? AND ""Length"" = ?");
            m_findmetadatasetCommand = m_connection.CreateCommand(@"SELECT ""A"".""ID"" FROM ""Metadataset"" A, ""BlocksetEntry"" B, ""Block"" C WHERE ""A"".""BlocksetID"" = ""B"".""BlocksetID"" AND ""B"".""BlockID"" = ""C"".""ID"" AND ""C"".""Hash"" = ? AND ""C"".""Size"" = ?");
            m_findfilesetCommand = m_connection.CreateCommand(@"SELECT ""ID"" FROM ""FileLookup"" WHERE ""BlocksetID"" = ? AND ""MetadataID"" = ? AND ""Path"" = ? AND ""PrefixID"" = ?");
            m_insertblockCommand = m_connection.CreateCommand(@"INSERT INTO ""Block"" (""Hash"", ""VolumeID"", ""Size"") VALUES (?, ?, ?); SELECT last_insert_rowid();");
            m_moveblockfromdeletedCommand = m_connection.CreateCommand(@"INSERT INTO ""Block"" (""Hash"", ""Size"", ""VolumeID"") SELECT ""Hash"", ""Size"", ""VolumeID"" FROM ""DeletedBlock"" WHERE ""ID"" = ? LIMIT 1; DELETE FROM ""DeletedBlock"" WHERE ""ID"" = ?; SELECT last_insert_rowid();");
            m_insertfileOperationCommand = m_connection.CreateCommand(@"INSERT INTO ""FilesetEntry"" (""FilesetID"", ""FileID"", ""Lastmodified"") VALUES (?, ?, ?)");
            m_insertfileCommand = m_connection.CreateCommand(@"INSERT INTO ""FileLookup"" (""PrefixID"", ""Path"",""BlocksetID"", ""MetadataID"") VALUES (?, ?, ? ,?); SELECT last_insert_rowid();");
            m_insertblocksetCommand = m_connection.CreateCommand(@"INSERT INTO ""Blockset"" (""Length"", ""FullHash"") VALUES (?, ?); SELECT last_insert_rowid();");
            m_insertblocksetentryFastCommand = m_connection.CreateCommand(@"INSERT INTO ""BlocksetEntry"" (""BlocksetID"", ""Index"", ""BlockID"") VALUES (?,?,?)");
            m_insertblocksetentryCommand = m_connection.CreateCommand(@"INSERT INTO ""BlocksetEntry"" (""BlocksetID"", ""Index"", ""BlockID"") SELECT ? AS A, ? AS B, ""ID"" FROM ""Block"" WHERE ""Hash"" = ? AND ""Size"" = ?");
            m_insertblocklistHashesCommand = m_connection.CreateCommand(@"INSERT INTO ""BlocklistHash"" (""BlocksetID"", ""Index"", ""Hash"") VALUES (?, ?, ?)");
            m_insertmetadatasetCommand = m_connection.CreateCommand(@"INSERT INTO ""Metadataset"" (""BlocksetID"") VALUES (?); SELECT last_insert_rowid();");
            m_selectfilelastmodifiedCommand = m_connection.CreateCommand(@"SELECT ""A"".""ID"", ""B"".""LastModified"" FROM (SELECT ""ID"" FROM ""FileLookup"" WHERE ""PrefixID"" = ? AND ""Path"" = ?) ""A"" CROSS JOIN ""FilesetEntry"" ""B"" WHERE ""A"".""ID"" = ""B"".""FileID"" AND ""B"".""FilesetID"" = ?");
            m_selectfilelastmodifiedWithSizeCommand = m_connection.CreateCommand(@"SELECT ""C"".""ID"", ""C"".""LastModified"", ""D"".""Length"" FROM (SELECT ""A"".""ID"", ""B"".""LastModified"", ""A"".""BlocksetID"" FROM (SELECT ""ID"", ""BlocksetID"" FROM ""FileLookup"" WHERE ""PrefixID"" = ? AND ""Path"" = ?) ""A"" CROSS JOIN ""FilesetEntry"" ""B"" WHERE ""A"".""ID"" = ""B"".""FileID"" AND ""B"".""FilesetID"" = ?) AS ""C"", ""Blockset"" AS ""D"" WHERE ""C"".""BlocksetID"" == ""D"".""ID"" ");
            m_selectfilemetadatahashandsizeCommand = m_connection.CreateCommand(@"SELECT ""Blockset"".""Length"", ""Blockset"".""FullHash"" FROM ""Blockset"", ""Metadataset"", ""File"" WHERE ""File"".""ID"" = ? AND ""Blockset"".""ID"" = ""Metadataset"".""BlocksetID"" AND ""Metadataset"".""ID"" = ""File"".""MetadataID"" ");
=======
            m_findblockCommand = m_connection.CreateCommand(@"SELECT ""ID"" FROM ""Block"" WHERE ""Hash"" = @hash AND ""Size"" = @Size");
            m_findblocksetCommand = m_connection.CreateCommand(@"SELECT ""ID"" FROM ""Blockset"" WHERE ""Fullhash"" = @Fullhash AND ""Length"" = @Length");
            m_findmetadatasetCommand = m_connection.CreateCommand(@"SELECT ""A"".""ID"" FROM ""Metadataset"" A, ""BlocksetEntry"" B, ""Block"" C WHERE ""A"".""BlocksetID"" = ""B"".""BlocksetID"" AND ""B"".""BlockID"" = ""C"".""ID"" AND ""C"".""Hash"" = @Hash AND ""C"".""Size"" = @Size");
            m_findfilesetCommand = m_connection.CreateCommand(@"SELECT ""ID"" FROM ""FileLookup"" WHERE ""BlocksetID"" = @BlocksetId AND ""MetadataID"" = @MetadataId AND ""Path"" = @Path AND ""PrefixID"" = @PrefixId");
            m_insertblockCommand = m_connection.CreateCommand(@"INSERT INTO ""Block"" (""Hash"", ""VolumeID"", ""Size"") VALUES (@Hash, @VolumeId, @Size); SELECT last_insert_rowid();");
            m_insertfileOperationCommand = m_connection.CreateCommand(@"INSERT INTO ""FilesetEntry"" (""FilesetID"", ""FileID"", ""Lastmodified"") VALUES (@FilesetId, @FileId, @LastModified)");
            m_insertfileCommand = m_connection.CreateCommand(@"INSERT INTO ""FileLookup"" (""PrefixID"", ""Path"",""BlocksetID"", ""MetadataID"") VALUES (@PrefixId, @Path, @BlocksetId, @MetadataId); SELECT last_insert_rowid();");
            m_insertblocksetCommand = m_connection.CreateCommand(@"INSERT INTO ""Blockset"" (""Length"", ""FullHash"") VALUES (@Length, @Fullhash); SELECT last_insert_rowid();");
            m_insertblocksetentryCommand = m_connection.CreateCommand(@"INSERT INTO ""BlocksetEntry"" (""BlocksetID"", ""Index"", ""BlockID"") SELECT @BlocksetId AS A, @Index AS B, ""ID"" FROM ""Block"" WHERE ""Hash"" = @Hash AND ""Size"" = @Size");
            m_insertblocklistHashesCommand = m_connection.CreateCommand(@"INSERT INTO ""BlocklistHash"" (""BlocksetID"", ""Index"", ""Hash"") VALUES (@BlocksetId, @Index, @Hash)");
            m_insertmetadatasetCommand = m_connection.CreateCommand(@"INSERT INTO ""Metadataset"" (""BlocksetID"") VALUES (@BlocksetId); SELECT last_insert_rowid();");
            m_selectfilelastmodifiedCommand = m_connection.CreateCommand(@"SELECT ""A"".""ID"", ""B"".""LastModified"" FROM (SELECT ""ID"" FROM ""FileLookup"" WHERE ""PrefixID"" = @PrefixId AND ""Path"" = @Path) ""A"" CROSS JOIN ""FilesetEntry"" ""B"" WHERE ""A"".""ID"" = ""B"".""FileID"" AND ""B"".""FilesetID"" = @FilesetId");
            m_selectfilelastmodifiedWithSizeCommand = m_connection.CreateCommand(@"SELECT ""C"".""ID"", ""C"".""LastModified"", ""D"".""Length"" FROM (SELECT ""A"".""ID"", ""B"".""LastModified"", ""A"".""BlocksetID"" FROM (SELECT ""ID"", ""BlocksetID"" FROM ""FileLookup"" WHERE ""PrefixID"" = @PrefixId AND ""Path"" = @Path) ""A"" CROSS JOIN ""FilesetEntry"" ""B"" WHERE ""A"".""ID"" = ""B"".""FileID"" AND ""B"".""FilesetID"" = @FilesetId) AS ""C"", ""Blockset"" AS ""D"" WHERE ""C"".""BlocksetID"" == ""D"".""ID"" ");
            m_selectfilemetadatahashandsizeCommand = m_connection.CreateCommand(@"SELECT ""Blockset"".""Length"", ""Blockset"".""FullHash"" FROM ""Blockset"", ""Metadataset"", ""File"" WHERE ""File"".""ID"" = @FileId AND ""Blockset"".""ID"" = ""Metadataset"".""BlocksetID"" AND ""Metadataset"".""ID"" = ""File"".""MetadataID"" ");
>>>>>>> 61892a40

            // Allow users to test on real-world data
            // to get feedback on potential performance
            int.TryParse(Environment.GetEnvironmentVariable("TEST_QUERY_VERSION"), out var testqueryversion);

            if (testqueryversion != 0)
                Logging.Log.WriteWarningMessage(LOGTAG, "TestFileQuery", null, "Using performance test query version {0} as the TEST_QUERY_VERSION environment variable is set", testqueryversion);

            // The original query (v==1) finds the most recent entry of the file in question, 
            // but it requires some large joins to extract the required information.
            // To speed it up, we use a slightly simpler approach that only looks at the
            // previous fileset, and uses information here.
            // If there is a case where a file is sometimes there and sometimes not
            // (i.e. filter file, remove filter) we will not find the file.
            // We currently use this faster version, 
            // but allow users to switch back via an environment variable
            // such that we can get performance feedback

            string findQuery;
            switch (testqueryversion)
            {
                // The query used in Duplicati until 2.0.3.9
                case 1:
                    findQuery =
                        @" SELECT ""FileLookup"".""ID"" AS ""FileID"", ""FilesetEntry"".""Lastmodified"", ""FileBlockset"".""Length"", ""MetaBlockset"".""Fullhash"" AS ""Metahash"", ""MetaBlockset"".""Length"" AS ""Metasize"" " +
                        @"   FROM ""FileLookup"", ""FilesetEntry"", ""Fileset"", ""Blockset"" ""FileBlockset"", ""Metadataset"", ""Blockset"" ""MetaBlockset"" " +
                        @"  WHERE ""FileLookup"".""PrefixID"" = @PrefixId AND ""FileLookup"".""Path"" = @Path " +
                        @"    AND ""FilesetEntry"".""FileID"" = ""FileLookup"".""ID"" AND ""Fileset"".""ID"" = ""FilesetEntry"".""FilesetID"" " +
                        @"    AND ""FileBlockset"".""ID"" = ""FileLookup"".""BlocksetID"" " +
                        @"    AND ""Metadataset"".""ID"" = ""FileLookup"".""MetadataID"" AND ""MetaBlockset"".""ID"" = ""Metadataset"".""BlocksetID"" " +
                        @"    AND @FilesetId IS NOT NULL" +
                        @"  ORDER BY ""Fileset"".""Timestamp"" DESC " +
                        @"  LIMIT 1 ";
                    break;

                // The fastest reported query in Duplicati 2.0.3.10, but with "LIMIT 1" added
                default:
                case 2:
                    var getLastFileEntryForPath =
                        @"SELECT ""A"".""ID"", ""B"".""LastModified"", ""A"".""BlocksetID"", ""A"".""MetadataID"" " +
                        @"  FROM (SELECT ""ID"", ""BlocksetID"", ""MetadataID"" FROM ""FileLookup"" WHERE ""PrefixID"" = @PrefixId AND ""Path"" = @Path) ""A"" " +
                        @"  CROSS JOIN ""FilesetEntry"" ""B"" " +
                        @"  WHERE ""A"".""ID"" = ""B"".""FileID"" " +
                        @"    AND ""B"".""FilesetID"" = @FilesetId ";

                    findQuery = FormatInvariant($@"SELECT ""C"".""ID"" AS ""FileID"", ""C"".""LastModified"", ""D"".""Length"", ""E"".""FullHash"" as ""Metahash"", ""E"".""Length"" AS ""Metasize""
FROM ({getLastFileEntryForPath}) AS ""C"", ""Blockset"" AS ""D"", ""Blockset"" AS ""E"", ""Metadataset"" ""F"" 
WHERE ""C"".""BlocksetID"" == ""D"".""ID"" AND ""C"".""MetadataID"" == ""F"".""ID"" AND ""F"".""BlocksetID"" = ""E"".""ID"" 
LIMIT 1");
                    break;

                // Potentially faster query: https://forum.duplicati.com/t/release-2-0-3-10-canary-2018-08-30/4497/25
                case 3:
                    findQuery =
                        @"    SELECT FileLookup.ID as FileID, FilesetEntry.Lastmodified, FileBlockset.Length,  " +
                        @"           MetaBlockset.FullHash AS Metahash, MetaBlockset.Length as Metasize " +
                        @"      FROM FilesetEntry " +
                        @"INNER JOIN Fileset ON (FileSet.ID = FilesetEntry.FilesetID) " +
                        @"INNER JOIN FileLookup ON (FileLookup.ID = FilesetEntry.FileID) " +
                        @"INNER JOIN Metadataset ON (Metadataset.ID = FileLookup.MetadataID) " +
                        @"INNER JOIN Blockset AS MetaBlockset ON (MetaBlockset.ID = Metadataset.BlocksetID) " +
                        @" LEFT JOIN Blockset AS FileBlockset ON (FileBlockset.ID = FileLookup.BlocksetID) " +
                        @"     WHERE FileLookup.PrefixID = @PrefixId AND FileLookup.Path = @Path AND FilesetID = @FilesetId " +
                        @"     LIMIT 1 ";
                    break;

                // The slow query used in Duplicati 2.0.3.10, but with "LIMIT 1" added
                case 4:
                    findQuery =
                        @" SELECT ""FileLookup"".""ID"" AS ""FileID"", ""FilesetEntry"".""Lastmodified"", ""FileBlockset"".""Length"", ""MetaBlockset"".""Fullhash"" AS ""Metahash"", ""MetaBlockset"".""Length"" AS ""Metasize"" " +
                        @"   FROM ""FileLookup"", ""FilesetEntry"", ""Fileset"", ""Blockset"" ""FileBlockset"", ""Metadataset"", ""Blockset"" ""MetaBlockset"" " +
                        @"  WHERE ""FileLookup"".""PrefixID"" = @PrefixId AND ""FileLookup"".""Path"" = @Path " +
                        @"    AND ""Fileset"".""ID"" = @FilesetId " +
                        @"    AND ""FilesetEntry"".""FileID"" = ""FileLookup"".""ID"" AND ""Fileset"".""ID"" = ""FilesetEntry"".""FilesetID"" " +
                        @"    AND ""FileBlockset"".""ID"" = ""FileLookup"".""BlocksetID"" " +
                        @"    AND ""Metadataset"".""ID"" = ""FileLookup"".""MetadataID"" AND ""MetaBlockset"".""ID"" = ""Metadataset"".""BlocksetID"" " +
                        @"  LIMIT 1 ";
                    break;

            }

            m_findfileCommand = m_connection.CreateCommand(findQuery);

            m_selectfileHashCommand = m_connection.CreateCommand(@"SELECT ""Blockset"".""Fullhash"" FROM ""Blockset"", ""FileLookup"" WHERE ""Blockset"".""ID"" = ""FileLookup"".""BlocksetID"" AND ""FileLookup"".""ID"" = @FileId  ");
            m_getfirstfilesetwithblockinblockset = m_connection.CreateCommand(@"SELECT MIN(""FilesetEntry"".""FilesetID"") FROM ""FilesetEntry"" WHERE  ""FilesetEntry"".""FileID"" IN (
SELECT ""File"".""ID"" FROM ""File"" WHERE ""File"".""BlocksetID"" IN(
SELECT ""BlocklistHash"".""BlocksetID"" FROM ""BlocklistHash"" WHERE ""BlocklistHash"".""Hash"" = @Hash))");

            m_blocklistHashes = new HashSet<string>();
        }

        /// <summary>
        /// Probes to see if a block already exists
        /// </summary>
        /// <param name="key">The block key</param>
        /// <param name="size">The size of the block</param>
        /// <returns>True if the block should be added to the current output</returns>
        public long FindBlockID(string key, long size, IDbTransaction? transaction = null)
        {
            return m_findblockCommand.SetTransaction(transaction)
                .SetParameterValue("@Hash", key)
                .SetParameterValue("@Size", size)
                .ExecuteScalarInt64(m_logQueries, -1);
        }

        /// <summary>
        /// Adds a block to the local database, returning a value indicating if the value presents a new block
        /// </summary>
        /// <param name="key">The block key</param>
        /// <param name="size">The size of the block</param>
        /// <returns>True if the block should be added to the current output</returns>
        public bool AddBlock(string key, long size, long volumeid, IDbTransaction? transaction = null)
        {
            var r = FindBlockID(key, size, transaction);
            if (r == -1L)
            {
<<<<<<< HEAD
                // Try to find block in already uploaded blocks which were previously deleted
                m_finddeletedblockCommandQuick.Transaction = transaction;
                m_finddeletedblockCommandQuick.SetParameterValue(0, key);
                m_finddeletedblockCommandQuick.SetParameterValue(1, size);
                var deletedId = m_finddeletedblockCommandQuick.ExecuteScalarInt64(m_logQueries, -1);

                // If we find it, ensure it is in a volume that is not deleted
                if (deletedId != -1L)
                {
                    m_finddeletedblockCommand.Transaction = transaction;
                    m_finddeletedblockCommand.SetParameterValue(0, key);
                    m_finddeletedblockCommand.SetParameterValue(1, size);
                    deletedId = m_finddeletedblockCommand.ExecuteScalarInt64(m_logQueries, -1);
                }

                if (deletedId != -1L)
                {
                    // Move block back from deleted volumes
                    m_moveblockfromdeletedCommand.Transaction = transaction;
                    m_moveblockfromdeletedCommand.SetParameterValue(0, deletedId);
                    m_moveblockfromdeletedCommand.SetParameterValue(1, deletedId);
                    m_moveblockfromdeletedCommand.ExecuteScalarInt64(m_logQueries);

                    // Technically a new block, but it should not be added to the new blockset
                    return false;
                }
                else
                {
                    m_insertblockCommand.Transaction = transaction;
                    m_insertblockCommand.SetParameterValue(0, key);
                    m_insertblockCommand.SetParameterValue(1, volumeid);
                    m_insertblockCommand.SetParameterValue(2, size);
                    m_insertblockCommand.ExecuteScalarInt64(m_logQueries);
                }

=======
                var ins = m_insertblockCommand.SetTransaction(transaction)
                    .SetParameterValue("@Hash", key)
                    .SetParameterValue("@VolumeId", volumeid)
                    .SetParameterValue("@Size", size)
                    .ExecuteNonQuery(m_logQueries);
                if (ins != 1)
                    throw new Exception($"Failed to insert block {key} with size {size}, result count: {ins}");
>>>>>>> 61892a40
                return true;
            }
            else
            {
                //Update lookup cache if required
                return false;
            }
        }


        /// <summary>
        /// Adds a blockset to the database, returns a value indicating if the blockset is new
        /// </summary>
        /// <param name="filehash">The hash of the blockset</param>
        /// <param name="size">The size of the blockset</param>
        /// <param name="hashes">The list of hashes</param>
        /// <param name="blocksetid">The id of the blockset, new or old</param>
        /// <returns>True if the blockset was created, false otherwise</returns>
        public bool AddBlockset(string filehash, long size, int blocksize, IEnumerable<string> hashes, IEnumerable<string> blocklistHashes, out long blocksetid, IDbTransaction? transaction = null)
        {
            blocksetid = m_findblocksetCommand.SetTransaction(transaction)
                .SetParameterValue("@Fullhash", filehash)
                .SetParameterValue("@Length", size)
                .ExecuteScalarInt64(m_logQueries, null, -1);
            if (blocksetid != -1)
                return false; //Found it

            using (var tr = new TemporaryTransactionWrapper(m_connection, transaction))
            {
                blocksetid = m_insertblocksetCommand.SetTransaction(tr.Parent)
                    .SetParameterValue("@Length", size)
                    .SetParameterValue("@Fullhash", filehash)
                    .ExecuteScalarInt64(m_logQueries);

                long ix = 0;
                if (blocklistHashes != null)
                {
                    m_insertblocklistHashesCommand.SetTransaction(tr.Parent)
                        .SetParameterValue("@BlocksetId", blocksetid);

                    foreach (var bh in blocklistHashes)
                    {
                        var c = m_insertblocklistHashesCommand.SetParameterValue("@Index", ix)
                            .SetParameterValue("@Hash", bh)
                            .ExecuteNonQuery(m_logQueries);
                        if (c != 1)
                            throw new Exception($"Failed to insert blocklist hash {bh} for blockset {blocksetid}, result count: {c}");
                        ix++;
                    }
                }

                m_insertblocksetentryCommand.SetTransaction(tr.Parent)
                    .SetParameterValue("@BlocksetId", blocksetid);

                ix = 0;
                long remainsize = size;
                foreach (var h in hashes)
                {
                    var exsize = remainsize < blocksize ? remainsize : blocksize;
                    var c = m_insertblocksetentryCommand.SetParameterValue("@Index", ix)
                        .SetParameterValue("@Hash", h)
                        .SetParameterValue("@Size", exsize)
                        .ExecuteNonQuery(m_logQueries);
                    if (c != 1)
                    {
                        Logging.Log.WriteErrorMessage(LOGTAG, "CheckingErrorsForIssue1400", null, "Checking errors, related to #1400. Unexpected result count: {0}, expected {1}, hash: {2}, size: {3}, blocksetid: {4}, ix: {5}, fullhash: {6}, fullsize: {7}", c, 1, h, exsize, blocksetid, ix, filehash, size);
                        using (var cmd = m_connection.CreateCommand(tr.Parent))
                        {
                            var bid = cmd.SetCommandAndParameters(@"SELECT ""ID"" FROM ""Block"" WHERE ""Hash"" = @Hash")
                                .SetParameterValue("@Hash", h)
                                .ExecuteScalarInt64(-1);
                            if (bid == -1)
                                throw new Exception($"Could not find any blocks with the given hash: {h}");
                            cmd.SetCommandAndParameters(@"SELECT ""Size"" FROM ""Block"" WHERE ""Hash"" = @Hash")
                                .SetParameterValue("@Hash", h);
                            foreach (var rd in cmd.ExecuteReaderEnumerable())
                                Logging.Log.WriteErrorMessage(LOGTAG, "FoundIssue1400Error", null, "Found block with ID {0} and hash {1} and size {2}", bid, h, rd.ConvertValueToInt64(0, -1));
                        }

                        throw new Exception($"Unexpected result count: {c}, expected {1}, check log for more messages");
                    }

                    ix++;
                    remainsize -= blocksize;
                }

                tr.Commit();
            }

            return true;
        }

        /// <summary>
        /// Gets the metadataset ID from the filehash
        /// </summary>
        /// <returns><c>true</c>, if metadataset found, false if does not exist.</returns>
        /// <param name="filehash">The metadata hash.</param>
        /// <param name="size">The size of the metadata.</param>
        /// <param name="metadataid">The ID of the metadataset.</param>
        /// <param name="transaction">An optional transaction.</param>
        public bool GetMetadatasetID(string filehash, long size, out long metadataid, IDbTransaction? transaction = null)
        {
            if (size > 0)
            {
                metadataid = m_findmetadatasetCommand.SetTransaction(transaction)
                    .SetParameterValue("@Hash", filehash)
                    .SetParameterValue("@Size", size)
                    .ExecuteScalarInt64(m_logQueries, null, -1);
                return metadataid != -1;
            }

            metadataid = -2;
            return false;
        }

        /// <summary>
        /// Adds a metadata set to the database, and returns a value indicating if the record was new
        /// </summary>
        /// <param name="filehash">The metadata hash</param>
        /// <param name="size">The size of the metadata</param>
        /// <param name="transaction">The transaction to execute under</param>
        /// <param name="blocksetid">The id of the blockset to add</param>
        /// <param name="metadataid">The id of the metadata set</param>
        /// <returns>True if the set was added to the database, false otherwise</returns>
        public bool AddMetadataset(string filehash, long size, long blocksetid, out long metadataid, IDbTransaction? transaction = null)
        {
            if (GetMetadatasetID(filehash, size, out metadataid, transaction))
                return false;

            using (var tr = new TemporaryTransactionWrapper(m_connection, transaction))
            {
                metadataid = m_insertmetadatasetCommand.SetTransaction(tr.Parent)
                    .SetParameterValue("@BlocksetId", blocksetid)
                    .ExecuteScalarInt64(m_logQueries);
                tr.Commit();
                return true;
            }
        }

        /// <summary>
        /// Adds a file record to the database
        /// </summary>
        /// <param name="pathprefixid">The path prefix ID</param>
        /// <param name="filename">The path to the file</param>
        /// <param name="lastmodified">The time the file was modified</param>
        /// <param name="blocksetID">The ID of the hashkey for the file</param>
        /// <param name="metadataID">The ID for the metadata</param>
        /// <param name="transaction">The transaction to use for insertion, or null for no transaction</param>
        public void AddFile(long pathprefixid, string filename, DateTime lastmodified, long blocksetID, long metadataID, IDbTransaction? transaction)
        {
            var fileidobj = m_findfilesetCommand.SetTransaction(transaction)
                .SetParameterValue("@BlocksetId", blocksetID)
                .SetParameterValue("@MetadataId", metadataID)
                .SetParameterValue("@Path", filename)
                .SetParameterValue("@PrefixId", pathprefixid)
                .ExecuteScalarInt64(m_logQueries);

            if (fileidobj == -1)
            {
                using (var tr = new TemporaryTransactionWrapper(m_connection, transaction))
                {
                    fileidobj = m_insertfileCommand.SetTransaction(tr.Parent)
                        .SetParameterValue("@PrefixId", pathprefixid)
                        .SetParameterValue("@Path", filename)
                        .SetParameterValue("@BlocksetId", blocksetID)
                        .SetParameterValue("@MetadataId", metadataID)
                        .ExecuteScalarInt64(m_logQueries);
                    tr.Commit();
                }
            }

            AddKnownFile(fileidobj, lastmodified, transaction);
        }

        /// <summary>
        /// Adds a file record to the database
        /// </summary>
        /// <param name="filename">The path to the file</param>
        /// <param name="lastmodified">The time the file was modified</param>
        /// <param name="blocksetID">The ID of the hashkey for the file</param>
        /// <param name="metadataID">The ID for the metadata</param>
        /// <param name="transaction">The transaction to use for insertion, or null for no transaction</param>
        public void AddFile(string filename, DateTime lastmodified, long blocksetID, long metadataID, IDbTransaction? transaction)
        {
            var split = SplitIntoPrefixAndName(filename);
            AddFile(GetOrCreatePathPrefix(split.Key, transaction), split.Value, lastmodified, blocksetID, metadataID, transaction);
        }

        /// <summary>
        /// Adds a known file to the fileset
        /// </summary>
        /// <param name="fileid">Id of the file</param>
        /// <param name="lastmodified">The time the file was modified</param>
        /// <param name="transaction">The transaction to use for insertion, or null for no transaction</param>
        public void AddKnownFile(long fileid, DateTime lastmodified, IDbTransaction? transaction = null)
        {
            m_insertfileOperationCommand.SetTransaction(transaction)
                .SetParameterValue("@FilesetId", m_filesetId)
                .SetParameterValue("@FileId", fileid)
                .SetParameterValue("@LastModified", lastmodified.ToUniversalTime().Ticks)
                .ExecuteNonQuery(m_logQueries);
        }

        public void AddDirectoryEntry(string path, long metadataID, DateTime lastmodified, IDbTransaction? transaction = null)
        {
            AddFile(path, lastmodified, FOLDER_BLOCKSET_ID, metadataID, transaction);
        }

        public void AddSymlinkEntry(string path, long metadataID, DateTime lastmodified, IDbTransaction? transaction = null)
        {
            AddFile(path, lastmodified, SYMLINK_BLOCKSET_ID, metadataID, transaction);
        }

        public long GetFileLastModified(long prefixid, string path, long filesetid, bool includeLength, out DateTime oldModified, out long length, IDbTransaction? transaction = null)
        {
            if (includeLength)
            {
                m_selectfilelastmodifiedWithSizeCommand.SetTransaction(transaction)
                    .SetParameterValue("@PrefixId", prefixid)
                    .SetParameterValue("@Path", path)
                    .SetParameterValue("@FilesetId", filesetid);
                using (var rd = m_selectfilelastmodifiedWithSizeCommand.ExecuteReader(m_logQueries, null))
                    if (rd.Read())
                    {
                        oldModified = new DateTime(rd.ConvertValueToInt64(1), DateTimeKind.Utc);
                        length = rd.ConvertValueToInt64(2);
                        return rd.ConvertValueToInt64(0);
                    }
            }
            else
            {
                m_selectfilelastmodifiedCommand.SetTransaction(transaction)
                    .SetParameterValue("@PrefixId", prefixid)
                    .SetParameterValue("@Path", path)
                    .SetParameterValue("@FilesetId", filesetid);
                using (var rd = m_selectfilelastmodifiedCommand.ExecuteReader(m_logQueries, null))
                    if (rd.Read())
                    {
                        length = -1;
                        oldModified = new DateTime(rd.ConvertValueToInt64(1), DateTimeKind.Utc);
                        return rd.ConvertValueToInt64(0);
                    }

            }
            oldModified = new DateTime(0, DateTimeKind.Utc);
            length = -1;
            return -1;
        }


        public long GetFileEntry(long prefixid, string path, long filesetid, out DateTime oldModified, out long lastFileSize, out string? oldMetahash, out long oldMetasize, IDbTransaction transaction)
        {
            m_findfileCommand.SetTransaction(transaction)
                .SetParameterValue("@PrefixId", prefixid)
                .SetParameterValue("@Path", path)
                .SetParameterValue("@FilesetId", filesetid);

            using (var rd = m_findfileCommand.ExecuteReader())
                if (rd.Read())
                {
                    oldModified = new DateTime(rd.ConvertValueToInt64(1), DateTimeKind.Utc);
                    lastFileSize = rd.ConvertValueToInt64(2);
                    oldMetahash = rd.ConvertValueToString(3);
                    oldMetasize = rd.ConvertValueToInt64(4);
                    return rd.ConvertValueToInt64(0);
                }
                else
                {
                    oldModified = new DateTime(0, DateTimeKind.Utc);
                    lastFileSize = -1;
                    oldMetahash = null;
                    oldMetasize = -1;
                    return -1;
                }
        }

        public (long Size, string MetadataHash)? GetMetadataHashAndSizeForFile(long fileid, IDbTransaction transaction)
        {
            m_selectfilemetadatahashandsizeCommand.SetTransaction(transaction)
                .SetParameterValue("@FileId", fileid);

            using (var rd = m_selectfilemetadatahashandsizeCommand.ExecuteReader())
                if (rd.Read())
                    return (rd.ConvertValueToInt64(0), rd.ConvertValueToString(1) ?? throw new InvalidOperationException("Metadata hash is null"));

            return null;
        }


        public string? GetFileHash(long fileid, IDbTransaction transaction)
        {
            var r = m_selectfileHashCommand.SetTransaction(transaction)
                .SetParameterValue("@FileId", fileid)
                .ExecuteScalar(m_logQueries, null);
            if (r == null || r == DBNull.Value)
                return null;

            return r.ToString();
        }

        public override void Dispose()
        {
            base.Dispose();
        }

        private long GetPreviousFilesetID(IDbCommand cmd)
        {
            return GetPreviousFilesetID(cmd, OperationTimestamp, m_filesetId, cmd.Transaction);
        }

        private long GetPreviousFilesetID(IDbCommand cmd, DateTime timestamp, long filesetid, IDbTransaction? transaction)
        {
            return cmd.SetTransaction(transaction)
                .SetCommandAndParameters(@"SELECT ""ID"" FROM ""Fileset"" WHERE ""Timestamp"" < @Timestamp AND ""ID"" != @FilesetId ORDER BY ""Timestamp"" DESC ")
                .SetParameterValue("@Timestamp", Library.Utility.Utility.NormalizeDateTimeToEpochSeconds(timestamp))
                .SetParameterValue("@FilesetId", filesetid)
                .ExecuteScalarInt64(-1);
        }

        internal Tuple<long, long> GetLastBackupFileCountAndSize()
        {
            using (var cmd = m_connection.CreateCommand())
            {
                var lastFilesetId = cmd.ExecuteScalarInt64(@"SELECT ""ID"" FROM ""Fileset"" ORDER BY ""Timestamp"" DESC LIMIT 1");
                var count = cmd.SetCommandAndParameters(@"SELECT COUNT(*) FROM ""FileLookup"" INNER JOIN ""FilesetEntry"" ON ""FileLookup"".""ID"" = ""FilesetEntry"".""FileID"" WHERE ""FilesetEntry"".""FilesetID"" = @FilesetId AND ""FileLookup"".""BlocksetID"" NOT IN (@FolderBlocksetId, @SymlinkBlocksetId)")
                    .SetParameterValue("@FilesetId", lastFilesetId)
                    .SetParameterValue("@FolderBlocksetId", FOLDER_BLOCKSET_ID)
                    .SetParameterValue("@SymlinkBlocksetId", SYMLINK_BLOCKSET_ID)
                    .ExecuteScalarInt64(-1);

                var size = cmd.SetCommandAndParameters(@"SELECT SUM(""Blockset"".""Length"") FROM ""FileLookup"", ""FilesetEntry"", ""Blockset"" WHERE ""FileLookup"".""ID"" = ""FilesetEntry"".""FileID"" AND ""FileLookup"".""BlocksetID"" = ""Blockset"".""ID"" AND ""FilesetEntry"".""FilesetID"" = @FilesetId AND ""FileLookup"".""BlocksetID"" NOT IN (@FolderBlocksetId, @SymlinkBlocksetId)")
                    .SetParameterValue("@FilesetId", lastFilesetId)
                    .SetParameterValue("@FolderBlocksetId", FOLDER_BLOCKSET_ID)
                    .SetParameterValue("@SymlinkBlocksetId", SYMLINK_BLOCKSET_ID)
                    .ExecuteScalarInt64(-1);

                return new Tuple<long, long>(count, size);
            }
        }

        internal void UpdateChangeStatistics(BackupResults results, IDbTransaction transaction)
        {
            using (var cmd = m_connection.CreateCommand(transaction))
            {
                var prevFileSetId = GetPreviousFilesetID(cmd);
                ChangeStatistics.UpdateChangeStatistics(cmd, results, m_filesetId, prevFileSetId);
            }
        }

        /// <summary>
        /// Populates FilesetEntry table with files from previous fileset, which aren't 
        /// yet part of the new fileset, and which aren't on the (optional) list of <c>deleted</c> paths.
        /// </summary>
        /// <param name="transaction">Transaction</param>
        /// <param name="deleted">List of deleted paths, or null</param>
        public void AppendFilesFromPreviousSet(IDbTransaction transaction, IEnumerable<string>? deleted = null)
        {
            AppendFilesFromPreviousSet(transaction, deleted, m_filesetId, -1, OperationTimestamp);
        }

        /// <summary>
        /// Populates FilesetEntry table with files from previous fileset, which aren't 
        /// yet part of the new fileset, and which aren't on the (optional) list of <c>deleted</c> paths.
        /// </summary>
        /// <param name="transaction">Transaction</param>
        /// <param name="deleted">List of deleted paths, or null</param>
        /// <param name="filesetid">Current file-set ID</param>
        /// <param name="prevId">Source file-set ID</param>
        /// <param name="timestamp">If <c>filesetid</c> == -1, used to locate previous file-set</param>
        public void AppendFilesFromPreviousSet(IDbTransaction transaction, IEnumerable<string>? deleted, long filesetid, long prevId, DateTime timestamp)
        {
            using (var cmd = m_connection.CreateCommand())
            using (var cmdDelete = m_connection.CreateCommand())
            using (var tr = new TemporaryTransactionWrapper(m_connection, transaction))
            {
                long lastFilesetId = prevId < 0 ? GetPreviousFilesetID(cmd, timestamp, filesetid, tr.Parent) : prevId;

                cmd.SetTransaction(tr.Parent)
                    .SetCommandAndParameters(@"INSERT INTO ""FilesetEntry"" (""FilesetID"", ""FileID"", ""Lastmodified"") SELECT @CurrentFilesetId AS ""FilesetID"", ""FileID"", ""Lastmodified"" FROM (SELECT DISTINCT ""FilesetID"", ""FileID"", ""Lastmodified"" FROM ""FilesetEntry"" WHERE ""FilesetID"" = @PreviousFilesetId AND ""FileID"" NOT IN (SELECT ""FileID"" FROM ""FilesetEntry"" WHERE ""FilesetID"" = @CurrentFilesetId)) ")
                    .SetParameterValue("@CurrentFilesetId", filesetid)
                    .SetParameterValue("@PreviousFilesetId", lastFilesetId)
                    .ExecuteNonQuery(m_logQueries);

                if (deleted != null)
                {
                    using var tmplist = new TemporaryDbValueList(m_connection, tr.Parent, deleted);
                    cmdDelete.SetTransaction(tr.Parent)
                        .SetCommandAndParameters(@"DELETE FROM ""FilesetEntry"" WHERE ""FilesetID"" = @FilesetId AND ""FileID"" IN (SELECT ""ID"" FROM ""File"" WHERE ""Path"" IN (@Paths)) ")
                        .SetParameterValue("@FilesetId", filesetid)
                        .ExpandInClauseParameter("@Paths", tmplist)
                        .ExecuteNonQuery(m_logQueries);
                }

                tr.Commit();
            }
        }

        /// <summary>
        /// Populates FilesetEntry table with files from previous fileset, which aren't 
        /// yet part of the new fileset, and which aren't excluded by the (optional) exclusion 
        /// predicate.
        /// </summary>
        /// <param name="transaction">Transaction</param>
        /// <param name="exclusionPredicate">Optional exclusion predicate (true = exclude file)</param>
        public void AppendFilesFromPreviousSetWithPredicate(IDbTransaction transaction, Func<string, long, bool> exclusionPredicate)
        {
            AppendFilesFromPreviousSetWithPredicate(transaction, exclusionPredicate, m_filesetId, -1, OperationTimestamp);
        }

        /// <summary>
        /// Populates FilesetEntry table with files from previous fileset, which aren't 
        /// yet part of the new fileset, and which aren't excluded by the (optional) exclusion 
        /// predicate.
        /// </summary>
        /// <param name="transaction">Transaction</param>
        /// <param name="exclusionPredicate">Optional exclusion predicate (true = exclude file)</param>
        /// <param name="fileSetId">Current fileset ID</param>
        /// <param name="prevFileSetId">Source fileset ID</param>
        /// <param name="timestamp">If <c>prevFileSetId</c> == -1, used to locate previous fileset</param>
        public void AppendFilesFromPreviousSetWithPredicate(IDbTransaction transaction,
            Func<string, long, bool> exclusionPredicate, long fileSetId, long prevFileSetId, DateTime timestamp)
        {
            if (exclusionPredicate == null)
            {
                AppendFilesFromPreviousSet(transaction, null, fileSetId, prevFileSetId, timestamp);
                return;
            }

            using (var cmd = m_connection.CreateCommand())
            using (var cmdDelete = m_connection.CreateCommand())
            using (var tr = new TemporaryTransactionWrapper(m_connection, transaction))
            {
                long lastFilesetId = prevFileSetId < 0 ? GetPreviousFilesetID(cmd, timestamp, fileSetId, tr.Parent) : prevFileSetId;

                // copy entries from previous file set into a temporary table, except those file IDs already added by the current backup
                var tempFileSetTable = "FilesetEntry-" + Library.Utility.Utility.ByteArrayAsHexString(Guid.NewGuid().ToByteArray());
                cmd.Transaction = tr.Parent;
                cmd.SetCommandAndParameters(FormatInvariant($@"CREATE TEMPORARY TABLE ""{tempFileSetTable}"" AS SELECT ""FileID"", ""Lastmodified"" FROM (SELECT DISTINCT ""FilesetID"", ""FileID"", ""Lastmodified"" FROM ""FilesetEntry"" WHERE ""FilesetID"" = @PreviousFilesetId AND ""FileID"" NOT IN (SELECT ""FileID"" FROM ""FilesetEntry"" WHERE ""FilesetID"" = @CurrentFilesetId))"))
                    .SetParameterValue("@PreviousFilesetId", lastFilesetId)
                    .SetParameterValue("@CurrentFilesetId", fileSetId)
                    .ExecuteNonQuery();

                // now we need to remove, from the above, any entries that were enumerated by the 
                // UNC-driven backup
                cmdDelete.SetTransaction(tr.Parent)
                    .SetCommandAndParameters(FormatInvariant($@"DELETE FROM ""{tempFileSetTable}"" WHERE ""FileID"" = @FileId"));

                // enumerate files from new temporary file set, and remove any entries handled by UNC
                cmd.Transaction = tr.Parent;
                foreach (var row in cmd.ExecuteReaderEnumerable(FormatInvariant(
                    $@"SELECT f.""Path"", fs.""FileID"", fs.""Lastmodified"", COALESCE(bs.""Length"", -1)
                      FROM (SELECT DISTINCT ""FileID"", ""Lastmodified"" FROM ""{tempFileSetTable}"") AS fs
                      LEFT JOIN ""File"" AS f ON fs.""FileID"" = f.""ID""
                      LEFT JOIN ""Blockset"" AS bs ON f.""BlocksetID"" = bs.""ID"";")))
                {
                    var path = row.ConvertValueToString(0) ?? throw new Exception("Unexpected null value for path");
                    var size = row.ConvertValueToInt64(3);

                    if (exclusionPredicate(path, size))
                        cmdDelete.SetParameterValue("@FileId", row.ConvertValueToInt64(1))
                            .ExecuteNonQuery();
                }

                // now copy the temporary table into the FileSetEntry table
                cmd.SetCommandAndParameters(FormatInvariant($@"INSERT INTO ""FilesetEntry"" (""FilesetID"", ""FileID"", ""Lastmodified"") 
                                      SELECT @FilesetId, ""FileID"", ""Lastmodified"" FROM ""{tempFileSetTable}"""))
                    .SetParameterValue("@FilesetId", fileSetId)
                    .ExecuteNonQuery();

                tr.Commit();
            }
        }

        /// <summary>
        /// Creates a timestamped backup operation to correctly associate the fileset with the time it was created.
        /// </summary>
        /// <param name="volumeid">The ID of the fileset volume to update</param>
        /// <param name="timestamp">The timestamp of the operation to create</param>
        /// <param name="transaction">An optional external transaction</param>
        public override long CreateFileset(long volumeid, DateTime timestamp, IDbTransaction? transaction = null)
        {
            return m_filesetId = base.CreateFileset(volumeid, timestamp, transaction);
        }

        public IEnumerable<string> GetTemporaryFilelistVolumeNames(bool latestOnly, IDbTransaction? transaction = null)
        {
            var incompleteFilesetIDs = GetIncompleteFilesets(transaction).OrderBy(x => x.Value).Select(x => x.Key).ToArray();

            if (!incompleteFilesetIDs.Any())
                return Enumerable.Empty<string>();

            if (latestOnly)
                incompleteFilesetIDs = new long[] { incompleteFilesetIDs.Last() };

            var volumeNames = new List<string>();
            foreach (var filesetID in incompleteFilesetIDs)
                volumeNames.Add(GetRemoteVolumeFromFilesetID(filesetID).Name);

            return volumeNames;
        }

        public IEnumerable<string> GetMissingIndexFiles(IDbTransaction transaction)
        {
            using var cmd = m_connection.CreateCommand(transaction)
                .SetCommandAndParameters(@"SELECT ""Name"" FROM ""RemoteVolume"" WHERE ""Type"" = @Type AND NOT ""ID"" IN (SELECT ""BlockVolumeID"" FROM ""IndexBlockLink"") AND ""State"" IN (@States)")
                .SetParameterValue("@Type", RemoteVolumeType.Blocks.ToString())
                .ExpandInClauseParameter("@States", [RemoteVolumeState.Uploaded.ToString(), RemoteVolumeState.Verified.ToString()]);

            using (var rd = cmd.ExecuteReader())
                while (rd.Read())
                    yield return rd.ConvertValueToString(0) ?? throw new Exception("Unexpected null value for volume name");
        }

        public void MoveBlockToVolume(string blockkey, long size, long sourcevolumeid, long targetvolumeid, IDbTransaction transaction)
        {
            using (var cmd = m_connection.CreateCommand())
            {
                cmd.Transaction = transaction;
                var c = cmd.SetCommandAndParameters(@"UPDATE ""Block"" SET ""VolumeID"" = @NewVolumeId WHERE ""Hash"" = @Hash AND ""Size"" = @Size AND ""VolumeID"" = @PreviousVolumeId ")
                    .SetParameterValue("@NewVolumeId", targetvolumeid)
                    .SetParameterValue("@Hash", blockkey)
                    .SetParameterValue("@Size", size)
                    .SetParameterValue("@PreviousVolumeId", sourcevolumeid)
                    .ExecuteNonQuery();
                if (c != 1)
                    throw new Exception($"Failed to move block {blockkey}:{size} from volume {sourcevolumeid}, count: {c}");
            }
        }

        public void SafeDeleteRemoteVolume(string name, IDbTransaction transaction)
        {
            var volumeid = GetRemoteVolumeID(name, transaction);

            using (var cmd = m_connection.CreateCommand(transaction))
            {
                var c = cmd.SetCommandAndParameters(@"SELECT COUNT(*) FROM ""Block"" WHERE ""VolumeID"" = @VolumeId ")
                    .SetParameterValue("@VolumeId", volumeid)
                    .ExecuteScalarInt64(-1);
                if (c != 0)
                    throw new Exception($"Failed to safe-delete volume {name}, blocks: {c}");

                RemoveRemoteVolume(name, transaction);
            }
        }

        public string[] GetBlocklistHashes(string name, IDbTransaction transaction)
        {
            var volumeid = GetRemoteVolumeID(name, transaction);
            using (var cmd = m_connection.CreateCommand(transaction))
            {
                // Grab the strings and return as array to avoid concurrent access to the IEnumerable
                cmd.SetCommandAndParameters(@"SELECT DISTINCT ""Block"".""Hash"" FROM ""Block"" WHERE ""Block"".""VolumeID"" = @VolumeId AND ""Block"".""Hash"" IN (SELECT ""Hash"" FROM ""BlocklistHash"")")
                    .SetParameterValue("@VolumeId", volumeid);
                return cmd.ExecuteReaderEnumerable()
                    .Select(x => x.ConvertValueToString(0) ?? throw new Exception("Unexpected null value for blocklist hash"))
                    .ToArray();
            }
        }

        public string? GetFirstPath()
        {
            using (var cmd = m_connection.CreateCommand(@"SELECT ""Path"" FROM ""File"" ORDER BY LENGTH(""Path"") DESC LIMIT 1"))
            {
                var v0 = cmd.ExecuteScalar();
                if (v0 == null || v0 == DBNull.Value)
                    return null;

                return v0.ToString();
            }
        }

        /// <summary>
        /// Retrieves change journal data for file set
        /// </summary>
        /// <param name="fileSetId">Fileset-ID</param>
        public IEnumerable<Interface.USNJournalDataEntry> GetChangeJournalData(long fileSetId)
        {
            var data = new List<Interface.USNJournalDataEntry>();

            using var cmd = m_connection.CreateCommand(@"SELECT ""VolumeName"", ""JournalID"", ""NextUSN"", ""ConfigHash"" FROM ""ChangeJournalData"" WHERE ""FilesetID"" = @FilesetId")
                .SetParameterValue("@FilesetId", fileSetId);
            using (var rd = cmd.ExecuteReader())
            {
                while (rd.Read())
                {
                    data.Add(new Interface.USNJournalDataEntry
                    {
                        Volume = rd.ConvertValueToString(0),
                        JournalId = rd.ConvertValueToInt64(1),
                        NextUsn = rd.ConvertValueToInt64(2),
                        ConfigHash = rd.ConvertValueToString(3)
                    });
                }

            }

            return data;
        }

        /// <summary>
        /// Adds NTFS change journal data for file set and volume
        /// </summary>
        /// <param name="data">Data to add</param>
        /// <param name="transaction">An optional external transaction</param>
        public void CreateChangeJournalData(IEnumerable<Interface.USNJournalDataEntry> data, IDbTransaction? transaction = null)
        {
            using (var tr = new TemporaryTransactionWrapper(m_connection, transaction))
            {
                foreach (var entry in data)
                {
                    using (var cmd = m_connection.CreateCommand())
                    {
                        cmd.Transaction = tr.Parent;
                        var c = cmd.SetCommandAndParameters(
                            @"INSERT INTO ""ChangeJournalData"" (""FilesetID"", ""VolumeName"", ""JournalID"", ""NextUSN"", ""ConfigHash"") VALUES (@FilesetId, @VolumeName, @JournalId, @NextUsn, @ConfigHash);")
                                .SetParameterValue("@FilesetId", m_filesetId)
                                .SetParameterValue("@VolumeName", entry.Volume)
                                .SetParameterValue("@JournalId", entry.JournalId)
                                .SetParameterValue("@NextUsn", entry.NextUsn)
                                .SetParameterValue("@ConfigHash", entry.ConfigHash)
                                .ExecuteNonQuery();

                        if (c != 1)
                            throw new Exception("Unable to add change journal entry");
                    }
                }

                tr.Commit();
            }
        }

        /// <summary>
        /// Adds NTFS change journal data for file set and volume
        /// </summary>
        /// <param name="data">Data to add</param>
        /// <param name="fileSetId">Existing file set to update</param>
        /// <param name="transaction">An optional external transaction</param>
        public void UpdateChangeJournalData(IEnumerable<Interface.USNJournalDataEntry> data, long fileSetId, IDbTransaction? transaction = null)
        {
            using (var tr = new TemporaryTransactionWrapper(m_connection, transaction))
            {
                foreach (var entry in data)
                {
                    using (var cmd = m_connection.CreateCommand())
                    {
                        cmd.SetTransaction(tr.Parent)
                            .SetCommandAndParameters(
                                @"UPDATE ""ChangeJournalData"" SET ""NextUSN"" = @NextUsn WHERE ""FilesetID"" = @FilesetId AND ""VolumeName"" = @VolumeName AND ""JournalID"" = @JournalId;")
                            .SetParameterValue("@NextUsn", entry.NextUsn)
                            .SetParameterValue("@FilesetId", fileSetId)
                            .SetParameterValue("@VolumeName", entry.Volume)
                            .SetParameterValue("@JournalId", entry.JournalId)
                            .ExecuteNonQuery();
                    }
                }

                tr.Commit();
            }
        }

        /// <summary>
        /// Checks if a blocklist hash is known
        /// </summary>
        /// <param name="hash">The hash to check</param>
        /// <param name="transaction">An optional external transaction</param>
        /// <returns>True if the hash is known, false otherwise</returns>
        public bool IsBlocklistHashKnown(string hash, IDbTransaction transaction)
        {
            var res = m_getfirstfilesetwithblockinblockset.SetTransaction(transaction)
                .SetParameterValue("@Hash", hash)
                .ExecuteScalarInt64();
            if (res != -1 && res != m_filesetId)
                return true;
            else
                return !m_blocklistHashes.Add(hash);
        }
    }
}<|MERGE_RESOLUTION|>--- conflicted
+++ resolved
@@ -48,11 +48,7 @@
         private readonly IDbCommand m_insertfileCommand;
 
         private readonly IDbCommand m_insertblocksetCommand;
-<<<<<<< HEAD
         private readonly IDbCommand m_moveblockfromdeletedCommand;
-        private readonly IDbCommand m_insertblocksetentryFastCommand;
-=======
->>>>>>> 61892a40
         private readonly IDbCommand m_insertblocksetentryCommand;
         private readonly IDbCommand m_insertblocklistHashesCommand;
 
@@ -84,26 +80,6 @@
         {
             m_logQueries = options.ProfileAllDatabaseQueries;
 
-<<<<<<< HEAD
-            m_findblockCommand = m_connection.CreateCommand(@"SELECT ""ID"" FROM ""Block"" WHERE ""Hash"" = ? AND ""Size"" = ?");
-            m_finddeletedblockCommandQuick = m_connection.CreateCommand(@$"SELECT ""ID"" FROM ""DeletedBlock"" WHERE ""Hash"" = ? AND ""Size"" = ?");
-            m_finddeletedblockCommand = m_connection.CreateCommand(FormatInvariant(@$"SELECT ""ID"" FROM ""DeletedBlock"" WHERE ""Hash"" = ? AND ""Size"" = ? AND ""VolumeID"" IN (SELECT ""ID"" FROM ""RemoteVolume"" WHERE ""State"" != '{RemoteVolumeState.Deleted}' AND ""State"" != '{RemoteVolumeState.Deleting}')"));
-            m_findblocksetCommand = m_connection.CreateCommand(@"SELECT ""ID"" FROM ""Blockset"" WHERE ""Fullhash"" = ? AND ""Length"" = ?");
-            m_findmetadatasetCommand = m_connection.CreateCommand(@"SELECT ""A"".""ID"" FROM ""Metadataset"" A, ""BlocksetEntry"" B, ""Block"" C WHERE ""A"".""BlocksetID"" = ""B"".""BlocksetID"" AND ""B"".""BlockID"" = ""C"".""ID"" AND ""C"".""Hash"" = ? AND ""C"".""Size"" = ?");
-            m_findfilesetCommand = m_connection.CreateCommand(@"SELECT ""ID"" FROM ""FileLookup"" WHERE ""BlocksetID"" = ? AND ""MetadataID"" = ? AND ""Path"" = ? AND ""PrefixID"" = ?");
-            m_insertblockCommand = m_connection.CreateCommand(@"INSERT INTO ""Block"" (""Hash"", ""VolumeID"", ""Size"") VALUES (?, ?, ?); SELECT last_insert_rowid();");
-            m_moveblockfromdeletedCommand = m_connection.CreateCommand(@"INSERT INTO ""Block"" (""Hash"", ""Size"", ""VolumeID"") SELECT ""Hash"", ""Size"", ""VolumeID"" FROM ""DeletedBlock"" WHERE ""ID"" = ? LIMIT 1; DELETE FROM ""DeletedBlock"" WHERE ""ID"" = ?; SELECT last_insert_rowid();");
-            m_insertfileOperationCommand = m_connection.CreateCommand(@"INSERT INTO ""FilesetEntry"" (""FilesetID"", ""FileID"", ""Lastmodified"") VALUES (?, ?, ?)");
-            m_insertfileCommand = m_connection.CreateCommand(@"INSERT INTO ""FileLookup"" (""PrefixID"", ""Path"",""BlocksetID"", ""MetadataID"") VALUES (?, ?, ? ,?); SELECT last_insert_rowid();");
-            m_insertblocksetCommand = m_connection.CreateCommand(@"INSERT INTO ""Blockset"" (""Length"", ""FullHash"") VALUES (?, ?); SELECT last_insert_rowid();");
-            m_insertblocksetentryFastCommand = m_connection.CreateCommand(@"INSERT INTO ""BlocksetEntry"" (""BlocksetID"", ""Index"", ""BlockID"") VALUES (?,?,?)");
-            m_insertblocksetentryCommand = m_connection.CreateCommand(@"INSERT INTO ""BlocksetEntry"" (""BlocksetID"", ""Index"", ""BlockID"") SELECT ? AS A, ? AS B, ""ID"" FROM ""Block"" WHERE ""Hash"" = ? AND ""Size"" = ?");
-            m_insertblocklistHashesCommand = m_connection.CreateCommand(@"INSERT INTO ""BlocklistHash"" (""BlocksetID"", ""Index"", ""Hash"") VALUES (?, ?, ?)");
-            m_insertmetadatasetCommand = m_connection.CreateCommand(@"INSERT INTO ""Metadataset"" (""BlocksetID"") VALUES (?); SELECT last_insert_rowid();");
-            m_selectfilelastmodifiedCommand = m_connection.CreateCommand(@"SELECT ""A"".""ID"", ""B"".""LastModified"" FROM (SELECT ""ID"" FROM ""FileLookup"" WHERE ""PrefixID"" = ? AND ""Path"" = ?) ""A"" CROSS JOIN ""FilesetEntry"" ""B"" WHERE ""A"".""ID"" = ""B"".""FileID"" AND ""B"".""FilesetID"" = ?");
-            m_selectfilelastmodifiedWithSizeCommand = m_connection.CreateCommand(@"SELECT ""C"".""ID"", ""C"".""LastModified"", ""D"".""Length"" FROM (SELECT ""A"".""ID"", ""B"".""LastModified"", ""A"".""BlocksetID"" FROM (SELECT ""ID"", ""BlocksetID"" FROM ""FileLookup"" WHERE ""PrefixID"" = ? AND ""Path"" = ?) ""A"" CROSS JOIN ""FilesetEntry"" ""B"" WHERE ""A"".""ID"" = ""B"".""FileID"" AND ""B"".""FilesetID"" = ?) AS ""C"", ""Blockset"" AS ""D"" WHERE ""C"".""BlocksetID"" == ""D"".""ID"" ");
-            m_selectfilemetadatahashandsizeCommand = m_connection.CreateCommand(@"SELECT ""Blockset"".""Length"", ""Blockset"".""FullHash"" FROM ""Blockset"", ""Metadataset"", ""File"" WHERE ""File"".""ID"" = ? AND ""Blockset"".""ID"" = ""Metadataset"".""BlocksetID"" AND ""Metadataset"".""ID"" = ""File"".""MetadataID"" ");
-=======
             m_findblockCommand = m_connection.CreateCommand(@"SELECT ""ID"" FROM ""Block"" WHERE ""Hash"" = @hash AND ""Size"" = @Size");
             m_findblocksetCommand = m_connection.CreateCommand(@"SELECT ""ID"" FROM ""Blockset"" WHERE ""Fullhash"" = @Fullhash AND ""Length"" = @Length");
             m_findmetadatasetCommand = m_connection.CreateCommand(@"SELECT ""A"".""ID"" FROM ""Metadataset"" A, ""BlocksetEntry"" B, ""Block"" C WHERE ""A"".""BlocksetID"" = ""B"".""BlocksetID"" AND ""B"".""BlockID"" = ""C"".""ID"" AND ""C"".""Hash"" = @Hash AND ""C"".""Size"" = @Size");
@@ -118,7 +94,9 @@
             m_selectfilelastmodifiedCommand = m_connection.CreateCommand(@"SELECT ""A"".""ID"", ""B"".""LastModified"" FROM (SELECT ""ID"" FROM ""FileLookup"" WHERE ""PrefixID"" = @PrefixId AND ""Path"" = @Path) ""A"" CROSS JOIN ""FilesetEntry"" ""B"" WHERE ""A"".""ID"" = ""B"".""FileID"" AND ""B"".""FilesetID"" = @FilesetId");
             m_selectfilelastmodifiedWithSizeCommand = m_connection.CreateCommand(@"SELECT ""C"".""ID"", ""C"".""LastModified"", ""D"".""Length"" FROM (SELECT ""A"".""ID"", ""B"".""LastModified"", ""A"".""BlocksetID"" FROM (SELECT ""ID"", ""BlocksetID"" FROM ""FileLookup"" WHERE ""PrefixID"" = @PrefixId AND ""Path"" = @Path) ""A"" CROSS JOIN ""FilesetEntry"" ""B"" WHERE ""A"".""ID"" = ""B"".""FileID"" AND ""B"".""FilesetID"" = @FilesetId) AS ""C"", ""Blockset"" AS ""D"" WHERE ""C"".""BlocksetID"" == ""D"".""ID"" ");
             m_selectfilemetadatahashandsizeCommand = m_connection.CreateCommand(@"SELECT ""Blockset"".""Length"", ""Blockset"".""FullHash"" FROM ""Blockset"", ""Metadataset"", ""File"" WHERE ""File"".""ID"" = @FileId AND ""Blockset"".""ID"" = ""Metadataset"".""BlocksetID"" AND ""Metadataset"".""ID"" = ""File"".""MetadataID"" ");
->>>>>>> 61892a40
+            m_finddeletedblockCommandQuick = m_connection.CreateCommand(@$"SELECT ""ID"" FROM ""DeletedBlock"" WHERE ""Hash"" = @Hash AND ""Size"" = @Size");
+            m_finddeletedblockCommand = m_connection.CreateCommand(FormatInvariant(@$"SELECT ""ID"" FROM ""DeletedBlock"" WHERE ""Hash"" = @Hash AND ""Size"" = @Size AND ""VolumeID"" IN (SELECT ""ID"" FROM ""RemoteVolume"" WHERE ""State"" != '{RemoteVolumeState.Deleted}' AND ""State"" != '{RemoteVolumeState.Deleting}')"));
+            m_moveblockfromdeletedCommand = m_connection.CreateCommand(@"INSERT INTO ""Block"" (""Hash"", ""Size"", ""VolumeID"") SELECT ""Hash"", ""Size"", ""VolumeID"" FROM ""DeletedBlock"" WHERE ""ID"" = @DeletedBlockId LIMIT 1; DELETE FROM ""DeletedBlock"" WHERE ""ID"" = @DeletedBlockId; SELECT last_insert_rowid();");
 
             // Allow users to test on real-world data
             // to get feedback on potential performance
@@ -235,51 +213,42 @@
             var r = FindBlockID(key, size, transaction);
             if (r == -1L)
             {
-<<<<<<< HEAD
                 // Try to find block in already uploaded blocks which were previously deleted
-                m_finddeletedblockCommandQuick.Transaction = transaction;
-                m_finddeletedblockCommandQuick.SetParameterValue(0, key);
-                m_finddeletedblockCommandQuick.SetParameterValue(1, size);
-                var deletedId = m_finddeletedblockCommandQuick.ExecuteScalarInt64(m_logQueries, -1);
+                var deletedId = m_finddeletedblockCommandQuick.SetTransaction(transaction)
+                    .SetParameterValue("@Hash", key)
+                    .SetParameterValue("@Size", size)
+                    .ExecuteScalarInt64(m_logQueries, -1);
 
                 // If we find it, ensure it is in a volume that is not deleted
                 if (deletedId != -1L)
                 {
-                    m_finddeletedblockCommand.Transaction = transaction;
-                    m_finddeletedblockCommand.SetParameterValue(0, key);
-                    m_finddeletedblockCommand.SetParameterValue(1, size);
-                    deletedId = m_finddeletedblockCommand.ExecuteScalarInt64(m_logQueries, -1);
+                    deletedId = m_finddeletedblockCommand.SetTransaction(transaction)
+                        .SetParameterValue("@Hash", key)
+                        .SetParameterValue("@Size", size)
+                        .ExecuteScalarInt64(m_logQueries, -1);
                 }
 
                 if (deletedId != -1L)
                 {
                     // Move block back from deleted volumes
-                    m_moveblockfromdeletedCommand.Transaction = transaction;
-                    m_moveblockfromdeletedCommand.SetParameterValue(0, deletedId);
-                    m_moveblockfromdeletedCommand.SetParameterValue(1, deletedId);
-                    m_moveblockfromdeletedCommand.ExecuteScalarInt64(m_logQueries);
+                    m_moveblockfromdeletedCommand.SetTransaction(transaction)
+                        .SetParameterValue("@DeletedBlockId", deletedId)
+                        .ExecuteScalarInt64(m_logQueries);
 
                     // Technically a new block, but it should not be added to the new blockset
                     return false;
                 }
                 else
                 {
-                    m_insertblockCommand.Transaction = transaction;
-                    m_insertblockCommand.SetParameterValue(0, key);
-                    m_insertblockCommand.SetParameterValue(1, volumeid);
-                    m_insertblockCommand.SetParameterValue(2, size);
-                    m_insertblockCommand.ExecuteScalarInt64(m_logQueries);
-                }
-
-=======
-                var ins = m_insertblockCommand.SetTransaction(transaction)
-                    .SetParameterValue("@Hash", key)
-                    .SetParameterValue("@VolumeId", volumeid)
-                    .SetParameterValue("@Size", size)
-                    .ExecuteNonQuery(m_logQueries);
-                if (ins != 1)
-                    throw new Exception($"Failed to insert block {key} with size {size}, result count: {ins}");
->>>>>>> 61892a40
+                    var ins = m_insertblockCommand.SetTransaction(transaction)
+                        .SetParameterValue("@Hash", key)
+                        .SetParameterValue("@VolumeId", volumeid)
+                        .SetParameterValue("@Size", size)
+                        .ExecuteNonQuery(m_logQueries);
+                    if (ins != 1)
+                        throw new Exception($"Failed to insert block {key} with size {size}, result count: {ins}");
+                }
+
                 return true;
             }
             else
