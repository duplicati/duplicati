// Copyright (C) 2025, The Duplicati Team
// https://duplicati.com, hello@duplicati.com
// 
// Permission is hereby granted, free of charge, to any person obtaining a 
// copy of this software and associated documentation files (the "Software"), 
// to deal in the Software without restriction, including without limitation 
// the rights to use, copy, modify, merge, publish, distribute, sublicense, 
// and/or sell copies of the Software, and to permit persons to whom the 
// Software is furnished to do so, subject to the following conditions:
// 
// The above copyright notice and this permission notice shall be included in 
// all copies or substantial portions of the Software.
// 
// THE SOFTWARE IS PROVIDED "AS IS", WITHOUT WARRANTY OF ANY KIND, EXPRESS 
// OR IMPLIED, INCLUDING BUT NOT LIMITED TO THE WARRANTIES OF MERCHANTABILITY, 
// FITNESS FOR A PARTICULAR PURPOSE AND NONINFRINGEMENT. IN NO EVENT SHALL THE 
// AUTHORS OR COPYRIGHT HOLDERS BE LIABLE FOR ANY CLAIM, DAMAGES OR OTHER 
// LIABILITY, WHETHER IN AN ACTION OF CONTRACT, TORT OR OTHERWISE, ARISING 
// FROM, OUT OF OR IN CONNECTION WITH THE SOFTWARE OR THE USE OR OTHER 
// DEALINGS IN THE SOFTWARE.
using System;
using System.Collections.Generic;
using System.Data;
using System.Linq;
using Duplicati.Library.Common.IO;

namespace Duplicati.Library.Main.Database
{

    internal class LocalBackupDatabase : LocalDatabase
    {
        /// <summary>
        /// The tag used for logging
        /// </summary>
        private static readonly string LOGTAG = Logging.Log.LogTagFromType<LocalBackupDatabase>();

        private readonly System.Data.IDbCommand m_findblockCommand;
        private readonly System.Data.IDbCommand m_findblocksetCommand;
        private readonly System.Data.IDbCommand m_findfilesetCommand;
        private readonly System.Data.IDbCommand m_findmetadatasetCommand;

        private readonly System.Data.IDbCommand m_insertblockCommand;

        private readonly System.Data.IDbCommand m_insertfileCommand;

        private readonly System.Data.IDbCommand m_insertblocksetCommand;
        private readonly System.Data.IDbCommand m_insertblocksetentryFastCommand;
        private readonly System.Data.IDbCommand m_insertblocksetentryCommand;
        private readonly System.Data.IDbCommand m_insertblocklistHashesCommand;

        private readonly System.Data.IDbCommand m_insertmetadatasetCommand;

        private readonly System.Data.IDbCommand m_findfileCommand;
        private readonly System.Data.IDbCommand m_selectfilelastmodifiedCommand;
        private readonly System.Data.IDbCommand m_selectfilelastmodifiedWithSizeCommand;
        private readonly System.Data.IDbCommand m_selectfileHashCommand;
        private readonly System.Data.IDbCommand m_selectblocklistHashesCommand;

        private readonly System.Data.IDbCommand m_insertfileOperationCommand;
        private readonly System.Data.IDbCommand m_selectfilemetadatahashandsizeCommand;
        private readonly System.Data.IDbCommand m_getfirstfilesetwithblockinblockset;

        private HashSet<string> m_blocklistHashes;

        private long m_filesetId;

        private readonly bool m_logQueries;

        public LocalBackupDatabase(string path, Options options)
            : this(new LocalDatabase(path, "Backup", false), options)
        {
            this.ShouldCloseConnection = true;
        }

        public LocalBackupDatabase(LocalDatabase db, Options options)
            : base(db)
        {
            m_logQueries = options.ProfileAllDatabaseQueries;

            m_findblockCommand = m_connection.CreateCommand();
            m_insertblockCommand = m_connection.CreateCommand();
            m_insertfileCommand = m_connection.CreateCommand();
            m_insertblocksetCommand = m_connection.CreateCommand();
            m_insertmetadatasetCommand = m_connection.CreateCommand();
            m_findblocksetCommand = m_connection.CreateCommand();
            m_findmetadatasetCommand = m_connection.CreateCommand();
            m_findfilesetCommand = m_connection.CreateCommand();
            m_insertblocksetentryCommand = m_connection.CreateCommand();
            m_insertblocklistHashesCommand = m_connection.CreateCommand();
            m_selectblocklistHashesCommand = m_connection.CreateCommand();
            m_insertfileOperationCommand = m_connection.CreateCommand();
            m_findfileCommand = m_connection.CreateCommand();
            m_selectfilelastmodifiedCommand = m_connection.CreateCommand();
            m_selectfilelastmodifiedWithSizeCommand = m_connection.CreateCommand();
            m_selectfileHashCommand = m_connection.CreateCommand();
            m_insertblocksetentryFastCommand = m_connection.CreateCommand();
            m_selectfilemetadatahashandsizeCommand = m_connection.CreateCommand();
            m_getfirstfilesetwithblockinblockset = m_connection.CreateCommand();

            m_findblockCommand.CommandText = @"SELECT ""ID"" FROM ""Block"" WHERE ""Hash"" = ? AND ""Size"" = ?";
            m_findblockCommand.AddParameters(2);

            m_findblocksetCommand.CommandText = @"SELECT ""ID"" FROM ""Blockset"" WHERE ""Fullhash"" = ? AND ""Length"" = ?";
            m_findblocksetCommand.AddParameters(2);

            m_findmetadatasetCommand.CommandText = @"SELECT ""A"".""ID"" FROM ""Metadataset"" A, ""BlocksetEntry"" B, ""Block"" C WHERE ""A"".""BlocksetID"" = ""B"".""BlocksetID"" AND ""B"".""BlockID"" = ""C"".""ID"" AND ""C"".""Hash"" = ? AND ""C"".""Size"" = ?";
            m_findmetadatasetCommand.AddParameters(2);

            m_findfilesetCommand.CommandText = @"SELECT ""ID"" FROM ""FileLookup"" WHERE ""BlocksetID"" = ? AND ""MetadataID"" = ? AND ""Path"" = ? AND ""PrefixID"" = ?";
            m_findfilesetCommand.AddParameters(4);

            m_insertblockCommand.CommandText = @"INSERT INTO ""Block"" (""Hash"", ""VolumeID"", ""Size"") VALUES (?, ?, ?); SELECT last_insert_rowid();";
            m_insertblockCommand.AddParameters(3);

            m_insertfileOperationCommand.CommandText = @"INSERT INTO ""FilesetEntry"" (""FilesetID"", ""FileID"", ""Lastmodified"") VALUES (?, ?, ?)";
            m_insertfileOperationCommand.AddParameters(3);

            m_insertfileCommand.CommandText = @"INSERT INTO ""FileLookup"" (""PrefixID"", ""Path"",""BlocksetID"", ""MetadataID"") VALUES (?, ?, ? ,?); SELECT last_insert_rowid();";
            m_insertfileCommand.AddParameters(4);

            m_insertblocksetCommand.CommandText = @"INSERT INTO ""Blockset"" (""Length"", ""FullHash"") VALUES (?, ?); SELECT last_insert_rowid();";
            m_insertblocksetCommand.AddParameters(2);

            m_insertblocksetentryFastCommand.CommandText = @"INSERT INTO ""BlocksetEntry"" (""BlocksetID"", ""Index"", ""BlockID"") VALUES (?,?,?)";
            m_insertblocksetentryFastCommand.AddParameters(3);

            m_insertblocksetentryCommand.CommandText = @"INSERT INTO ""BlocksetEntry"" (""BlocksetID"", ""Index"", ""BlockID"") SELECT ? AS A, ? AS B, ""ID"" FROM ""Block"" WHERE ""Hash"" = ? AND ""Size"" = ?";
            m_insertblocksetentryCommand.AddParameters(4);

            m_insertblocklistHashesCommand.CommandText = @"INSERT INTO ""BlocklistHash"" (""BlocksetID"", ""Index"", ""Hash"") VALUES (?, ?, ?)";
            m_insertblocklistHashesCommand.AddParameters(3);

            m_insertmetadatasetCommand.CommandText = @"INSERT INTO ""Metadataset"" (""BlocksetID"") VALUES (?); SELECT last_insert_rowid();";
            m_insertmetadatasetCommand.AddParameter();

            m_selectfilelastmodifiedCommand.CommandText = @"SELECT ""A"".""ID"", ""B"".""LastModified"" FROM (SELECT ""ID"" FROM ""FileLookup"" WHERE ""PrefixID"" = ? AND ""Path"" = ?) ""A"" CROSS JOIN ""FilesetEntry"" ""B"" WHERE ""A"".""ID"" = ""B"".""FileID"" AND ""B"".""FilesetID"" = ?";
            m_selectfilelastmodifiedCommand.AddParameters(3);

            m_selectfilelastmodifiedWithSizeCommand.CommandText = @"SELECT ""C"".""ID"", ""C"".""LastModified"", ""D"".""Length"" FROM (SELECT ""A"".""ID"", ""B"".""LastModified"", ""A"".""BlocksetID"" FROM (SELECT ""ID"", ""BlocksetID"" FROM ""FileLookup"" WHERE ""PrefixID"" = ? AND ""Path"" = ?) ""A"" CROSS JOIN ""FilesetEntry"" ""B"" WHERE ""A"".""ID"" = ""B"".""FileID"" AND ""B"".""FilesetID"" = ?) AS ""C"", ""Blockset"" AS ""D"" WHERE ""C"".""BlocksetID"" == ""D"".""ID"" ";
            m_selectfilelastmodifiedWithSizeCommand.AddParameters(3);

            m_selectfilemetadatahashandsizeCommand.CommandText = @"SELECT ""Blockset"".""Length"", ""Blockset"".""FullHash"" FROM ""Blockset"", ""Metadataset"", ""File"" WHERE ""File"".""ID"" = ? AND ""Blockset"".""ID"" = ""Metadataset"".""BlocksetID"" AND ""Metadataset"".""ID"" = ""File"".""MetadataID"" ";
            m_selectfilemetadatahashandsizeCommand.AddParameters(1);

            // Allow users to test on real-world data
            // to get feedback on potential performance
            int.TryParse(Environment.GetEnvironmentVariable("TEST_QUERY_VERSION"), out var testqueryversion);

            if (testqueryversion != 0)
                Logging.Log.WriteWarningMessage(LOGTAG, "TestFileQuery", null, "Using performance test query version {0} as the TEST_QUERY_VERSION environment variable is set", testqueryversion);

            // The original query (v==1) finds the most recent entry of the file in question, 
            // but it requires some large joins to extract the required information.
            // To speed it up, we use a slightly simpler approach that only looks at the
            // previous fileset, and uses information here.
            // If there is a case where a file is sometimes there and sometimes not
            // (i.e. filter file, remove filter) we will not find the file.
            // We currently use this faster version, 
            // but allow users to switch back via an environment variable
            // such that we can get performance feedback

            switch (testqueryversion)
            {
                // The query used in Duplicati until 2.0.3.9
                case 1:
                    m_findfileCommand.CommandText =
                        @" SELECT ""FileLookup"".""ID"" AS ""FileID"", ""FilesetEntry"".""Lastmodified"", ""FileBlockset"".""Length"", ""MetaBlockset"".""Fullhash"" AS ""Metahash"", ""MetaBlockset"".""Length"" AS ""Metasize"" " +
                        @"   FROM ""FileLookup"", ""FilesetEntry"", ""Fileset"", ""Blockset"" ""FileBlockset"", ""Metadataset"", ""Blockset"" ""MetaBlockset"" " +
                        @"  WHERE ""FileLookup"".""PrefixID"" = ? AND ""FileLookup"".""Path"" = ? " +
                        @"    AND ""FilesetEntry"".""FileID"" = ""FileLookup"".""ID"" AND ""Fileset"".""ID"" = ""FilesetEntry"".""FilesetID"" " +
                        @"    AND ""FileBlockset"".""ID"" = ""FileLookup"".""BlocksetID"" " +
                        @"    AND ""Metadataset"".""ID"" = ""FileLookup"".""MetadataID"" AND ""MetaBlockset"".""ID"" = ""Metadataset"".""BlocksetID"" " +
                        @"    AND ? IS NOT NULL" +
                        @"  ORDER BY ""Fileset"".""Timestamp"" DESC " +
                        @"  LIMIT 1 ";
                    break;

                // The fastest reported query in Duplicati 2.0.3.10, but with "LIMIT 1" added
                default:
                case 2:
                    var getLastFileEntryForPath =
                        @"SELECT ""A"".""ID"", ""B"".""LastModified"", ""A"".""BlocksetID"", ""A"".""MetadataID"" " +
                        @"  FROM (SELECT ""ID"", ""BlocksetID"", ""MetadataID"" FROM ""FileLookup"" WHERE ""PrefixID"" = ? AND ""Path"" = ?) ""A"" " +
                        @"  CROSS JOIN ""FilesetEntry"" ""B"" " +
                        @"  WHERE ""A"".""ID"" = ""B"".""FileID"" " +
                        @"    AND ""B"".""FilesetID"" = ? ";

                    m_findfileCommand.CommandText = FormatInvariant($@"SELECT ""C"".""ID"" AS ""FileID"", ""C"".""LastModified"", ""D"".""Length"", ""E"".""FullHash"" as ""Metahash"", ""E"".""Length"" AS ""Metasize""
FROM ({getLastFileEntryForPath}) AS ""C"", ""Blockset"" AS ""D"", ""Blockset"" AS ""E"", ""Metadataset"" ""F"" 
WHERE ""C"".""BlocksetID"" == ""D"".""ID"" AND ""C"".""MetadataID"" == ""F"".""ID"" AND ""F"".""BlocksetID"" = ""E"".""ID"" 
LIMIT 1");
                    break;

                // Potentially faster query: https://forum.duplicati.com/t/release-2-0-3-10-canary-2018-08-30/4497/25
                case 3:
                    m_findfileCommand.CommandText =
                        @"    SELECT FileLookup.ID as FileID, FilesetEntry.Lastmodified, FileBlockset.Length,  " +
                        @"           MetaBlockset.FullHash AS Metahash, MetaBlockset.Length as Metasize " +
                        @"      FROM FilesetEntry " +
                        @"INNER JOIN Fileset ON (FileSet.ID = FilesetEntry.FilesetID) " +
                        @"INNER JOIN FileLookup ON (FileLookup.ID = FilesetEntry.FileID) " +
                        @"INNER JOIN Metadataset ON (Metadataset.ID = FileLookup.MetadataID) " +
                        @"INNER JOIN Blockset AS MetaBlockset ON (MetaBlockset.ID = Metadataset.BlocksetID) " +
                        @" LEFT JOIN Blockset AS FileBlockset ON (FileBlockset.ID = FileLookup.BlocksetID) " +
                        @"     WHERE FileLookup.PrefixID = ? AND FileLookup.Path = ? AND FilesetID = ? " +
                        @"     LIMIT 1 ";
                    break;

                // The slow query used in Duplicati 2.0.3.10, but with "LIMIT 1" added
                case 4:
                    m_findfileCommand.CommandText =
                        @" SELECT ""FileLookup"".""ID"" AS ""FileID"", ""FilesetEntry"".""Lastmodified"", ""FileBlockset"".""Length"", ""MetaBlockset"".""Fullhash"" AS ""Metahash"", ""MetaBlockset"".""Length"" AS ""Metasize"" " +
                        @"   FROM ""FileLookup"", ""FilesetEntry"", ""Fileset"", ""Blockset"" ""FileBlockset"", ""Metadataset"", ""Blockset"" ""MetaBlockset"" " +
                        @"  WHERE ""FileLookup"".""PrefixID"" = ? AND ""FileLookup"".""Path"" = ? " +
                        @"    AND ""Fileset"".""ID"" = ? " +
                        @"    AND ""FilesetEntry"".""FileID"" = ""FileLookup"".""ID"" AND ""Fileset"".""ID"" = ""FilesetEntry"".""FilesetID"" " +
                        @"    AND ""FileBlockset"".""ID"" = ""FileLookup"".""BlocksetID"" " +
                        @"    AND ""Metadataset"".""ID"" = ""FileLookup"".""MetadataID"" AND ""MetaBlockset"".""ID"" = ""Metadataset"".""BlocksetID"" " +
                        @"  LIMIT 1 ";
                    break;

            }

            m_findfileCommand.AddParameters(3);

            m_selectfileHashCommand.CommandText = @"SELECT ""Blockset"".""Fullhash"" FROM ""Blockset"", ""FileLookup"" WHERE ""Blockset"".""ID"" = ""FileLookup"".""BlocksetID"" AND ""FileLookup"".""ID"" = ?  ";
            m_selectfileHashCommand.AddParameters(1);

            m_selectblocklistHashesCommand.CommandText = @"SELECT ""Hash"" FROM ""BlocklistHash"" WHERE ""BlocksetID"" = ? ORDER BY ""Index"" ASC ";
            m_selectblocklistHashesCommand.AddParameters(1);

            m_getfirstfilesetwithblockinblockset.CommandText = @"SELECT MIN(""FilesetEntry"".""FilesetID"") FROM ""FilesetEntry"" WHERE  ""FilesetEntry"".""FileID"" IN (
SELECT ""File"".""ID"" FROM ""File"" WHERE ""File"".""BlocksetID"" IN(
SELECT ""BlocklistHash"".""BlocksetID"" FROM ""BlocklistHash"" WHERE ""BlocklistHash"".""Hash"" = ?))";
            m_getfirstfilesetwithblockinblockset.AddParameters(1);

            m_blocklistHashes = new HashSet<string>();
        }

        /// <summary>
        /// Probes to see if a block already exists
        /// </summary>
        /// <param name="key">The block key</param>
        /// <param name="size">The size of the block</param>
        /// <returns>True if the block should be added to the current output</returns>
        public long FindBlockID(string key, long size, System.Data.IDbTransaction transaction = null)
        {
            m_findblockCommand.Transaction = transaction;
            m_findblockCommand.SetParameterValue(0, key);
            m_findblockCommand.SetParameterValue(1, size);
            return m_findblockCommand.ExecuteScalarInt64(m_logQueries, -1);
        }

        /// <summary>
        /// Adds a block to the local database, returning a value indicating if the value presents a new block
        /// </summary>
        /// <param name="key">The block key</param>
        /// <param name="size">The size of the block</param>
        /// <returns>True if the block should be added to the current output</returns>
        public bool AddBlock(string key, long size, long volumeid, System.Data.IDbTransaction transaction = null)
        {
            m_findblockCommand.Transaction = transaction;
            m_findblockCommand.SetParameterValue(0, key);
            m_findblockCommand.SetParameterValue(1, size);
            var r = m_findblockCommand.ExecuteScalarInt64(m_logQueries, -1);

            if (r == -1L)
            {
                m_insertblockCommand.Transaction = transaction;
                m_insertblockCommand.SetParameterValue(0, key);
                m_insertblockCommand.SetParameterValue(1, volumeid);
                m_insertblockCommand.SetParameterValue(2, size);
                m_insertblockCommand.ExecuteScalarInt64(m_logQueries);
                return true;
            }
            else
            {
                //Update lookup cache if required
                return false;
            }
        }


        /// <summary>
        /// Adds a blockset to the database, returns a value indicating if the blockset is new
        /// </summary>
        /// <param name="filehash">The hash of the blockset</param>
        /// <param name="size">The size of the blockset</param>
        /// <param name="hashes">The list of hashes</param>
        /// <param name="blocksetid">The id of the blockset, new or old</param>
        /// <returns>True if the blockset was created, false otherwise</returns>
        public bool AddBlockset(string filehash, long size, int blocksize, IEnumerable<string> hashes, IEnumerable<string> blocklistHashes, out long blocksetid, System.Data.IDbTransaction transaction = null)
        {
            m_findblocksetCommand.Transaction = transaction;
            blocksetid = m_findblocksetCommand.ExecuteScalarInt64(m_logQueries, null, -1, filehash, size);
            if (blocksetid != -1)
                return false; //Found it

            using (var tr = new TemporaryTransactionWrapper(m_connection, transaction))
            {
                m_insertblocksetCommand.Transaction = tr.Parent;
                m_insertblocksetCommand.SetParameterValue(0, size);
                m_insertblocksetCommand.SetParameterValue(1, filehash);
                blocksetid = m_insertblocksetCommand.ExecuteScalarInt64(m_logQueries);

                long ix = 0;
                if (blocklistHashes != null)
                {
                    m_insertblocklistHashesCommand.SetParameterValue(0, blocksetid);
                    m_insertblocklistHashesCommand.Transaction = tr.Parent;
                    foreach (var bh in blocklistHashes)
                    {
                        m_insertblocklistHashesCommand.SetParameterValue(1, ix);
                        m_insertblocklistHashesCommand.SetParameterValue(2, bh);
                        m_insertblocklistHashesCommand.ExecuteNonQuery(m_logQueries);
                        ix++;
                    }
                }

                m_insertblocksetentryCommand.SetParameterValue(0, blocksetid);
                m_insertblocksetentryCommand.Transaction = tr.Parent;

                m_insertblocksetentryFastCommand.SetParameterValue(0, blocksetid);
                m_insertblocksetentryFastCommand.Transaction = tr.Parent;

                ix = 0;
                long remainsize = size;
                foreach (var h in hashes)
                {
                    var exsize = remainsize < blocksize ? remainsize : blocksize;
                    m_insertblocksetentryCommand.SetParameterValue(1, ix);
                    m_insertblocksetentryCommand.SetParameterValue(2, h);
                    m_insertblocksetentryCommand.SetParameterValue(3, exsize);
                    var c = m_insertblocksetentryCommand.ExecuteNonQuery(m_logQueries);
                    if (c != 1)
                    {
                        Logging.Log.WriteErrorMessage(LOGTAG, "CheckingErrorsForIssue1400", null, "Checking errors, related to #1400. Unexpected result count: {0}, expected {1}, hash: {2}, size: {3}, blocksetid: {4}, ix: {5}, fullhash: {6}, fullsize: {7}", c, 1, h, exsize, blocksetid, ix, filehash, size);
                        using (var cmd = m_connection.CreateCommand(tr.Parent))
                        {
                            var bid = cmd.ExecuteScalarInt64(@"SELECT ""ID"" FROM ""Block"" WHERE ""Hash"" = ?", -1, h);
                            if (bid == -1)
                                throw new Exception($"Could not find any blocks with the given hash: {h}");
                            foreach (var rd in cmd.ExecuteReaderEnumerable(@"SELECT ""Size"" FROM ""Block"" WHERE ""Hash"" = ?", h))
                                Logging.Log.WriteErrorMessage(LOGTAG, "FoundIssue1400Error", null, "Found block with ID {0} and hash {1} and size {2}", bid, h, rd.ConvertValueToInt64(0, -1));
                        }

                        throw new Exception($"Unexpected result count: {c}, expected {1}, check log for more messages");
                    }

                    ix++;
                    remainsize -= blocksize;
                }

                tr.Commit();
            }

            return true;
        }

        /// <summary>
        /// Gets the metadataset ID from the filehash
        /// </summary>
        /// <returns><c>true</c>, if metadataset found, false if does not exist.</returns>
        /// <param name="filehash">The metadata hash.</param>
        /// <param name="size">The size of the metadata.</param>
        /// <param name="metadataid">The ID of the metadataset.</param>
        /// <param name="transaction">An optional transaction.</param>
        public bool GetMetadatasetID(string filehash, long size, out long metadataid, System.Data.IDbTransaction transaction = null)
        {
            if (size > 0)
            {
                m_findmetadatasetCommand.Transaction = transaction;
                metadataid = m_findmetadatasetCommand.ExecuteScalarInt64(m_logQueries, null, -1, filehash, size);
                return metadataid != -1;
            }

            metadataid = -2;
            return false;
        }

        /// <summary>
        /// Adds a metadata set to the database, and returns a value indicating if the record was new
        /// </summary>
        /// <param name="filehash">The metadata hash</param>
        /// <param name="size">The size of the metadata</param>
        /// <param name="transaction">The transaction to execute under</param>
        /// <param name="blocksetid">The id of the blockset to add</param>
        /// <param name="metadataid">The id of the metadata set</param>
        /// <returns>True if the set was added to the database, false otherwise</returns>
        public bool AddMetadataset(string filehash, long size, long blocksetid, out long metadataid, System.Data.IDbTransaction transaction = null)
        {
            if (GetMetadatasetID(filehash, size, out metadataid, transaction))
                return false;

            using (var tr = new TemporaryTransactionWrapper(m_connection, transaction))
            {
                m_insertmetadatasetCommand.Transaction = tr.Parent;
                m_insertmetadatasetCommand.SetParameterValue(0, blocksetid);
                metadataid = m_insertmetadatasetCommand.ExecuteScalarInt64(m_logQueries);
                tr.Commit();
                return true;
            }
        }

        /// <summary>
        /// Adds a file record to the database
        /// </summary>
        /// <param name="pathprefixid">The path prefix ID</param>
        /// <param name="filename">The path to the file</param>
        /// <param name="lastmodified">The time the file was modified</param>
        /// <param name="blocksetID">The ID of the hashkey for the file</param>
        /// <param name="metadataID">The ID for the metadata</param>
        /// <param name="transaction">The transaction to use for insertion, or null for no transaction</param>
        public void AddFile(long pathprefixid, string filename, DateTime lastmodified, long blocksetID, long metadataID, System.Data.IDbTransaction transaction)
        {
            var fileidobj = -1L;
            m_findfilesetCommand.Transaction = transaction;
            m_findfilesetCommand.SetParameterValue(0, blocksetID);
            m_findfilesetCommand.SetParameterValue(1, metadataID);
            m_findfilesetCommand.SetParameterValue(2, filename);
            m_findfilesetCommand.SetParameterValue(3, pathprefixid);
            fileidobj = m_findfilesetCommand.ExecuteScalarInt64(m_logQueries);

            if (fileidobj == -1)
            {
                using (var tr = new TemporaryTransactionWrapper(m_connection, transaction))
                {
                    m_insertfileCommand.Transaction = tr.Parent;
                    m_insertfileCommand.SetParameterValue(0, pathprefixid);
                    m_insertfileCommand.SetParameterValue(1, filename);
                    m_insertfileCommand.SetParameterValue(2, blocksetID);
                    m_insertfileCommand.SetParameterValue(3, metadataID);
                    fileidobj = m_insertfileCommand.ExecuteScalarInt64(m_logQueries);
                    tr.Commit();
                }
            }

            m_insertfileOperationCommand.Transaction = transaction;
            m_insertfileOperationCommand.SetParameterValue(0, m_filesetId);
            m_insertfileOperationCommand.SetParameterValue(1, fileidobj);
            m_insertfileOperationCommand.SetParameterValue(2, lastmodified.ToUniversalTime().Ticks);
            m_insertfileOperationCommand.ExecuteNonQuery(m_logQueries);
        }

        /// <summary>
        /// Adds a file record to the database
        /// </summary>
        /// <param name="filename">The path to the file</param>
        /// <param name="lastmodified">The time the file was modified</param>
        /// <param name="blocksetID">The ID of the hashkey for the file</param>
        /// <param name="metadataID">The ID for the metadata</param>
        /// <param name="transaction">The transaction to use for insertion, or null for no transaction</param>
        public void AddFile(string filename, DateTime lastmodified, long blocksetID, long metadataID, System.Data.IDbTransaction transaction)
        {
            var split = SplitIntoPrefixAndName(filename);
            AddFile(GetOrCreatePathPrefix(split.Key, transaction), split.Value, lastmodified, blocksetID, metadataID, transaction);
        }

        public void AddUnmodifiedFile(long fileid, DateTime lastmodified, System.Data.IDbTransaction transaction = null)
        {
            m_insertfileOperationCommand.Transaction = transaction;
            m_insertfileOperationCommand.SetParameterValue(0, m_filesetId);
            m_insertfileOperationCommand.SetParameterValue(1, fileid);
            m_insertfileOperationCommand.SetParameterValue(2, lastmodified.ToUniversalTime().Ticks);
            m_insertfileOperationCommand.ExecuteNonQuery(m_logQueries);
        }

        public void AddDirectoryEntry(string path, long metadataID, DateTime lastmodified, System.Data.IDbTransaction transaction = null)
        {
            AddFile(path, lastmodified, FOLDER_BLOCKSET_ID, metadataID, transaction);
        }

        public void AddSymlinkEntry(string path, long metadataID, DateTime lastmodified, System.Data.IDbTransaction transaction = null)
        {
            AddFile(path, lastmodified, SYMLINK_BLOCKSET_ID, metadataID, transaction);
        }

        public long GetFileLastModified(long prefixid, string path, long filesetid, bool includeLength, out DateTime oldModified, out long length, System.Data.IDbTransaction transaction = null)
        {
            if (includeLength)
            {
                m_selectfilelastmodifiedWithSizeCommand.Transaction = transaction;
                m_selectfilelastmodifiedWithSizeCommand.SetParameterValue(0, prefixid);
                m_selectfilelastmodifiedWithSizeCommand.SetParameterValue(1, path);
                m_selectfilelastmodifiedWithSizeCommand.SetParameterValue(2, filesetid);
                using (var rd = m_selectfilelastmodifiedWithSizeCommand.ExecuteReader(m_logQueries, null))
                    if (rd.Read())
                    {
                        oldModified = new DateTime(rd.ConvertValueToInt64(1), DateTimeKind.Utc);
                        length = rd.ConvertValueToInt64(2);
                        return rd.ConvertValueToInt64(0);
                    }
            }
            else
            {
                m_selectfilelastmodifiedCommand.Transaction = transaction;
                m_selectfilelastmodifiedCommand.SetParameterValue(0, prefixid);
                m_selectfilelastmodifiedCommand.SetParameterValue(1, path);
                m_selectfilelastmodifiedCommand.SetParameterValue(2, filesetid);
                using (var rd = m_selectfilelastmodifiedCommand.ExecuteReader(m_logQueries, null))
                    if (rd.Read())
                    {
                        length = -1;
                        oldModified = new DateTime(rd.ConvertValueToInt64(1), DateTimeKind.Utc);
                        return rd.ConvertValueToInt64(0);
                    }

            }
            oldModified = new DateTime(0, DateTimeKind.Utc);
            length = -1;
            return -1;
        }


        public long GetFileEntry(long prefixid, string path, long filesetid, out DateTime oldModified, out long lastFileSize, out string oldMetahash, out long oldMetasize, System.Data.IDbTransaction transaction)
        {
            m_findfileCommand.SetParameterValue(0, prefixid);
            m_findfileCommand.SetParameterValue(1, path);
            m_findfileCommand.SetParameterValue(2, filesetid);
            m_findfileCommand.Transaction = transaction;

            using (var rd = m_findfileCommand.ExecuteReader())
                if (rd.Read())
                {
                    oldModified = new DateTime(rd.ConvertValueToInt64(1), DateTimeKind.Utc);
                    lastFileSize = rd.GetInt64(2);
                    oldMetahash = rd.GetString(3);
                    oldMetasize = rd.GetInt64(4);
                    return rd.ConvertValueToInt64(0);
                }
                else
                {
                    oldModified = new DateTime(0, DateTimeKind.Utc);
                    lastFileSize = -1;
                    oldMetahash = null;
                    oldMetasize = -1;
                    return -1;
                }
        }

        public Tuple<long, string> GetMetadataHashAndSizeForFile(long fileid, System.Data.IDbTransaction transaction)
        {
            m_selectfilemetadatahashandsizeCommand.SetParameterValue(0, fileid);
            m_selectfilemetadatahashandsizeCommand.Transaction = transaction;

            using (var rd = m_findfileCommand.ExecuteReader())
                if (rd.Read())
                    return new Tuple<long, string>(rd.ConvertValueToInt64(0), rd.ConvertValueToString(1));

            return null;
        }


        public string GetFileHash(long fileid, System.Data.IDbTransaction transaction)
        {
            m_selectfileHashCommand.SetParameterValue(0, fileid);
            m_selectfileHashCommand.Transaction = transaction;
            var r = m_selectfileHashCommand.ExecuteScalar(m_logQueries, null);
            if (r == null || r == DBNull.Value)
                return null;

            return r.ToString();
        }

        public override void Dispose()
        {
            base.Dispose();
        }

        private long GetPreviousFilesetID(System.Data.IDbCommand cmd)
        {
            return GetPreviousFilesetID(cmd, OperationTimestamp, m_filesetId);
        }

        private long GetPreviousFilesetID(System.Data.IDbCommand cmd, DateTime timestamp, long filesetid)
        {
            var lastFilesetId = cmd.ExecuteScalarInt64(@"SELECT ""ID"" FROM ""Fileset"" WHERE ""Timestamp"" < ? AND ""ID"" != ? ORDER BY ""Timestamp"" DESC ", -1, Library.Utility.Utility.NormalizeDateTimeToEpochSeconds(timestamp), filesetid);
            return lastFilesetId;
        }

        internal Tuple<long, long> GetLastBackupFileCountAndSize()
        {
            using (var cmd = m_connection.CreateCommand())
            {
                var lastFilesetId = cmd.ExecuteScalarInt64(@"SELECT ""ID"" FROM ""Fileset"" ORDER BY ""Timestamp"" DESC LIMIT 1");
                var count = cmd.ExecuteScalarInt64(@"SELECT COUNT(*) FROM ""FileLookup"" INNER JOIN ""FilesetEntry"" ON ""FileLookup"".""ID"" = ""FilesetEntry"".""FileID"" WHERE ""FilesetEntry"".""FilesetID"" = ? AND ""FileLookup"".""BlocksetID"" NOT IN (?, ?)", -1, lastFilesetId, FOLDER_BLOCKSET_ID, SYMLINK_BLOCKSET_ID);
                var size = cmd.ExecuteScalarInt64(@"SELECT SUM(""Blockset"".""Length"") FROM ""FileLookup"", ""FilesetEntry"", ""Blockset"" WHERE ""FileLookup"".""ID"" = ""FilesetEntry"".""FileID"" AND ""FileLookup"".""BlocksetID"" = ""Blockset"".""ID"" AND ""FilesetEntry"".""FilesetID"" = ? AND ""FileLookup"".""BlocksetID"" NOT IN (?, ?)", -1, lastFilesetId, FOLDER_BLOCKSET_ID, SYMLINK_BLOCKSET_ID);

                return new Tuple<long, long>(count, size);
            }
        }

        internal void UpdateChangeStatistics(BackupResults results, System.Data.IDbTransaction transaction)
        {
            using (var cmd = m_connection.CreateCommand(transaction))
            {
                // TODO: Optimize these queries to not use the "File" view
                var lastFilesetId = GetPreviousFilesetID(cmd);
                results.AddedFolders = cmd.ExecuteScalarInt64(@"SELECT COUNT(*) FROM ""File"" INNER JOIN ""FilesetEntry"" ON ""File"".""ID"" = ""FilesetEntry"".""FileID"" WHERE ""FilesetEntry"".""FilesetID"" = ? AND ""File"".""BlocksetID"" = ? AND NOT ""File"".""Path"" IN (SELECT ""Path"" FROM ""File"" INNER JOIN ""FilesetEntry"" ON ""File"".""ID"" = ""FilesetEntry"".""FileID"" WHERE ""FilesetEntry"".""FilesetID"" = ?)", 0, m_filesetId, FOLDER_BLOCKSET_ID, lastFilesetId);
                results.AddedSymlinks = cmd.ExecuteScalarInt64(@"SELECT COUNT(*) FROM ""File"" INNER JOIN ""FilesetEntry"" ON ""File"".""ID"" = ""FilesetEntry"".""FileID"" WHERE ""FilesetEntry"".""FilesetID"" = ? AND ""File"".""BlocksetID"" = ? AND NOT ""File"".""Path"" IN (SELECT ""Path"" FROM ""File"" INNER JOIN ""FilesetEntry"" ON ""File"".""ID"" = ""FilesetEntry"".""FileID"" WHERE ""FilesetEntry"".""FilesetID"" = ?)", 0, m_filesetId, SYMLINK_BLOCKSET_ID, lastFilesetId);

                results.DeletedFolders = cmd.ExecuteScalarInt64(@"SELECT COUNT(*) FROM ""File"" INNER JOIN ""FilesetEntry"" ON ""File"".""ID"" = ""FilesetEntry"".""FileID"" WHERE ""FilesetEntry"".""FilesetID"" = ? AND ""File"".""BlocksetID"" = ? AND NOT ""File"".""Path"" IN (SELECT ""Path"" FROM ""File"" INNER JOIN ""FilesetEntry"" ON ""File"".""ID"" = ""FilesetEntry"".""FileID"" WHERE ""FilesetEntry"".""FilesetID"" = ?)", 0, lastFilesetId, FOLDER_BLOCKSET_ID, m_filesetId);
                results.DeletedSymlinks = cmd.ExecuteScalarInt64(@"SELECT COUNT(*) FROM ""File"" INNER JOIN ""FilesetEntry"" ON ""File"".""ID"" = ""FilesetEntry"".""FileID"" WHERE ""FilesetEntry"".""FilesetID"" = ? AND ""File"".""BlocksetID"" = ? AND NOT ""File"".""Path"" IN (SELECT ""Path"" FROM ""File"" INNER JOIN ""FilesetEntry"" ON ""File"".""ID"" = ""FilesetEntry"".""FileID"" WHERE ""FilesetEntry"".""FilesetID"" = ?)", 0, lastFilesetId, SYMLINK_BLOCKSET_ID, m_filesetId);

                var subqueryNonFiles = @"SELECT ""File"".""Path"", ""Blockset"".""Fullhash"" FROM ""File"", ""FilesetEntry"", ""Metadataset"", ""Blockset"" WHERE ""File"".""ID"" = ""FilesetEntry"".""FileID"" AND ""Metadataset"".""ID"" = ""File"".""MetadataID"" AND ""File"".""BlocksetID"" = ? AND ""Metadataset"".""BlocksetID"" = ""Blockset"".""ID"" AND ""FilesetEntry"".""FilesetID"" = ? ";
                results.ModifiedFolders = cmd.ExecuteScalarInt64(@"SELECT COUNT(*) FROM (" + subqueryNonFiles + @") A, (" + subqueryNonFiles + @") B WHERE ""A"".""Path"" = ""B"".""Path"" AND ""A"".""Fullhash"" != ""B"".""Fullhash"" ", 0, lastFilesetId, FOLDER_BLOCKSET_ID, m_filesetId, FOLDER_BLOCKSET_ID);
                results.ModifiedSymlinks = cmd.ExecuteScalarInt64(@"SELECT COUNT(*) FROM (" + subqueryNonFiles + @") A, (" + subqueryNonFiles + @") B WHERE ""A"".""Path"" = ""B"".""Path"" AND ""A"".""Fullhash"" != ""B"".""Fullhash"" ", 0, lastFilesetId, SYMLINK_BLOCKSET_ID, m_filesetId, SYMLINK_BLOCKSET_ID);

                var tmpName1 = "TmpFileList-" + Library.Utility.Utility.ByteArrayAsHexString(Guid.NewGuid().ToByteArray());
                var tmpName2 = "TmpFileList-" + Library.Utility.Utility.ByteArrayAsHexString(Guid.NewGuid().ToByteArray());
                try
                {
                    var subqueryFiles = @"SELECT ""File"".""Path"" AS ""Path"", ""A"".""Fullhash"" AS ""Filehash"", ""B"".""Fullhash"" AS ""Metahash"" FROM ""File"", ""FilesetEntry"", ""Blockset"" A, ""Blockset"" B, ""Metadataset""  WHERE ""File"".""ID"" = ""FilesetEntry"".""FileID"" AND ""A"".""ID"" = ""File"".""BlocksetID"" AND ""FilesetEntry"".""FilesetID"" = ? AND ""File"".""MetadataID"" = ""Metadataset"".""ID"" AND ""Metadataset"".""BlocksetID"" = ""B"".""ID"" ";

                    cmd.ExecuteNonQuery(FormatInvariant($@"CREATE TEMPORARY TABLE ""{tmpName1}"" AS {subqueryFiles}"), lastFilesetId);
                    cmd.ExecuteNonQuery(FormatInvariant($@"CREATE TEMPORARY TABLE ""{tmpName2}"" AS {subqueryFiles}"), m_filesetId);
                    cmd.ExecuteNonQuery(FormatInvariant($@"CREATE INDEX ""nn_tmpName1"" ON ""{tmpName1}"" (""Path"")"));
                    cmd.ExecuteNonQuery(FormatInvariant($@"CREATE INDEX ""nn_tmpName2"" ON ""{tmpName2}"" (""Path"")"));


                    results.AddedFiles = cmd.ExecuteScalarInt64(FormatInvariant($@"SELECT COUNT(*) FROM ""File"" INNER JOIN ""FilesetEntry"" ON ""File"".""ID"" = ""FilesetEntry"".""FileID"" WHERE ""FilesetEntry"".""FilesetID"" = ? AND ""File"".""BlocksetID"" != ? AND ""File"".""BlocksetID"" != ? AND NOT ""File"".""Path"" IN (SELECT ""Path"" FROM ""{tmpName1}"")"), 0, m_filesetId, FOLDER_BLOCKSET_ID, SYMLINK_BLOCKSET_ID);
                    results.DeletedFiles = cmd.ExecuteScalarInt64(FormatInvariant($@"SELECT COUNT(*) FROM ""{tmpName1}"" WHERE ""{tmpName1}"".""Path"" NOT IN (SELECT ""Path"" FROM ""File"" INNER JOIN ""FilesetEntry"" ON ""File"".""ID"" = ""FilesetEntry"".""FileID"" WHERE ""FilesetEntry"".""FilesetID"" = ?)"), 0, m_filesetId);
                    results.ModifiedFiles = cmd.ExecuteScalarInt64(FormatInvariant($@"SELECT COUNT(*) FROM ""{tmpName1}"" A, ""{tmpName2}"" B WHERE ""A"".""Path"" = ""B"".""Path"" AND (""A"".""Filehash"" != ""B"".""Filehash"" OR ""A"".""Metahash"" != ""B"".""Metahash"")"), 0);

                }
                finally
                {
                    try { cmd.ExecuteNonQuery(FormatInvariant($@"DROP TABLE IF EXISTS ""{tmpName1}"";")); }
                    catch (Exception ex) { Logging.Log.WriteWarningMessage(LOGTAG, "DisposeError", ex, "Dispose temp table error"); }
                    try { cmd.ExecuteNonQuery(FormatInvariant($@"DROP TABLE IF EXISTS ""{tmpName2}"";")); }
                    catch (Exception ex) { Logging.Log.WriteWarningMessage(LOGTAG, "DisposeError", ex, "Dispose temp table error"); }
                }
            }
        }

        /// <summary>
        /// Populates FilesetEntry table with files from previous fileset, which aren't 
        /// yet part of the new fileset, and which aren't on the (optional) list of <c>deleted</c> paths.
        /// </summary>
        /// <param name="transaction">Transaction</param>
        /// <param name="deleted">List of deleted paths, or null</param>
        public void AppendFilesFromPreviousSet(System.Data.IDbTransaction transaction, IEnumerable<string> deleted = null)
        {
            AppendFilesFromPreviousSet(transaction, deleted, m_filesetId, -1, OperationTimestamp);
        }

        /// <summary>
        /// Populates FilesetEntry table with files from previous fileset, which aren't 
        /// yet part of the new fileset, and which aren't on the (optional) list of <c>deleted</c> paths.
        /// </summary>
        /// <param name="transaction">Transaction</param>
        /// <param name="deleted">List of deleted paths, or null</param>
        /// <param name="filesetid">Current file-set ID</param>
        /// <param name="prevId">Source file-set ID</param>
        /// <param name="timestamp">If <c>filesetid</c> == -1, used to locate previous file-set</param>
        public void AppendFilesFromPreviousSet(System.Data.IDbTransaction transaction, IEnumerable<string> deleted, long filesetid, long prevId, DateTime timestamp)
        {
            using (var cmd = m_connection.CreateCommand())
            using (var cmdDelete = m_connection.CreateCommand())
            using (var tr = new TemporaryTransactionWrapper(m_connection, transaction))
            {
                long lastFilesetId = prevId < 0 ? GetPreviousFilesetID(cmd, timestamp, filesetid) : prevId;

                cmd.Transaction = tr.Parent;
                cmd.ExecuteNonQuery(@"INSERT INTO ""FilesetEntry"" (""FilesetID"", ""FileID"", ""Lastmodified"") SELECT ? AS ""FilesetID"", ""FileID"", ""Lastmodified"" FROM (SELECT DISTINCT ""FilesetID"", ""FileID"", ""Lastmodified"" FROM ""FilesetEntry"" WHERE ""FilesetID"" = ? AND ""FileID"" NOT IN (SELECT ""FileID"" FROM ""FilesetEntry"" WHERE ""FilesetID"" = ?)) ", filesetid, lastFilesetId, filesetid);

                if (deleted != null)
                {
                    cmdDelete.Transaction = tr.Parent;
                    cmdDelete.CommandText = @"DELETE FROM ""FilesetEntry"" WHERE ""FilesetID"" = ? AND ""FileID"" IN (SELECT ""ID"" FROM ""File"" WHERE ""Path"" = ?) ";
                    cmdDelete.AddParameters(2);
                    cmdDelete.SetParameterValue(0, filesetid);

                    foreach (string s in deleted)
                    {
                        cmdDelete.SetParameterValue(1, s);
                        cmdDelete.ExecuteNonQuery();
                    }
                }

                tr.Commit();
            }
        }

        /// <summary>
        /// Populates FilesetEntry table with files from previous fileset, which aren't 
        /// yet part of the new fileset, and which aren't excluded by the (optional) exclusion 
        /// predicate.
        /// </summary>
        /// <param name="transaction">Transaction</param>
        /// <param name="exclusionPredicate">Optional exclusion predicate (true = exclude file)</param>
        public void AppendFilesFromPreviousSetWithPredicate(System.Data.IDbTransaction transaction, Func<string, long, bool> exclusionPredicate)
        {
            AppendFilesFromPreviousSetWithPredicate(transaction, exclusionPredicate, m_filesetId, -1, OperationTimestamp);
        }

        /// <summary>
        /// Populates FilesetEntry table with files from previous fileset, which aren't 
        /// yet part of the new fileset, and which aren't excluded by the (optional) exclusion 
        /// predicate.
        /// </summary>
        /// <param name="transaction">Transaction</param>
        /// <param name="exclusionPredicate">Optional exclusion predicate (true = exclude file)</param>
        /// <param name="fileSetId">Current fileset ID</param>
        /// <param name="prevFileSetId">Source fileset ID</param>
        /// <param name="timestamp">If <c>prevFileSetId</c> == -1, used to locate previous fileset</param>
        public void AppendFilesFromPreviousSetWithPredicate(System.Data.IDbTransaction transaction,
            Func<string, long, bool> exclusionPredicate, long fileSetId, long prevFileSetId, DateTime timestamp)
        {
            if (exclusionPredicate == null)
            {
                AppendFilesFromPreviousSet(transaction, null, fileSetId, prevFileSetId, timestamp);
                return;
            }

            using (var cmd = m_connection.CreateCommand())
            using (var cmdDelete = m_connection.CreateCommand())
            using (var tr = new TemporaryTransactionWrapper(m_connection, transaction))
            {
                long lastFilesetId = prevFileSetId < 0 ? GetPreviousFilesetID(cmd, timestamp, fileSetId) : prevFileSetId;

                // copy entries from previous file set into a temporary table, except those file IDs already added by the current backup
                var tempFileSetTable = "FilesetEntry-" + Library.Utility.Utility.ByteArrayAsHexString(Guid.NewGuid().ToByteArray());
                cmd.Transaction = tr.Parent;
                cmd.ExecuteNonQuery(FormatInvariant($@"CREATE TEMPORARY TABLE ""{tempFileSetTable}"" AS SELECT ""FileID"", ""Lastmodified"" FROM (SELECT DISTINCT ""FilesetID"", ""FileID"", ""Lastmodified"" FROM ""FilesetEntry"" WHERE ""FilesetID"" = ? AND ""FileID"" NOT IN (SELECT ""FileID"" FROM ""FilesetEntry"" WHERE ""FilesetID"" = ?))"), lastFilesetId, fileSetId);

                // now we need to remove, from the above, any entries that were enumerated by the 
                // UNC-driven backup
                cmdDelete.Transaction = tr.Parent;
                cmdDelete.CommandText = FormatInvariant($@"DELETE FROM ""{tempFileSetTable}"" WHERE ""FileID"" = ?");
                cmdDelete.AddParameters(1);

                // enumerate files from new temporary file set, and remove any entries handled by UNC
                cmd.Transaction = tr.Parent;
                foreach (var row in cmd.ExecuteReaderEnumerable(FormatInvariant(
                    $@"SELECT f.""Path"", fs.""FileID"", fs.""Lastmodified"", COALESCE(bs.""Length"", -1)
                      FROM (SELECT DISTINCT ""FileID"", ""Lastmodified"" FROM ""{tempFileSetTable}"") AS fs
                      LEFT JOIN ""File"" AS f ON fs.""FileID"" = f.""ID""
                      LEFT JOIN ""Blockset"" AS bs ON f.""BlocksetID"" = bs.""ID"";")))
                {
                    var path = row.GetString(0);
                    var size = row.GetInt64(3);

                    if (exclusionPredicate(path, size))
                    {
                        cmdDelete.SetParameterValue(0, row.GetInt64(1));
                        cmdDelete.ExecuteNonQuery();
                    }
                }

                // now copy the temporary table into the FileSetEntry table
                cmd.ExecuteNonQuery(FormatInvariant($@"INSERT INTO ""FilesetEntry"" (""FilesetID"", ""FileID"", ""Lastmodified"") 
                                      SELECT ?, ""FileID"", ""Lastmodified"" FROM ""{tempFileSetTable}"""), fileSetId);

                tr.Commit();
            }
        }

        /// <summary>
        /// Creates a timestamped backup operation to correctly associate the fileset with the time it was created.
        /// </summary>
        /// <param name="volumeid">The ID of the fileset volume to update</param>
        /// <param name="timestamp">The timestamp of the operation to create</param>
        /// <param name="transaction">An optional external transaction</param>
        public override long CreateFileset(long volumeid, DateTime timestamp, System.Data.IDbTransaction transaction = null)
        {
            return m_filesetId = base.CreateFileset(volumeid, timestamp, transaction);
        }

<<<<<<< HEAD
        public IEnumerable<KeyValuePair<long, DateTime>> GetIncompleteFilesets(System.Data.IDbTransaction transaction)
        {
            using (var cmd = m_connection.CreateCommand(transaction))
            {
                using (var rd = cmd.ExecuteReader(@$"SELECT DISTINCT ""Fileset"".""ID"", ""Fileset"".""Timestamp"" FROM ""Fileset"", ""RemoteVolume"" WHERE ""RemoteVolume"".""ID"" = ""Fileset"".""VolumeID"" AND ""Fileset"".""ID"" IN (SELECT ""FilesetID"" FROM ""FilesetEntry"")  AND (""RemoteVolume"".""State"" = '{RemoteVolumeState.Uploading}' OR ""RemoteVolume"".""State"" = '{RemoteVolumeState.Temporary}')"))
                    while (rd.Read())
                    {
                        yield return new KeyValuePair<long, DateTime>(
                            rd.GetInt64(0),
                            ParseFromEpochSeconds(rd.GetInt64(1)).ToLocalTime()
                        );
                    }
            }
        }

        public RemoteVolumeEntry GetRemoteVolumeFromFilesetID(long filesetID, IDbTransaction transaction = null)
        {
            using (var cmd = m_connection.CreateCommand(transaction))
            using (var rd = cmd.ExecuteReader(@"SELECT ""RemoteVolume"".""ID"", ""Name"", ""Type"", ""Size"", ""Hash"", ""State"", ""DeleteGraceTime"", ""ArchiveTime"" FROM ""RemoteVolume"", ""Fileset"" WHERE ""Fileset"".""VolumeID"" = ""RemoteVolume"".""ID"" AND ""Fileset"".""ID"" = ?", filesetID))
                if (rd.Read())
                    return new RemoteVolumeEntry(
                        rd.ConvertValueToInt64(0, -1),
                        rd.GetValue(1).ToString(),
                        (rd.GetValue(4) == null || rd.GetValue(4) == DBNull.Value) ? null : rd.GetValue(4).ToString(),
                        rd.ConvertValueToInt64(3, -1),
                        (RemoteVolumeType)Enum.Parse(typeof(RemoteVolumeType), rd.GetValue(2).ToString()),
                        (RemoteVolumeState)Enum.Parse(typeof(RemoteVolumeState), rd.GetValue(5).ToString()),
                        new DateTime(rd.ConvertValueToInt64(6, 0), DateTimeKind.Utc),
                        new DateTime(rd.ConvertValueToInt64(7, 0), DateTimeKind.Utc)
                    );
                else
                    return default(RemoteVolumeEntry);
        }

=======
>>>>>>> b1f705f7
        public IEnumerable<string> GetTemporaryFilelistVolumeNames(bool latestOnly, IDbTransaction transaction = null)
        {
            var incompleteFilesetIDs = GetIncompleteFilesets(transaction).OrderBy(x => x.Value).Select(x => x.Key).ToArray();

            if (!incompleteFilesetIDs.Any())
                return Enumerable.Empty<string>();

            if (latestOnly)
                incompleteFilesetIDs = new long[] { incompleteFilesetIDs.Last() };

            var volumeNames = new List<string>();
            foreach (var filesetID in incompleteFilesetIDs)
                volumeNames.Add(GetRemoteVolumeFromFilesetID(filesetID).Name);

            return volumeNames;
        }

        public IEnumerable<string> GetMissingIndexFiles(System.Data.IDbTransaction transaction)
        {
            using (var cmd = m_connection.CreateCommand(transaction))
            using (var rd = cmd.ExecuteReader(@"SELECT ""Name"" FROM ""RemoteVolume"" WHERE ""Type"" = ? AND NOT ""ID"" IN (SELECT ""BlockVolumeID"" FROM ""IndexBlockLink"") AND ""State"" IN (?,?)", RemoteVolumeType.Blocks.ToString(), RemoteVolumeState.Uploaded.ToString(), RemoteVolumeState.Verified.ToString()))
                while (rd.Read())
                    yield return rd.GetValue(0).ToString();
        }

        public void MoveBlockToVolume(string blockkey, long size, long sourcevolumeid, long targetvolumeid, System.Data.IDbTransaction transaction)
        {
            using (var cmd = m_connection.CreateCommand())
            {
                cmd.Transaction = transaction;
                var c = cmd.ExecuteNonQuery(@"UPDATE ""Block"" SET ""VolumeID"" = ? WHERE ""Hash"" = ? AND ""Size"" = ? AND ""VolumeID"" = ? ", targetvolumeid, blockkey, size, sourcevolumeid);
                if (c != 1)
                    throw new Exception($"Failed to move block {blockkey}:{size} from volume {sourcevolumeid}, count: {c}");
            }
        }

        public void SafeDeleteRemoteVolume(string name, System.Data.IDbTransaction transaction)
        {
            var volumeid = GetRemoteVolumeID(name, transaction);

            using (var cmd = m_connection.CreateCommand(transaction))
            {
                var c = cmd.ExecuteScalarInt64(@"SELECT COUNT(*) FROM ""Block"" WHERE ""VolumeID"" = ? ", -1, volumeid);
                if (c != 0)
                    throw new Exception($"Failed to safe-delete volume {name}, blocks: {c}");

                RemoveRemoteVolume(name, transaction);
            }
        }

        public string[] GetBlocklistHashes(string name, System.Data.IDbTransaction transaction)
        {
            var volumeid = GetRemoteVolumeID(name, transaction);
            using (var cmd = m_connection.CreateCommand(transaction))
            {
                // Grab the strings and return as array to avoid concurrent access to the IEnumerable
                return cmd.ExecuteReaderEnumerable(
                    @"SELECT DISTINCT ""Block"".""Hash"" FROM ""Block"" WHERE ""Block"".""VolumeID"" = ? AND ""Block"".""Hash"" IN (SELECT ""Hash"" FROM ""BlocklistHash"")", volumeid)
                    .Select(x => x.ConvertValueToString(0))
                    .ToArray();
            }
        }

        public string GetFirstPath()
        {
            using (var cmd = m_connection.CreateCommand())
            {
                cmd.CommandText = @"SELECT ""Path"" FROM ""File"" ORDER BY LENGTH(""Path"") DESC LIMIT 1";
                var v0 = cmd.ExecuteScalar();
                if (v0 == null || v0 == DBNull.Value)
                    return null;

                return v0.ToString();
            }
        }

        /// <summary>
        /// Retrieves change journal data for file set
        /// </summary>
        /// <param name="fileSetId">Fileset-ID</param>
        public IEnumerable<Interface.USNJournalDataEntry> GetChangeJournalData(long fileSetId)
        {
            var data = new List<Interface.USNJournalDataEntry>();

            using (var cmd = m_connection.CreateCommand())
            using (var rd =
                cmd.ExecuteReader(
                    @"SELECT ""VolumeName"", ""JournalID"", ""NextUSN"", ""ConfigHash"" FROM ""ChangeJournalData"" WHERE ""FilesetID"" = ?",
                    fileSetId))
            {
                while (rd.Read())
                {
                    data.Add(new Interface.USNJournalDataEntry
                    {
                        Volume = rd.ConvertValueToString(0),
                        JournalId = rd.ConvertValueToInt64(1),
                        NextUsn = rd.ConvertValueToInt64(2),
                        ConfigHash = rd.ConvertValueToString(3)
                    });
                }

            }

            return data;
        }

        /// <summary>
        /// Adds NTFS change journal data for file set and volume
        /// </summary>
        /// <param name="data">Data to add</param>
        /// <param name="transaction">An optional external transaction</param>
        public void CreateChangeJournalData(IEnumerable<Interface.USNJournalDataEntry> data, System.Data.IDbTransaction transaction = null)
        {
            using (var tr = new TemporaryTransactionWrapper(m_connection, transaction))
            {
                foreach (var entry in data)
                {
                    using (var cmd = m_connection.CreateCommand())
                    {
                        cmd.Transaction = tr.Parent;
                        var c = cmd.ExecuteNonQuery(
                            @"INSERT INTO ""ChangeJournalData"" (""FilesetID"", ""VolumeName"", ""JournalID"", ""NextUSN"", ""ConfigHash"") VALUES (?, ?, ?, ?, ?);",
                            m_filesetId, entry.Volume, entry.JournalId, entry.NextUsn, entry.ConfigHash);

                        if (c != 1)
                            throw new Exception("Unable to add change journal entry");
                    }
                }

                tr.Commit();
            }
        }

        /// <summary>
        /// Adds NTFS change journal data for file set and volume
        /// </summary>
        /// <param name="data">Data to add</param>
        /// <param name="fileSetId">Existing file set to update</param>
        /// <param name="transaction">An optional external transaction</param>
        public void UpdateChangeJournalData(IEnumerable<Interface.USNJournalDataEntry> data, long fileSetId, System.Data.IDbTransaction transaction = null)
        {
            using (var tr = new TemporaryTransactionWrapper(m_connection, transaction))
            {
                foreach (var entry in data)
                {
                    using (var cmd = m_connection.CreateCommand())
                    {
                        cmd.Transaction = tr.Parent;
                        cmd.ExecuteNonQuery(
                            @"UPDATE ""ChangeJournalData"" SET ""NextUSN"" = ? WHERE ""FilesetID"" = ? AND ""VolumeName"" = ? AND ""JournalID"" = ?;",
                            entry.NextUsn, fileSetId, entry.Volume, entry.JournalId);
                    }
                }

                tr.Commit();
            }
        }

        /// <summary>
        /// Checks if a blocklist hash is known
        /// </summary>
        /// <param name="hash">The hash to check</param>
        /// <param name="transaction">An optional external transaction</param>
        /// <returns>True if the hash is known, false otherwise</returns>
        public bool IsBlocklistHashKnown(string hash, IDbTransaction transaction)
        {
            m_getfirstfilesetwithblockinblockset.Transaction = transaction;
            m_getfirstfilesetwithblockinblockset.SetParameterValue(0, hash);
            var res = m_getfirstfilesetwithblockinblockset.ExecuteScalarInt64();
            if (res != -1 && res != m_filesetId)
                return true;
            else
                return !m_blocklistHashes.Add(hash);
        }
    }
}<|MERGE_RESOLUTION|>--- conflicted
+++ resolved
@@ -767,43 +767,6 @@
             return m_filesetId = base.CreateFileset(volumeid, timestamp, transaction);
         }
 
-<<<<<<< HEAD
-        public IEnumerable<KeyValuePair<long, DateTime>> GetIncompleteFilesets(System.Data.IDbTransaction transaction)
-        {
-            using (var cmd = m_connection.CreateCommand(transaction))
-            {
-                using (var rd = cmd.ExecuteReader(@$"SELECT DISTINCT ""Fileset"".""ID"", ""Fileset"".""Timestamp"" FROM ""Fileset"", ""RemoteVolume"" WHERE ""RemoteVolume"".""ID"" = ""Fileset"".""VolumeID"" AND ""Fileset"".""ID"" IN (SELECT ""FilesetID"" FROM ""FilesetEntry"")  AND (""RemoteVolume"".""State"" = '{RemoteVolumeState.Uploading}' OR ""RemoteVolume"".""State"" = '{RemoteVolumeState.Temporary}')"))
-                    while (rd.Read())
-                    {
-                        yield return new KeyValuePair<long, DateTime>(
-                            rd.GetInt64(0),
-                            ParseFromEpochSeconds(rd.GetInt64(1)).ToLocalTime()
-                        );
-                    }
-            }
-        }
-
-        public RemoteVolumeEntry GetRemoteVolumeFromFilesetID(long filesetID, IDbTransaction transaction = null)
-        {
-            using (var cmd = m_connection.CreateCommand(transaction))
-            using (var rd = cmd.ExecuteReader(@"SELECT ""RemoteVolume"".""ID"", ""Name"", ""Type"", ""Size"", ""Hash"", ""State"", ""DeleteGraceTime"", ""ArchiveTime"" FROM ""RemoteVolume"", ""Fileset"" WHERE ""Fileset"".""VolumeID"" = ""RemoteVolume"".""ID"" AND ""Fileset"".""ID"" = ?", filesetID))
-                if (rd.Read())
-                    return new RemoteVolumeEntry(
-                        rd.ConvertValueToInt64(0, -1),
-                        rd.GetValue(1).ToString(),
-                        (rd.GetValue(4) == null || rd.GetValue(4) == DBNull.Value) ? null : rd.GetValue(4).ToString(),
-                        rd.ConvertValueToInt64(3, -1),
-                        (RemoteVolumeType)Enum.Parse(typeof(RemoteVolumeType), rd.GetValue(2).ToString()),
-                        (RemoteVolumeState)Enum.Parse(typeof(RemoteVolumeState), rd.GetValue(5).ToString()),
-                        new DateTime(rd.ConvertValueToInt64(6, 0), DateTimeKind.Utc),
-                        new DateTime(rd.ConvertValueToInt64(7, 0), DateTimeKind.Utc)
-                    );
-                else
-                    return default(RemoteVolumeEntry);
-        }
-
-=======
->>>>>>> b1f705f7
         public IEnumerable<string> GetTemporaryFilelistVolumeNames(bool latestOnly, IDbTransaction transaction = null)
         {
             var incompleteFilesetIDs = GetIncompleteFilesets(transaction).OrderBy(x => x.Value).Select(x => x.Key).ToArray();
