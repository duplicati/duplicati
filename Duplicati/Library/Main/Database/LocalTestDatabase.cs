// Copyright (C) 2025, The Duplicati Team
// https://duplicati.com, hello@duplicati.com
//
// Permission is hereby granted, free of charge, to any person obtaining a
// copy of this software and associated documentation files (the "Software"),
// to deal in the Software without restriction, including without limitation
// the rights to use, copy, modify, merge, publish, distribute, sublicense,
// and/or sell copies of the Software, and to permit persons to whom the
// Software is furnished to do so, subject to the following conditions:
//
// The above copyright notice and this permission notice shall be included in
// all copies or substantial portions of the Software.
//
// THE SOFTWARE IS PROVIDED "AS IS", WITHOUT WARRANTY OF ANY KIND, EXPRESS
// OR IMPLIED, INCLUDING BUT NOT LIMITED TO THE WARRANTIES OF MERCHANTABILITY,
// FITNESS FOR A PARTICULAR PURPOSE AND NONINFRINGEMENT. IN NO EVENT SHALL THE
// AUTHORS OR COPYRIGHT HOLDERS BE LIABLE FOR ANY CLAIM, DAMAGES OR OTHER
// LIABILITY, WHETHER IN AN ACTION OF CONTRACT, TORT OR OTHERWISE, ARISING
// FROM, OUT OF OR IN CONNECTION WITH THE SOFTWARE OR THE USE OR OTHER
// DEALINGS IN THE SOFTWARE.

#nullable enable

using System;
using System.Linq;
using System.Threading.Tasks;
using System.Collections.Generic;
using Microsoft.Data.Sqlite;
using Duplicati.Library.Utility;

namespace Duplicati.Library.Main.Database
{
    internal class LocalTestDatabase : LocalDatabase
    {
        public static async Task<LocalTestDatabase> CreateAsync(string path, long pagecachesize, LocalTestDatabase? dbnew = null)
        {
            dbnew ??= new LocalTestDatabase();

            dbnew = (LocalTestDatabase)await CreateLocalDatabaseAsync(path, "Test", true, pagecachesize, dbnew);
            dbnew.ShouldCloseConnection = true;

            return dbnew;
        }

        public static async Task<LocalTestDatabase> CreateAsync(LocalDatabase dbparent, LocalTestDatabase? dbnew = null)
        {
            dbnew ??= new LocalTestDatabase();

            return (LocalTestDatabase)await CreateLocalDatabaseAsync(dbparent, dbnew);
        }

        public async Task UpdateVerificationCount(string name)
        {
            using (var cmd = m_connection.CreateCommand(m_rtr))
                await cmd.SetCommandAndParameters(@"
                    UPDATE ""RemoteVolume""
                    SET ""VerificationCount"" = MAX(1,
                        CASE
                            WHEN ""VerificationCount"" <= 0
                            THEN (
                                SELECT MAX(""VerificationCount"")
                                FROM ""RemoteVolume""
                            )
                            ELSE ""VerificationCount"" + 1
                        END
                    )
                    WHERE ""Name"" = @Name
                ")
                    .SetParameterValue("@Name", name)
                    .ExecuteNonQueryAsync();
        }

        private record RemoteVolume : IRemoteVolume
        {
            public long ID { get; init; }
            public string Name { get; init; }
            public long Size { get; init; }
            public string Hash { get; init; }
            public long VerificationCount { get; init; }

            public RemoteVolume(SqliteDataReader rd)
            {
                ID = rd.ConvertValueToInt64(0);
                Name = rd.ConvertValueToString(1) ?? "";
                Size = rd.ConvertValueToInt64(2);
                Hash = rd.ConvertValueToString(3) ?? throw new ArgumentNullException("Hash cannot be null");
                VerificationCount = rd.ConvertValueToInt64(4);
            }
        }

        private static List<RemoteVolume> FilterByVerificationCount(IEnumerable<RemoteVolume> volumes, long samples, long maxverification)
        {
            var rnd = new Random();

            // First round is the new items
            var res = (from n in volumes where n.VerificationCount == 0 select n).ToList();
            while (res.Count > samples)
                res.RemoveAt(rnd.Next(0, res.Count));

            // Quick exit if we are done
            if (res.Count == samples)
                return res;

            // Next is the volumes that are not
            // verified as much, with preference for low verification count
            var starved = (from n in volumes where n.VerificationCount != 0 && n.VerificationCount < maxverification orderby n.VerificationCount select n);
            if (starved.Any())
            {
                var max = starved.Select(x => x.VerificationCount).Max();
                var min = starved.Select(x => x.VerificationCount).Min();

                for (var i = min; i <= max; i++)
                {
                    var p = starved.Where(x => x.VerificationCount == i).ToList();
                    while (res.Count < samples && p.Count > 0)
                    {
                        var n = rnd.Next(0, p.Count);
                        res.Add(p[n]);
                        p.RemoveAt(n);
                    }
                }

                // Quick exit if we are done
                if (res.Count == samples)
                    return res;
            }

            if (maxverification > 0)
            {
                // Last is the items that are verified mostly
                var remainder = (from n in volumes where n.VerificationCount >= maxverification select n).ToList();
                while (res.Count < samples && remainder.Count > 0)
                {
                    var n = rnd.Next(0, remainder.Count);
                    res.Add(remainder[n]);
                    remainder.RemoveAt(n);
                }
            }

            return res;
        }

        public async IAsyncEnumerable<IRemoteVolume> SelectTestTargets(long samples, Options options)
        {
            var tp = await GetFilelistWhereClause(options.Time, options.Version);

            samples = Math.Max(1, samples);
            using (var cmd = m_connection.CreateCommand(m_rtr))
            {
<<<<<<< HEAD
                // Select any broken items
                cmd.SetCommandAndParameters(@"
                    SELECT
                        ""ID"",
                        ""Name"",
                        ""Size"",
                        ""Hash"",
                        ""VerificationCount""
                    FROM ""Remotevolume""
                    WHERE
                        (""State"" IN (@States))
                        AND (""Hash"" = '' OR ""Hash"" IS NULL OR ""Size"" <= 0)
                        AND (""ArchiveTime"" = 0)
                ")
                    .ExpandInClauseParameter("@States", [RemoteVolumeState.Verified.ToString(), RemoteVolumeState.Uploaded.ToString()]);

                using (var rd = await cmd.ExecuteReaderAsync())
                    while (await rd.ReadAsync())
                        yield return new RemoteVolume(rd);

                //Grab the max value
                var max = await cmd.ExecuteScalarInt64Async(@"
                    SELECT MAX(""VerificationCount"")
                    FROM ""RemoteVolume""
                ", 0);

                //First we select some filesets
                var files = new List<RemoteVolume>();
                var whereClause = string.IsNullOrEmpty(tp.Query) ? " WHERE " : (" " + tp.Query + " AND ");
                using (var rd = await cmd.SetCommandAndParameters(@$"
                    SELECT
                        ""A"".""VolumeID"",
                        ""A"".""Name"",
                        ""A"".""Size"",
                        ""A"".""Hash"",
                        ""A"".""VerificationCount""
                    FROM
                        (
                            SELECT
                                ""ID"" AS ""VolumeID"",
                                ""Name"",
                                ""Size"",
                                ""Hash"",
                                ""VerificationCount""
                            FROM ""Remotevolume""
                            WHERE
                                ""ArchiveTime"" = 0
                                AND ""State"" IN (@State1, @State2)
                        ) A,
                        ""Fileset""
                        {whereClause}
                            ""A"".""VolumeID"" = ""Fileset"".""VolumeID""
                        ORDER BY ""Fileset"".""Timestamp""
                    ")
                        .SetParameterValue("@State1", RemoteVolumeState.Uploaded.ToString())
                        .SetParameterValue("@State2", RemoteVolumeState.Verified.ToString())
                        .SetParameterValues(tp.Values)
                        .ExecuteReaderAsync())
                    while (await rd.ReadAsync())
                        files.Add(new RemoteVolume(rd));
=======
                var files = new List<RemoteVolume>();
                var max = cmd.ExecuteScalarInt64(@"SELECT MAX(""VerificationCount"") FROM ""RemoteVolume""", 0);

                if (options.FullRemoteVerification != Options.RemoteTestStrategy.IndexesOnly)
                {
                    // Select any broken items
                    cmd.SetCommandAndParameters(@"SELECT ""ID"", ""Name"", ""Size"", ""Hash"", ""VerificationCount"" FROM ""Remotevolume"" WHERE (""State"" IN (@States)) AND (""Hash"" = '' OR ""Hash"" IS NULL OR ""Size"" <= 0) AND (""ArchiveTime"" = 0)")
                    .ExpandInClauseParameter("@States", [RemoteVolumeState.Verified.ToString(), RemoteVolumeState.Uploaded.ToString()]);

                    using (var rd = cmd.ExecuteReader())
                        while (rd.Read())
                            yield return new RemoteVolume(rd);

                    //First we select some filesets
                    var whereClause = string.IsNullOrEmpty(tp.Item1) ? " WHERE " : (" " + tp.Item1 + " AND ");
                    using (var rd = cmd.SetCommandAndParameters(@"SELECT ""A"".""VolumeID"", ""A"".""Name"", ""A"".""Size"", ""A"".""Hash"", ""A"".""VerificationCount"" FROM (SELECT ""ID"" AS ""VolumeID"", ""Name"", ""Size"", ""Hash"", ""VerificationCount"" FROM ""Remotevolume"" WHERE ""ArchiveTime"" = 0 AND ""State"" IN (@State1, @State2)) A, ""Fileset"" " + whereClause + @" ""A"".""VolumeID"" = ""Fileset"".""VolumeID"" ORDER BY ""Fileset"".""Timestamp"" ")
                        .SetParameterValue("@State1", RemoteVolumeState.Uploaded.ToString())
                        .SetParameterValue("@State2", RemoteVolumeState.Verified.ToString())
                        .SetParameterValues(tp.Item2)
                        .ExecuteReader())
                        while (rd.Read())
                            files.Add(new RemoteVolume(rd));
>>>>>>> 2b4cf848

                    if (files.Count == 0)
                        yield break;

                    if (string.IsNullOrEmpty(tp.Item1))
                        files = FilterByVerificationCount(files, samples, max).ToList();

                    foreach (var f in files)
                        yield return f;

                    //Then we select some index files
                    files.Clear();
                }

                cmd.SetCommandAndParameters(@"
                    SELECT
                        ""ID"",
                        ""Name"",
                        ""Size"",
                        ""Hash"",
                        ""VerificationCount""
                    FROM ""Remotevolume""
                    WHERE
                        ""Type"" = @Type
                        AND ""State"" IN (@States)
                        AND ""ArchiveTime"" = 0
                ")
                    .SetParameterValue("@Type", RemoteVolumeType.Index.ToString())
                    .ExpandInClauseParameter("@States", [RemoteVolumeState.Uploaded.ToString(), RemoteVolumeState.Verified.ToString()]);

                using (var rd = await cmd.ExecuteReaderAsync())
                    while (await rd.ReadAsync())
                        files.Add(new RemoteVolume(rd));

                foreach (var f in FilterByVerificationCount(files, samples, max))
                    yield return f;

                if (options.FullRemoteVerification == Options.RemoteTestStrategy.ListAndIndexes || options.FullRemoteVerification == Options.RemoteTestStrategy.IndexesOnly)
                    yield break;

                //And finally some block files
                files.Clear();

                cmd.SetCommandAndParameters(@"
                    SELECT
                        ""ID"",
                        ""Name"",
                        ""Size"",
                        ""Hash"",
                        ""VerificationCount""
                    FROM ""Remotevolume""
                    WHERE
                        ""Type"" = @Type
                        AND ""State"" IN (@States)
                        AND ""ArchiveTime"" = 0
                ")
                    .SetParameterValue("@Type", RemoteVolumeType.Blocks.ToString())
                    .ExpandInClauseParameter("@States", [RemoteVolumeState.Uploaded.ToString(), RemoteVolumeState.Verified.ToString()]);

                using (var rd = await cmd.ExecuteReaderAsync())
                    while (await rd.ReadAsync())
                        files.Add(new RemoteVolume(rd));

                foreach (var f in FilterByVerificationCount(files, samples, max))
                    yield return f;
            }
        }

        private abstract class Basiclist : IDisposable
        {
            protected LocalDatabase m_db = null!;
            protected string m_volumename = null!;
            protected string m_tablename = null!;
            protected SqliteCommand m_insertCommand = null!;

            [Obsolete("Calling this constructor will throw an exception. Use the CreateAsync method instead.")]
            protected Basiclist(SqliteConnection connection, ReusableTransaction rtr, string volumename, string tablePrefix, string tableFormat, string insertCommand)
            {
                throw new NotSupportedException("Use CreateAsync method instead.");
            }

            protected Basiclist() { }

            protected static async Task<Basiclist> CreateAsync(Basiclist bl, LocalDatabase db, string volumename, string tablePrefix, string tableFormat, string insertCommand)
            {
                bl.m_db = db;
                bl.m_volumename = volumename;
                var tablename = tablePrefix + "-" + Library.Utility.Utility.ByteArrayAsHexString(Guid.NewGuid().ToByteArray());

                using (var cmd = bl.m_db.Connection.CreateCommand(bl.m_db.Transaction))
                {
                    await cmd.ExecuteNonQueryAsync($@"
                        CREATE TEMPORARY TABLE ""{tablename}""
                        {tableFormat}
                    ");
                    bl.m_tablename = tablename;
                }

                bl.m_insertCommand = await bl.m_db.Connection.CreateCommandAsync($@"
                    INSERT INTO ""{bl.m_tablename}""
                    {insertCommand}
                ");

                return bl;
            }

            public void Dispose()
            {
                DisposeAsync().Await();
            }

            public virtual async Task DisposeAsync()
            {
                if (m_tablename != null)
                    try
                    {
                        using (var cmd = m_db.Connection.CreateCommand(m_db.Transaction.Transaction))
                            await cmd.ExecuteNonQueryAsync($@"DROP TABLE IF EXISTS ""{m_tablename}""");
                    }
                    catch { }
                    finally { m_tablename = null!; }

                await m_insertCommand.DisposeAsync();
            }
        }

        public interface IFilelist : IDisposable
        {
            Task Add(string path, long size, string hash, long metasize, string metahash, IEnumerable<string> blocklistHashes, FilelistEntryType type, DateTime time);
            IAsyncEnumerable<KeyValuePair<Interface.TestEntryStatus, string>> Compare();
        }

        private class Filelist : Basiclist, IFilelist
        {
            private const string TABLE_PREFIX = "Filelist";
            private const string TABLE_FORMAT = @"
                (
                    ""Path"" TEXT NOT NULL,
                    ""Size"" INTEGER NOT NULL,
                    ""Hash"" TEXT NULL,
                    ""Metasize"" INTEGER NOT NULL,
                    ""Metahash"" TEXT NOT NULL
                )
            ";
            private const string INSERT_COMMAND = @"
                (
                    ""Path"",
                    ""Size"",
                    ""Hash"",
                    ""Metasize"",
                    ""Metahash""
                )
                VALUES (
                    @Path,
                    @Size,
                    @Hash,
                    @Metasize,
                    @Metahash
                )
            ";

            [Obsolete("Calling this constructor will throw an exception. Use the CreateAsync method instead.")]
            public Filelist(SqliteConnection connection, string volumename, ReusableTransaction rtr)
                : base(connection, rtr, volumename, TABLE_PREFIX, TABLE_FORMAT, INSERT_COMMAND)
            {
                throw new NotSupportedException("Use CreateAsync method instead.");
            }

            private Filelist() { }

            public static async Task<Filelist> CreateAsync(LocalDatabase db, string volumename)
            {
                var bl = new Filelist();
                return (Filelist)await CreateAsync(bl, db, volumename, TABLE_PREFIX, TABLE_FORMAT, INSERT_COMMAND);
            }

            public async Task Add(string path, long size, string hash, long metasize, string metahash, IEnumerable<string> blocklistHashes, FilelistEntryType type, DateTime time)
            {
                await m_insertCommand
                    .SetTransaction(m_db.Transaction)
                    .SetParameterValue("@Path", path)
                    .SetParameterValue("@Size", hash == null ? -1 : size)
                    .SetParameterValue("@Hash", hash)
                    .SetParameterValue("@Metasize", metasize)
                    .SetParameterValue("@Metahash", metahash)
                    .ExecuteNonQueryAsync();
            }

            public async IAsyncEnumerable<KeyValuePair<Interface.TestEntryStatus, string>> Compare()
            {
                var cmpName = "CmpTable-" + Library.Utility.Utility.ByteArrayAsHexString(Guid.NewGuid().ToByteArray());

                var create = $@"
                    CREATE TEMPORARY TABLE ""{cmpName}"" AS
                    SELECT
                        ""A"".""Path"" AS ""Path"",
                        CASE
                            WHEN ""B"".""Fullhash"" IS NULL
                            THEN -1
                            ELSE ""B"".""Length"" END AS ""Size"",
                        ""B"".""Fullhash"" AS ""Hash"",
                        ""C"".""Length"" AS ""Metasize"",
                        ""C"".""Fullhash"" AS ""Metahash""
                    FROM (
                        SELECT
                            ""File"".""Path"",
                            ""File"".""BlocksetID"" AS ""FileBlocksetID"",
                            ""Metadataset"".""BlocksetID"" AS ""MetadataBlocksetID""
                        FROM
                            ""Remotevolume"",
                            ""Fileset"",
                            ""FilesetEntry"",
                            ""File"",
                            ""Metadataset""
                        WHERE
                            ""Remotevolume"".""Name"" = @Name
                            AND ""Fileset"".""VolumeID"" = ""Remotevolume"".""ID""
                            AND ""Fileset"".""ID"" = ""FilesetEntry"".""FilesetID""
                            AND ""File"".""ID"" = ""FilesetEntry"".""FileID""
                            AND ""File"".""MetadataID"" = ""Metadataset"".""ID""
                    ) A
                    LEFT OUTER JOIN ""Blockset"" B
                        ON ""B"".""ID"" = ""A"".""FileBlocksetID""
                    LEFT OUTER JOIN ""Blockset"" C
                        ON ""C"".""ID""=""A"".""MetadataBlocksetID""
                ";

                var extra = $@"
                    SELECT
                        @TypeExtra AS ""Type"",
                        ""{m_tablename}"".""Path"" AS ""Path""
                    FROM ""{m_tablename}""
                    WHERE ""{m_tablename}"".""Path"" NOT IN (
                        SELECT ""Path""
                        FROM ""{cmpName}""
                    )";

                var missing = $@"
                    SELECT
                        @TypeMissing AS ""Type"",
                        ""Path"" AS ""Path""
                    FROM ""{cmpName}""
                    WHERE ""Path"" NOT IN (
                        SELECT ""Path""
                        FROM ""{m_tablename}""
                    )
                ";

                var modified = $@"
                    SELECT
                        @TypeModified AS ""Type"",
                        ""E"".""Path"" AS ""Path""
                    FROM
                        ""{m_tablename}"" E,
                        ""{cmpName}"" D
                    WHERE
                        ""D"".""Path"" = ""E"".""Path""
                        AND (
                            ""D"".""Size"" != ""E"".""Size""
                            OR ""D"".""Hash"" != ""E"".""Hash""
                            OR ""D"".""Metasize"" != ""E"".""Metasize""
                             OR ""D"".""Metahash"" != ""E"".""Metahash""
                        )
                ";

                var drop = $@"DROP TABLE IF EXISTS ""{cmpName}"" ";

                using (var cmd = m_db.Connection.CreateCommand(m_db.Transaction))
                {
                    try
                    {
                        await cmd
                            .SetCommandAndParameters(create)
                            .SetParameterValue("@Name", m_volumename)
                            .ExecuteNonQueryAsync();

                        cmd
                            .SetCommandAndParameters($"{extra} UNION {missing} UNION {modified}")
                            .SetParameterValue("@TypeExtra", (int)Interface.TestEntryStatus.Extra)
                            .SetParameterValue("@TypeMissing", (int)Interface.TestEntryStatus.Missing)
                            .SetParameterValue("@TypeModified", (int)Interface.TestEntryStatus.Modified);

                        using (var rd = await cmd.ExecuteReaderAsync())
                            while (await rd.ReadAsync())
                                yield return new KeyValuePair<Interface.TestEntryStatus, string>(
                                    (Interface.TestEntryStatus)rd.ConvertValueToInt64(0),
                                    rd.ConvertValueToString(1) ?? ""
                                );

                    }
                    finally
                    {
                        try
                        {
                            await cmd.ExecuteNonQueryAsync(drop);
                        }
                        catch { }
                    }
                }
            }
        }

        public interface IIndexlist : IDisposable
        {
            Task AddBlockLink(string filename, string hash, long length);
            IAsyncEnumerable<KeyValuePair<Library.Interface.TestEntryStatus, string>> Compare();
        }

        private class Indexlist : Basiclist, IIndexlist
        {
            private const string TABLE_PREFIX = "Indexlist";
            private const string TABLE_FORMAT = @"
                (
                    ""Name"" TEXT NOT NULL,
                    ""Hash"" TEXT NOT NULL,
                    ""Size"" INTEGER NOT NULL
                )
            ";

            private const string INSERT_COMMAND = @"
                (
                    ""Name"",
                    ""Hash"",
                    ""Size""
                )
                VALUES (
                    @Name,
                    @Hash,
                    @Size
                )
            ";

            [Obsolete("Calling this constructor will throw an exception. Use the CreateAsync method instead.")]
            public Indexlist(SqliteConnection connection, string volumename, ReusableTransaction rtr)
                : base(connection, rtr, volumename, TABLE_PREFIX, TABLE_FORMAT, INSERT_COMMAND)
            {
                throw new NotSupportedException("Use CreateAsync method instead.");
            }

            private Indexlist() { }

            public static async Task<Indexlist> CreateAsync(LocalDatabase db, string volumename)
            {
                var bl = new Indexlist();
                return (Indexlist)await CreateAsync(bl, db, volumename, TABLE_PREFIX, TABLE_FORMAT, INSERT_COMMAND);
            }

            public async Task AddBlockLink(string filename, string hash, long length)
            {
                await m_insertCommand.SetTransaction(m_db.Transaction)
                    .SetParameterValue("@Name", filename)
                    .SetParameterValue("@Hash", hash)
                    .SetParameterValue("@Size", length)
                    .ExecuteNonQueryAsync();
            }

            public async IAsyncEnumerable<KeyValuePair<Duplicati.Library.Interface.TestEntryStatus, string>> Compare()
            {
                var cmpName = "CmpTable-" + Library.Utility.Utility.ByteArrayAsHexString(Guid.NewGuid().ToByteArray());
                var create = $@"
                    CREATE TEMPORARY TABLE ""{cmpName}"" AS
                    SELECT
                        ""A"".""Name"",
                        ""A"".""Hash"",
                        ""A"".""Size""
                    FROM
                        ""Remotevolume"" A,
                        ""Remotevolume"" B,
                        ""IndexBlockLink""
                    WHERE
                        ""B"".""Name"" = @Name
                        AND ""A"".""ID"" = ""IndexBlockLink"".""BlockVolumeID""
                        AND ""B"".""ID"" = ""IndexBlockLink"".""IndexVolumeID""
                ";

                var extra = $@"
                    SELECT
                        @TypeExtra AS ""Type"",
                        ""{m_tablename}"".""Name"" AS ""Name""
                    FROM ""{m_tablename}""
                    WHERE ""{m_tablename}"".""Name"" NOT IN (
                        SELECT ""Name""
                        FROM ""{cmpName}""
                    )
                ";

                var missing = $@"
                    SELECT
                        @TypeMissing AS ""Type"",
                        ""Name"" AS ""Name""
                    FROM ""{cmpName}""
                    WHERE ""Name"" NOT IN (
                        SELECT ""Name""
                        FROM ""{m_tablename}""
                    )
                ";

                var modified = $@"
                    SELECT
                        @TypeModified AS ""Type"",
                        ""E"".""Name"" AS ""Name""
                    FROM
                        ""{m_tablename}"" E,
                        ""{cmpName}"" D
                    WHERE
                        ""D"".""Name"" = ""E"".""Name""
                        AND (
                            ""D"".""Hash"" != ""E"".""Hash""
                            OR ""D"".""Size"" != ""E"".""Size""
                        )
                ";

                var drop = $@"DROP TABLE IF EXISTS ""{cmpName}"" ";

                using (var cmd = m_db.Connection.CreateCommand(m_db.Transaction))
                {
                    try
                    {
                        await cmd
                            .SetCommandAndParameters(create)
                            .SetParameterValue("@Name", m_volumename)
                            .ExecuteNonQueryAsync();

                        cmd
                            .SetCommandAndParameters($"{extra} UNION {missing} UNION {modified}")
                            .SetParameterValue("@TypeExtra", (int)Interface.TestEntryStatus.Extra)
                            .SetParameterValue("@TypeMissing", (int)Interface.TestEntryStatus.Missing)
                            .SetParameterValue("@TypeModified", (int)Interface.TestEntryStatus.Modified);

                        using (var rd = await cmd.ExecuteReaderAsync())
                            while (await rd.ReadAsync())
                                yield return new KeyValuePair<Interface.TestEntryStatus, string>((Interface.TestEntryStatus)rd.ConvertValueToInt64(0), rd.ConvertValueToString(1) ?? "");

                    }
                    finally
                    {
                        try
                        {
                            await cmd.ExecuteNonQueryAsync(drop);
                        }
                        catch { }
                    }
                }
            }
        }

        public interface IBlocklist : IDisposable
        {
            Task AddBlock(string key, long value);
            IAsyncEnumerable<KeyValuePair<Library.Interface.TestEntryStatus, string>> Compare();
        }

        public interface IBlocklistHashList : IDisposable
        {
            void AddBlockHash(string hash, long size);
            IEnumerable<KeyValuePair<Interface.TestEntryStatus, string>> Compare(int hashesPerBlock, int hashSize, int blockSize);
        }

        private class Blocklist : Basiclist, IBlocklist
        {
            private const string TABLE_PREFIX = "Blocklist";
            private const string TABLE_FORMAT = @"
                (
                    ""Hash"" TEXT NOT NULL,
                    ""Size"" INTEGER NOT NULL
                )
            ";

            private const string INSERT_COMMAND = @"
                (
                    ""Hash"",
                    ""Size""
                )
                VALUES (
                    @Hash,
                    @Size
                )
            ";

            [Obsolete("Calling this constructor will throw an exception. Use the CreateAsync method instead.")]
            public Blocklist(SqliteConnection connection, string volumename, ReusableTransaction rtr)
                : base(connection, rtr, volumename, TABLE_PREFIX, TABLE_FORMAT, INSERT_COMMAND)
            {
                throw new NotSupportedException("Use CreateAsync method instead.");
            }

            private Blocklist() { }

            public static async Task<Blocklist> CreateAsync(LocalDatabase db, string volumename)
            {
                var bl = new Blocklist();
                return (Blocklist)await CreateAsync(bl, db, volumename, TABLE_PREFIX, TABLE_FORMAT, INSERT_COMMAND);
            }

            public async Task AddBlock(string hash, long size)
            {
                await m_insertCommand.SetTransaction(m_db.Transaction)
                    .SetParameterValue("@Hash", hash)
                    .SetParameterValue("@Size", size)
                    .ExecuteNonQueryAsync();
            }

            public async IAsyncEnumerable<KeyValuePair<Interface.TestEntryStatus, string>> Compare()
            {
                var cmpName = "CmpTable-" + Library.Utility.Utility.ByteArrayAsHexString(Guid.NewGuid().ToByteArray());
                var curBlocks = @"
                    SELECT
                        ""Block"".""Hash"" AS ""Hash"",
                        ""Block"".""Size"" AS ""Size""
                    FROM
                        ""Remotevolume"",
                        ""Block""
                    WHERE
                        ""Remotevolume"".""Name"" = @Name
                        AND ""Remotevolume"".""ID"" = ""Block"".""VolumeID""
                    ";

                var duplBlocks = @"
                    SELECT
                        ""Block"".""Hash"" AS ""Hash"",
                        ""Block"".""Size"" AS ""Size""
                    FROM
                        ""DuplicateBlock"",
                        ""Block""
                    WHERE
                        ""DuplicateBlock"".""VolumeID"" = (
                            SELECT ""ID""
                            FROM ""RemoteVolume""
                            WHERE ""Name"" = @Name
                        )
                        AND ""Block"".""ID"" = ""DuplicateBlock"".""BlockID""
                ";

                var delBlocks = @"
                    SELECT
                        ""DeletedBlock"".""Hash"" AS ""Hash"",
                        ""DeletedBlock"".""Size"" AS ""Size""
                    FROM
                        ""DeletedBlock"",
                        ""RemoteVolume""
                    WHERE
                        ""RemoteVolume"".""Name"" = @Name
                        AND ""RemoteVolume"".""ID"" = ""DeletedBlock"".""VolumeID""
                ";

                var create = $@"
                    CREATE TEMPORARY TABLE ""{cmpName}"" AS
                    SELECT DISTINCT
                        ""Hash"" AS ""Hash"",
                        ""Size"" AS ""Size""
                    FROM (
                        {curBlocks}
                        UNION {delBlocks}
                        UNION {duplBlocks}
                    )
                ";

                var extra = $@"
                    SELECT
                        @TypeExtra AS ""Type"",
                        ""{m_tablename}"".""Hash"" AS ""Hash""
                    FROM ""{m_tablename}""
                    WHERE ""{m_tablename}"".""Hash"" NOT IN (
                        SELECT ""Hash""
                        FROM ""{cmpName}""
                    )
                ";

                var missing = $@"
                    SELECT
                        @TypeMissing AS ""Type"",
                        ""Hash"" AS ""Hash""
                    FROM ""{cmpName}""
                    WHERE ""Hash"" NOT IN (
                        SELECT ""Hash""
                        FROM ""{m_tablename}""
                    )
                ";

                var modified = $@"
                    SELECT
                        @TypeModified AS ""Type"",
                        ""E"".""Hash"" AS ""Hash""
                    FROM
                        ""{m_tablename}"" E,
                        ""{cmpName}"" D
                    WHERE
                        ""D"".""Hash"" = ""E"".""Hash""
                        AND ""D"".""Size"" != ""E"".""Size""
                ";

                var drop = $@"DROP TABLE IF EXISTS ""{cmpName}"" ";

                using (var cmd = m_db.Connection.CreateCommand(m_db.Transaction))
                {
                    try
                    {
                        await cmd
                            .SetCommandAndParameters(create)
                            .SetParameterValue("@Name", m_volumename)
                            .ExecuteNonQueryAsync();

                        cmd
                            .SetCommandAndParameters($"{extra} UNION {missing} UNION {modified}")
                            .SetParameterValue("@TypeExtra", (int)Library.Interface.TestEntryStatus.Extra)
                            .SetParameterValue("@TypeMissing", (int)Library.Interface.TestEntryStatus.Missing)
                            .SetParameterValue("@TypeModified", (int)Library.Interface.TestEntryStatus.Modified);

                        using (var rd = await cmd.ExecuteReaderAsync())
                            while (await rd.ReadAsync())
                                yield return new KeyValuePair<Duplicati.Library.Interface.TestEntryStatus, string>((Duplicati.Library.Interface.TestEntryStatus)rd.ConvertValueToInt64(0), rd.ConvertValueToString(1) ?? "");

                    }
                    finally
                    {
                        try
                        {
                            await cmd.ExecuteNonQueryAsync(drop);
                        }
                        catch { }
                    }
                }
            }
        }

<<<<<<< HEAD
        public async Task<IFilelist> CreateFilelist(string name)
=======
        private class BlocklistHashList : Basiclist, IBlocklistHashList
        {
            private const string TABLE_PREFIX = "BlocklistHashList";
            private const string TABLE_FORMAT = @"(""Hash"" TEXT NOT NULL, ""Size"" INTEGER NOT NULL)";
            private const string INSERT_COMMAND = @"(""Hash"", ""Size"") VALUES (@Hash,@Size)";

            public BlocklistHashList(IDbConnection connection, string volumename, ReusableTransaction rtr)
                : base(connection, rtr, volumename, TABLE_PREFIX, TABLE_FORMAT, INSERT_COMMAND)
            { }

            public void AddBlockHash(string hash, long size)
            {
                m_insertCommand.SetTransaction(m_rtr.Transaction)
                    .SetParameterValue("@Hash", hash)
                    .SetParameterValue("@Size", size)
                    .ExecuteNonQuery();
            }

            public IEnumerable<KeyValuePair<Interface.TestEntryStatus, string>> Compare(int hashesPerBlock, int hashSize, int blockSize)
            {
                var cmpName = "CmpTable-" + Library.Utility.Utility.ByteArrayAsHexString(Guid.NewGuid().ToByteArray());

                var create = FormatInvariant($@"
                    CREATE TEMPORARY TABLE ""{cmpName}"" (
                        ""Hash"" TEXT NOT NULL,
                        ""Size"" INTEGER NOT NULL
                    );
            
                    INSERT INTO ""{cmpName}"" (""Hash"", ""Size"")
                    SELECT b.""Hash"", b.""Size""
                    FROM Block b
                    JOIN (
                        SELECT
                            blh.""Hash"",
                            CASE
                                WHEN blh.""Index"" = (((bs.""Length"" + {blockSize} - 1) / {blockSize} - 1) / {hashesPerBlock})
                                     AND ((bs.""Length"" + {blockSize} - 1) / {blockSize}) % {hashesPerBlock} != 0
                                THEN {hashSize} * ((bs.""Length"" + {blockSize} - 1) / {blockSize} % {hashesPerBlock})
                                ELSE {hashSize} * {hashesPerBlock}
                            END AS ""Size""
                        FROM BlocklistHash blh
                        JOIN Blockset bs ON bs.""ID"" = blh.""BlocksetID""
                    ) expected ON b.""Hash"" = expected.""Hash"" AND b.""Size"" = expected.""Size""
                    WHERE b.""VolumeID"" IN (
                        SELECT ibl.""BlockVolumeID""
                        FROM Remotevolume idx
                        JOIN IndexBlockLink ibl ON ibl.""IndexVolumeID"" = idx.""ID""
                        WHERE idx.""Name"" = @Name
                    );
                ");

                var compare = FormatInvariant($@"
                    WITH
                        Expected AS (
                            SELECT ""Hash"", ""Size"" FROM ""{cmpName}""
                        ),
                        Actual AS (
                            SELECT ""Hash"", ""Size"" FROM ""{m_tablename}""
                        ),
                        Extra AS (
                            SELECT @TypeExtra AS Type, a.""Hash""
                            FROM Actual a
                            LEFT JOIN Expected e ON a.""Hash"" = e.""Hash"" AND a.""Size"" = e.""Size""
                            WHERE e.""Hash"" IS NULL
                        ),
                        Missing AS (
                            SELECT @TypeMissing AS Type, e.""Hash""
                            FROM Expected e
                            LEFT JOIN Actual a ON a.""Hash"" = e.""Hash"" AND a.""Size"" = e.""Size""
                            WHERE a.""Hash"" IS NULL
                        ),
                        Modified AS (
                            SELECT @TypeModified AS Type, a.""Hash""
                            FROM Actual a
                            JOIN Expected e ON a.""Hash"" = e.""Hash""
                            WHERE a.""Size"" != e.""Size""
                              AND NOT EXISTS (
                                  SELECT 1 FROM Extra x WHERE x.""Hash"" = a.""Hash""
                              )
                        )
                    SELECT * FROM Extra
                    UNION
                    SELECT * FROM Missing
                    UNION
                    SELECT * FROM Modified;
                ");

                var drop = FormatInvariant($@"DROP TABLE IF EXISTS ""{cmpName}""");

                using (var cmd = m_connection.CreateCommand(m_rtr.Transaction))
                {
                    try
                    {
                        // Create expected hash+size table filtered by volume
                        cmd.SetCommandAndParameters(create)
                            .SetParameterValue("@Name", m_volumename)
                            .ExecuteNonQuery();

                        // Compare against actual values inserted into temp table
                        cmd.SetCommandAndParameters(compare)
                            .SetParameterValue("@TypeExtra", (int)Library.Interface.TestEntryStatus.Extra)
                            .SetParameterValue("@TypeMissing", (int)Library.Interface.TestEntryStatus.Missing)
                            .SetParameterValue("@TypeModified", (int)Library.Interface.TestEntryStatus.Modified);

                        using (var rd = cmd.ExecuteReader())
                            while (rd.Read())
                                yield return new KeyValuePair<Library.Interface.TestEntryStatus, string>(
                                    (Library.Interface.TestEntryStatus)rd.ConvertValueToInt64(0),
                                    rd.ConvertValueToString(1) ?? "");
                    }
                    finally
                    {
                        try { cmd.ExecuteNonQuery(drop); } catch { }
                    }
                }
            }
        }

        public IFilelist CreateFilelist(string name, ReusableTransaction rtr)
>>>>>>> 2b4cf848
        {
            return await Filelist.CreateAsync(this, name);
        }

        public async Task<IIndexlist> CreateIndexlist(string name)
        {
            return await Indexlist.CreateAsync(this, name);
        }

        public async Task<IBlocklist> CreateBlocklist(string name)
        {
            return await Blocklist.CreateAsync(this, name);
        }

        public IBlocklistHashList CreateBlocklistHashList(string name, ReusableTransaction rtr)
        {
            return new BlocklistHashList(m_connection, name, rtr);
        }
    }
}

<|MERGE_RESOLUTION|>--- conflicted
+++ resolved
@@ -1,1003 +1,825 @@
-// Copyright (C) 2025, The Duplicati Team
-// https://duplicati.com, hello@duplicati.com
-//
-// Permission is hereby granted, free of charge, to any person obtaining a
-// copy of this software and associated documentation files (the "Software"),
-// to deal in the Software without restriction, including without limitation
-// the rights to use, copy, modify, merge, publish, distribute, sublicense,
-// and/or sell copies of the Software, and to permit persons to whom the
-// Software is furnished to do so, subject to the following conditions:
-//
-// The above copyright notice and this permission notice shall be included in
-// all copies or substantial portions of the Software.
-//
-// THE SOFTWARE IS PROVIDED "AS IS", WITHOUT WARRANTY OF ANY KIND, EXPRESS
-// OR IMPLIED, INCLUDING BUT NOT LIMITED TO THE WARRANTIES OF MERCHANTABILITY,
-// FITNESS FOR A PARTICULAR PURPOSE AND NONINFRINGEMENT. IN NO EVENT SHALL THE
-// AUTHORS OR COPYRIGHT HOLDERS BE LIABLE FOR ANY CLAIM, DAMAGES OR OTHER
-// LIABILITY, WHETHER IN AN ACTION OF CONTRACT, TORT OR OTHERWISE, ARISING
-// FROM, OUT OF OR IN CONNECTION WITH THE SOFTWARE OR THE USE OR OTHER
-// DEALINGS IN THE SOFTWARE.
-
-#nullable enable
-
-using System;
-using System.Linq;
-using System.Threading.Tasks;
-using System.Collections.Generic;
-using Microsoft.Data.Sqlite;
-using Duplicati.Library.Utility;
-
-namespace Duplicati.Library.Main.Database
-{
-    internal class LocalTestDatabase : LocalDatabase
-    {
-        public static async Task<LocalTestDatabase> CreateAsync(string path, long pagecachesize, LocalTestDatabase? dbnew = null)
-        {
-            dbnew ??= new LocalTestDatabase();
-
-            dbnew = (LocalTestDatabase)await CreateLocalDatabaseAsync(path, "Test", true, pagecachesize, dbnew);
-            dbnew.ShouldCloseConnection = true;
-
-            return dbnew;
-        }
-
-        public static async Task<LocalTestDatabase> CreateAsync(LocalDatabase dbparent, LocalTestDatabase? dbnew = null)
-        {
-            dbnew ??= new LocalTestDatabase();
-
-            return (LocalTestDatabase)await CreateLocalDatabaseAsync(dbparent, dbnew);
-        }
-
-        public async Task UpdateVerificationCount(string name)
-        {
-            using (var cmd = m_connection.CreateCommand(m_rtr))
-                await cmd.SetCommandAndParameters(@"
-                    UPDATE ""RemoteVolume""
-                    SET ""VerificationCount"" = MAX(1,
-                        CASE
-                            WHEN ""VerificationCount"" <= 0
-                            THEN (
-                                SELECT MAX(""VerificationCount"")
-                                FROM ""RemoteVolume""
-                            )
-                            ELSE ""VerificationCount"" + 1
-                        END
-                    )
-                    WHERE ""Name"" = @Name
-                ")
-                    .SetParameterValue("@Name", name)
-                    .ExecuteNonQueryAsync();
-        }
-
-        private record RemoteVolume : IRemoteVolume
-        {
-            public long ID { get; init; }
-            public string Name { get; init; }
-            public long Size { get; init; }
-            public string Hash { get; init; }
-            public long VerificationCount { get; init; }
-
-            public RemoteVolume(SqliteDataReader rd)
-            {
-                ID = rd.ConvertValueToInt64(0);
-                Name = rd.ConvertValueToString(1) ?? "";
-                Size = rd.ConvertValueToInt64(2);
-                Hash = rd.ConvertValueToString(3) ?? throw new ArgumentNullException("Hash cannot be null");
-                VerificationCount = rd.ConvertValueToInt64(4);
-            }
-        }
-
-        private static List<RemoteVolume> FilterByVerificationCount(IEnumerable<RemoteVolume> volumes, long samples, long maxverification)
-        {
-            var rnd = new Random();
-
-            // First round is the new items
-            var res = (from n in volumes where n.VerificationCount == 0 select n).ToList();
-            while (res.Count > samples)
-                res.RemoveAt(rnd.Next(0, res.Count));
-
-            // Quick exit if we are done
-            if (res.Count == samples)
-                return res;
-
-            // Next is the volumes that are not
-            // verified as much, with preference for low verification count
-            var starved = (from n in volumes where n.VerificationCount != 0 && n.VerificationCount < maxverification orderby n.VerificationCount select n);
-            if (starved.Any())
-            {
-                var max = starved.Select(x => x.VerificationCount).Max();
-                var min = starved.Select(x => x.VerificationCount).Min();
-
-                for (var i = min; i <= max; i++)
-                {
-                    var p = starved.Where(x => x.VerificationCount == i).ToList();
-                    while (res.Count < samples && p.Count > 0)
-                    {
-                        var n = rnd.Next(0, p.Count);
-                        res.Add(p[n]);
-                        p.RemoveAt(n);
-                    }
-                }
-
-                // Quick exit if we are done
-                if (res.Count == samples)
-                    return res;
-            }
-
-            if (maxverification > 0)
-            {
-                // Last is the items that are verified mostly
-                var remainder = (from n in volumes where n.VerificationCount >= maxverification select n).ToList();
-                while (res.Count < samples && remainder.Count > 0)
-                {
-                    var n = rnd.Next(0, remainder.Count);
-                    res.Add(remainder[n]);
-                    remainder.RemoveAt(n);
-                }
-            }
-
-            return res;
-        }
-
-        public async IAsyncEnumerable<IRemoteVolume> SelectTestTargets(long samples, Options options)
-        {
-            var tp = await GetFilelistWhereClause(options.Time, options.Version);
-
-            samples = Math.Max(1, samples);
-            using (var cmd = m_connection.CreateCommand(m_rtr))
-            {
-<<<<<<< HEAD
-                // Select any broken items
-                cmd.SetCommandAndParameters(@"
-                    SELECT
-                        ""ID"",
-                        ""Name"",
-                        ""Size"",
-                        ""Hash"",
-                        ""VerificationCount""
-                    FROM ""Remotevolume""
-                    WHERE
-                        (""State"" IN (@States))
-                        AND (""Hash"" = '' OR ""Hash"" IS NULL OR ""Size"" <= 0)
-                        AND (""ArchiveTime"" = 0)
-                ")
-                    .ExpandInClauseParameter("@States", [RemoteVolumeState.Verified.ToString(), RemoteVolumeState.Uploaded.ToString()]);
-
-                using (var rd = await cmd.ExecuteReaderAsync())
-                    while (await rd.ReadAsync())
-                        yield return new RemoteVolume(rd);
-
-                //Grab the max value
-                var max = await cmd.ExecuteScalarInt64Async(@"
-                    SELECT MAX(""VerificationCount"")
-                    FROM ""RemoteVolume""
-                ", 0);
-
-                //First we select some filesets
-                var files = new List<RemoteVolume>();
-                var whereClause = string.IsNullOrEmpty(tp.Query) ? " WHERE " : (" " + tp.Query + " AND ");
-                using (var rd = await cmd.SetCommandAndParameters(@$"
-                    SELECT
-                        ""A"".""VolumeID"",
-                        ""A"".""Name"",
-                        ""A"".""Size"",
-                        ""A"".""Hash"",
-                        ""A"".""VerificationCount""
-                    FROM
-                        (
-                            SELECT
-                                ""ID"" AS ""VolumeID"",
-                                ""Name"",
-                                ""Size"",
-                                ""Hash"",
-                                ""VerificationCount""
-                            FROM ""Remotevolume""
-                            WHERE
-                                ""ArchiveTime"" = 0
-                                AND ""State"" IN (@State1, @State2)
-                        ) A,
-                        ""Fileset""
-                        {whereClause}
-                            ""A"".""VolumeID"" = ""Fileset"".""VolumeID""
-                        ORDER BY ""Fileset"".""Timestamp""
-                    ")
-                        .SetParameterValue("@State1", RemoteVolumeState.Uploaded.ToString())
-                        .SetParameterValue("@State2", RemoteVolumeState.Verified.ToString())
-                        .SetParameterValues(tp.Values)
-                        .ExecuteReaderAsync())
-                    while (await rd.ReadAsync())
-                        files.Add(new RemoteVolume(rd));
-=======
-                var files = new List<RemoteVolume>();
-                var max = cmd.ExecuteScalarInt64(@"SELECT MAX(""VerificationCount"") FROM ""RemoteVolume""", 0);
-
-                if (options.FullRemoteVerification != Options.RemoteTestStrategy.IndexesOnly)
-                {
-                    // Select any broken items
-                    cmd.SetCommandAndParameters(@"SELECT ""ID"", ""Name"", ""Size"", ""Hash"", ""VerificationCount"" FROM ""Remotevolume"" WHERE (""State"" IN (@States)) AND (""Hash"" = '' OR ""Hash"" IS NULL OR ""Size"" <= 0) AND (""ArchiveTime"" = 0)")
-                    .ExpandInClauseParameter("@States", [RemoteVolumeState.Verified.ToString(), RemoteVolumeState.Uploaded.ToString()]);
-
-                    using (var rd = cmd.ExecuteReader())
-                        while (rd.Read())
-                            yield return new RemoteVolume(rd);
-
-                    //First we select some filesets
-                    var whereClause = string.IsNullOrEmpty(tp.Item1) ? " WHERE " : (" " + tp.Item1 + " AND ");
-                    using (var rd = cmd.SetCommandAndParameters(@"SELECT ""A"".""VolumeID"", ""A"".""Name"", ""A"".""Size"", ""A"".""Hash"", ""A"".""VerificationCount"" FROM (SELECT ""ID"" AS ""VolumeID"", ""Name"", ""Size"", ""Hash"", ""VerificationCount"" FROM ""Remotevolume"" WHERE ""ArchiveTime"" = 0 AND ""State"" IN (@State1, @State2)) A, ""Fileset"" " + whereClause + @" ""A"".""VolumeID"" = ""Fileset"".""VolumeID"" ORDER BY ""Fileset"".""Timestamp"" ")
-                        .SetParameterValue("@State1", RemoteVolumeState.Uploaded.ToString())
-                        .SetParameterValue("@State2", RemoteVolumeState.Verified.ToString())
-                        .SetParameterValues(tp.Item2)
-                        .ExecuteReader())
-                        while (rd.Read())
-                            files.Add(new RemoteVolume(rd));
->>>>>>> 2b4cf848
-
-                    if (files.Count == 0)
-                        yield break;
-
-                    if (string.IsNullOrEmpty(tp.Item1))
-                        files = FilterByVerificationCount(files, samples, max).ToList();
-
-                    foreach (var f in files)
-                        yield return f;
-
-                    //Then we select some index files
-                    files.Clear();
-                }
-
-                cmd.SetCommandAndParameters(@"
-                    SELECT
-                        ""ID"",
-                        ""Name"",
-                        ""Size"",
-                        ""Hash"",
-                        ""VerificationCount""
-                    FROM ""Remotevolume""
-                    WHERE
-                        ""Type"" = @Type
-                        AND ""State"" IN (@States)
-                        AND ""ArchiveTime"" = 0
-                ")
-                    .SetParameterValue("@Type", RemoteVolumeType.Index.ToString())
-                    .ExpandInClauseParameter("@States", [RemoteVolumeState.Uploaded.ToString(), RemoteVolumeState.Verified.ToString()]);
-
-                using (var rd = await cmd.ExecuteReaderAsync())
-                    while (await rd.ReadAsync())
-                        files.Add(new RemoteVolume(rd));
-
-                foreach (var f in FilterByVerificationCount(files, samples, max))
-                    yield return f;
-
-                if (options.FullRemoteVerification == Options.RemoteTestStrategy.ListAndIndexes || options.FullRemoteVerification == Options.RemoteTestStrategy.IndexesOnly)
-                    yield break;
-
-                //And finally some block files
-                files.Clear();
-
-                cmd.SetCommandAndParameters(@"
-                    SELECT
-                        ""ID"",
-                        ""Name"",
-                        ""Size"",
-                        ""Hash"",
-                        ""VerificationCount""
-                    FROM ""Remotevolume""
-                    WHERE
-                        ""Type"" = @Type
-                        AND ""State"" IN (@States)
-                        AND ""ArchiveTime"" = 0
-                ")
-                    .SetParameterValue("@Type", RemoteVolumeType.Blocks.ToString())
-                    .ExpandInClauseParameter("@States", [RemoteVolumeState.Uploaded.ToString(), RemoteVolumeState.Verified.ToString()]);
-
-                using (var rd = await cmd.ExecuteReaderAsync())
-                    while (await rd.ReadAsync())
-                        files.Add(new RemoteVolume(rd));
-
-                foreach (var f in FilterByVerificationCount(files, samples, max))
-                    yield return f;
-            }
-        }
-
-        private abstract class Basiclist : IDisposable
-        {
-            protected LocalDatabase m_db = null!;
-            protected string m_volumename = null!;
-            protected string m_tablename = null!;
-            protected SqliteCommand m_insertCommand = null!;
-
-            [Obsolete("Calling this constructor will throw an exception. Use the CreateAsync method instead.")]
-            protected Basiclist(SqliteConnection connection, ReusableTransaction rtr, string volumename, string tablePrefix, string tableFormat, string insertCommand)
-            {
-                throw new NotSupportedException("Use CreateAsync method instead.");
-            }
-
-            protected Basiclist() { }
-
-            protected static async Task<Basiclist> CreateAsync(Basiclist bl, LocalDatabase db, string volumename, string tablePrefix, string tableFormat, string insertCommand)
-            {
-                bl.m_db = db;
-                bl.m_volumename = volumename;
-                var tablename = tablePrefix + "-" + Library.Utility.Utility.ByteArrayAsHexString(Guid.NewGuid().ToByteArray());
-
-                using (var cmd = bl.m_db.Connection.CreateCommand(bl.m_db.Transaction))
-                {
-                    await cmd.ExecuteNonQueryAsync($@"
-                        CREATE TEMPORARY TABLE ""{tablename}""
-                        {tableFormat}
-                    ");
-                    bl.m_tablename = tablename;
-                }
-
-                bl.m_insertCommand = await bl.m_db.Connection.CreateCommandAsync($@"
-                    INSERT INTO ""{bl.m_tablename}""
-                    {insertCommand}
-                ");
-
-                return bl;
-            }
-
-            public void Dispose()
-            {
-                DisposeAsync().Await();
-            }
-
-            public virtual async Task DisposeAsync()
-            {
-                if (m_tablename != null)
-                    try
-                    {
-                        using (var cmd = m_db.Connection.CreateCommand(m_db.Transaction.Transaction))
-                            await cmd.ExecuteNonQueryAsync($@"DROP TABLE IF EXISTS ""{m_tablename}""");
-                    }
-                    catch { }
-                    finally { m_tablename = null!; }
-
-                await m_insertCommand.DisposeAsync();
-            }
-        }
-
-        public interface IFilelist : IDisposable
-        {
-            Task Add(string path, long size, string hash, long metasize, string metahash, IEnumerable<string> blocklistHashes, FilelistEntryType type, DateTime time);
-            IAsyncEnumerable<KeyValuePair<Interface.TestEntryStatus, string>> Compare();
-        }
-
-        private class Filelist : Basiclist, IFilelist
-        {
-            private const string TABLE_PREFIX = "Filelist";
-            private const string TABLE_FORMAT = @"
-                (
-                    ""Path"" TEXT NOT NULL,
-                    ""Size"" INTEGER NOT NULL,
-                    ""Hash"" TEXT NULL,
-                    ""Metasize"" INTEGER NOT NULL,
-                    ""Metahash"" TEXT NOT NULL
-                )
-            ";
-            private const string INSERT_COMMAND = @"
-                (
-                    ""Path"",
-                    ""Size"",
-                    ""Hash"",
-                    ""Metasize"",
-                    ""Metahash""
-                )
-                VALUES (
-                    @Path,
-                    @Size,
-                    @Hash,
-                    @Metasize,
-                    @Metahash
-                )
-            ";
-
-            [Obsolete("Calling this constructor will throw an exception. Use the CreateAsync method instead.")]
-            public Filelist(SqliteConnection connection, string volumename, ReusableTransaction rtr)
-                : base(connection, rtr, volumename, TABLE_PREFIX, TABLE_FORMAT, INSERT_COMMAND)
-            {
-                throw new NotSupportedException("Use CreateAsync method instead.");
-            }
-
-            private Filelist() { }
-
-            public static async Task<Filelist> CreateAsync(LocalDatabase db, string volumename)
-            {
-                var bl = new Filelist();
-                return (Filelist)await CreateAsync(bl, db, volumename, TABLE_PREFIX, TABLE_FORMAT, INSERT_COMMAND);
-            }
-
-            public async Task Add(string path, long size, string hash, long metasize, string metahash, IEnumerable<string> blocklistHashes, FilelistEntryType type, DateTime time)
-            {
-                await m_insertCommand
-                    .SetTransaction(m_db.Transaction)
-                    .SetParameterValue("@Path", path)
-                    .SetParameterValue("@Size", hash == null ? -1 : size)
-                    .SetParameterValue("@Hash", hash)
-                    .SetParameterValue("@Metasize", metasize)
-                    .SetParameterValue("@Metahash", metahash)
-                    .ExecuteNonQueryAsync();
-            }
-
-            public async IAsyncEnumerable<KeyValuePair<Interface.TestEntryStatus, string>> Compare()
-            {
-                var cmpName = "CmpTable-" + Library.Utility.Utility.ByteArrayAsHexString(Guid.NewGuid().ToByteArray());
-
-                var create = $@"
-                    CREATE TEMPORARY TABLE ""{cmpName}"" AS
-                    SELECT
-                        ""A"".""Path"" AS ""Path"",
-                        CASE
-                            WHEN ""B"".""Fullhash"" IS NULL
-                            THEN -1
-                            ELSE ""B"".""Length"" END AS ""Size"",
-                        ""B"".""Fullhash"" AS ""Hash"",
-                        ""C"".""Length"" AS ""Metasize"",
-                        ""C"".""Fullhash"" AS ""Metahash""
-                    FROM (
-                        SELECT
-                            ""File"".""Path"",
-                            ""File"".""BlocksetID"" AS ""FileBlocksetID"",
-                            ""Metadataset"".""BlocksetID"" AS ""MetadataBlocksetID""
-                        FROM
-                            ""Remotevolume"",
-                            ""Fileset"",
-                            ""FilesetEntry"",
-                            ""File"",
-                            ""Metadataset""
-                        WHERE
-                            ""Remotevolume"".""Name"" = @Name
-                            AND ""Fileset"".""VolumeID"" = ""Remotevolume"".""ID""
-                            AND ""Fileset"".""ID"" = ""FilesetEntry"".""FilesetID""
-                            AND ""File"".""ID"" = ""FilesetEntry"".""FileID""
-                            AND ""File"".""MetadataID"" = ""Metadataset"".""ID""
-                    ) A
-                    LEFT OUTER JOIN ""Blockset"" B
-                        ON ""B"".""ID"" = ""A"".""FileBlocksetID""
-                    LEFT OUTER JOIN ""Blockset"" C
-                        ON ""C"".""ID""=""A"".""MetadataBlocksetID""
-                ";
-
-                var extra = $@"
-                    SELECT
-                        @TypeExtra AS ""Type"",
-                        ""{m_tablename}"".""Path"" AS ""Path""
-                    FROM ""{m_tablename}""
-                    WHERE ""{m_tablename}"".""Path"" NOT IN (
-                        SELECT ""Path""
-                        FROM ""{cmpName}""
-                    )";
-
-                var missing = $@"
-                    SELECT
-                        @TypeMissing AS ""Type"",
-                        ""Path"" AS ""Path""
-                    FROM ""{cmpName}""
-                    WHERE ""Path"" NOT IN (
-                        SELECT ""Path""
-                        FROM ""{m_tablename}""
-                    )
-                ";
-
-                var modified = $@"
-                    SELECT
-                        @TypeModified AS ""Type"",
-                        ""E"".""Path"" AS ""Path""
-                    FROM
-                        ""{m_tablename}"" E,
-                        ""{cmpName}"" D
-                    WHERE
-                        ""D"".""Path"" = ""E"".""Path""
-                        AND (
-                            ""D"".""Size"" != ""E"".""Size""
-                            OR ""D"".""Hash"" != ""E"".""Hash""
-                            OR ""D"".""Metasize"" != ""E"".""Metasize""
-                             OR ""D"".""Metahash"" != ""E"".""Metahash""
-                        )
-                ";
-
-                var drop = $@"DROP TABLE IF EXISTS ""{cmpName}"" ";
-
-                using (var cmd = m_db.Connection.CreateCommand(m_db.Transaction))
-                {
-                    try
-                    {
-                        await cmd
-                            .SetCommandAndParameters(create)
-                            .SetParameterValue("@Name", m_volumename)
-                            .ExecuteNonQueryAsync();
-
-                        cmd
-                            .SetCommandAndParameters($"{extra} UNION {missing} UNION {modified}")
-                            .SetParameterValue("@TypeExtra", (int)Interface.TestEntryStatus.Extra)
-                            .SetParameterValue("@TypeMissing", (int)Interface.TestEntryStatus.Missing)
-                            .SetParameterValue("@TypeModified", (int)Interface.TestEntryStatus.Modified);
-
-                        using (var rd = await cmd.ExecuteReaderAsync())
-                            while (await rd.ReadAsync())
-                                yield return new KeyValuePair<Interface.TestEntryStatus, string>(
-                                    (Interface.TestEntryStatus)rd.ConvertValueToInt64(0),
-                                    rd.ConvertValueToString(1) ?? ""
-                                );
-
-                    }
-                    finally
-                    {
-                        try
-                        {
-                            await cmd.ExecuteNonQueryAsync(drop);
-                        }
-                        catch { }
-                    }
-                }
-            }
-        }
-
-        public interface IIndexlist : IDisposable
-        {
-            Task AddBlockLink(string filename, string hash, long length);
-            IAsyncEnumerable<KeyValuePair<Library.Interface.TestEntryStatus, string>> Compare();
-        }
-
-        private class Indexlist : Basiclist, IIndexlist
-        {
-            private const string TABLE_PREFIX = "Indexlist";
-            private const string TABLE_FORMAT = @"
-                (
-                    ""Name"" TEXT NOT NULL,
-                    ""Hash"" TEXT NOT NULL,
-                    ""Size"" INTEGER NOT NULL
-                )
-            ";
-
-            private const string INSERT_COMMAND = @"
-                (
-                    ""Name"",
-                    ""Hash"",
-                    ""Size""
-                )
-                VALUES (
-                    @Name,
-                    @Hash,
-                    @Size
-                )
-            ";
-
-            [Obsolete("Calling this constructor will throw an exception. Use the CreateAsync method instead.")]
-            public Indexlist(SqliteConnection connection, string volumename, ReusableTransaction rtr)
-                : base(connection, rtr, volumename, TABLE_PREFIX, TABLE_FORMAT, INSERT_COMMAND)
-            {
-                throw new NotSupportedException("Use CreateAsync method instead.");
-            }
-
-            private Indexlist() { }
-
-            public static async Task<Indexlist> CreateAsync(LocalDatabase db, string volumename)
-            {
-                var bl = new Indexlist();
-                return (Indexlist)await CreateAsync(bl, db, volumename, TABLE_PREFIX, TABLE_FORMAT, INSERT_COMMAND);
-            }
-
-            public async Task AddBlockLink(string filename, string hash, long length)
-            {
-                await m_insertCommand.SetTransaction(m_db.Transaction)
-                    .SetParameterValue("@Name", filename)
-                    .SetParameterValue("@Hash", hash)
-                    .SetParameterValue("@Size", length)
-                    .ExecuteNonQueryAsync();
-            }
-
-            public async IAsyncEnumerable<KeyValuePair<Duplicati.Library.Interface.TestEntryStatus, string>> Compare()
-            {
-                var cmpName = "CmpTable-" + Library.Utility.Utility.ByteArrayAsHexString(Guid.NewGuid().ToByteArray());
-                var create = $@"
-                    CREATE TEMPORARY TABLE ""{cmpName}"" AS
-                    SELECT
-                        ""A"".""Name"",
-                        ""A"".""Hash"",
-                        ""A"".""Size""
-                    FROM
-                        ""Remotevolume"" A,
-                        ""Remotevolume"" B,
-                        ""IndexBlockLink""
-                    WHERE
-                        ""B"".""Name"" = @Name
-                        AND ""A"".""ID"" = ""IndexBlockLink"".""BlockVolumeID""
-                        AND ""B"".""ID"" = ""IndexBlockLink"".""IndexVolumeID""
-                ";
-
-                var extra = $@"
-                    SELECT
-                        @TypeExtra AS ""Type"",
-                        ""{m_tablename}"".""Name"" AS ""Name""
-                    FROM ""{m_tablename}""
-                    WHERE ""{m_tablename}"".""Name"" NOT IN (
-                        SELECT ""Name""
-                        FROM ""{cmpName}""
-                    )
-                ";
-
-                var missing = $@"
-                    SELECT
-                        @TypeMissing AS ""Type"",
-                        ""Name"" AS ""Name""
-                    FROM ""{cmpName}""
-                    WHERE ""Name"" NOT IN (
-                        SELECT ""Name""
-                        FROM ""{m_tablename}""
-                    )
-                ";
-
-                var modified = $@"
-                    SELECT
-                        @TypeModified AS ""Type"",
-                        ""E"".""Name"" AS ""Name""
-                    FROM
-                        ""{m_tablename}"" E,
-                        ""{cmpName}"" D
-                    WHERE
-                        ""D"".""Name"" = ""E"".""Name""
-                        AND (
-                            ""D"".""Hash"" != ""E"".""Hash""
-                            OR ""D"".""Size"" != ""E"".""Size""
-                        )
-                ";
-
-                var drop = $@"DROP TABLE IF EXISTS ""{cmpName}"" ";
-
-                using (var cmd = m_db.Connection.CreateCommand(m_db.Transaction))
-                {
-                    try
-                    {
-                        await cmd
-                            .SetCommandAndParameters(create)
-                            .SetParameterValue("@Name", m_volumename)
-                            .ExecuteNonQueryAsync();
-
-                        cmd
-                            .SetCommandAndParameters($"{extra} UNION {missing} UNION {modified}")
-                            .SetParameterValue("@TypeExtra", (int)Interface.TestEntryStatus.Extra)
-                            .SetParameterValue("@TypeMissing", (int)Interface.TestEntryStatus.Missing)
-                            .SetParameterValue("@TypeModified", (int)Interface.TestEntryStatus.Modified);
-
-                        using (var rd = await cmd.ExecuteReaderAsync())
-                            while (await rd.ReadAsync())
-                                yield return new KeyValuePair<Interface.TestEntryStatus, string>((Interface.TestEntryStatus)rd.ConvertValueToInt64(0), rd.ConvertValueToString(1) ?? "");
-
-                    }
-                    finally
-                    {
-                        try
-                        {
-                            await cmd.ExecuteNonQueryAsync(drop);
-                        }
-                        catch { }
-                    }
-                }
-            }
-        }
-
-        public interface IBlocklist : IDisposable
-        {
-            Task AddBlock(string key, long value);
-            IAsyncEnumerable<KeyValuePair<Library.Interface.TestEntryStatus, string>> Compare();
-        }
-
-        public interface IBlocklistHashList : IDisposable
-        {
-            void AddBlockHash(string hash, long size);
-            IEnumerable<KeyValuePair<Interface.TestEntryStatus, string>> Compare(int hashesPerBlock, int hashSize, int blockSize);
-        }
-
-        private class Blocklist : Basiclist, IBlocklist
-        {
-            private const string TABLE_PREFIX = "Blocklist";
-            private const string TABLE_FORMAT = @"
-                (
-                    ""Hash"" TEXT NOT NULL,
-                    ""Size"" INTEGER NOT NULL
-                )
-            ";
-
-            private const string INSERT_COMMAND = @"
-                (
-                    ""Hash"",
-                    ""Size""
-                )
-                VALUES (
-                    @Hash,
-                    @Size
-                )
-            ";
-
-            [Obsolete("Calling this constructor will throw an exception. Use the CreateAsync method instead.")]
-            public Blocklist(SqliteConnection connection, string volumename, ReusableTransaction rtr)
-                : base(connection, rtr, volumename, TABLE_PREFIX, TABLE_FORMAT, INSERT_COMMAND)
-            {
-                throw new NotSupportedException("Use CreateAsync method instead.");
-            }
-
-            private Blocklist() { }
-
-            public static async Task<Blocklist> CreateAsync(LocalDatabase db, string volumename)
-            {
-                var bl = new Blocklist();
-                return (Blocklist)await CreateAsync(bl, db, volumename, TABLE_PREFIX, TABLE_FORMAT, INSERT_COMMAND);
-            }
-
-            public async Task AddBlock(string hash, long size)
-            {
-                await m_insertCommand.SetTransaction(m_db.Transaction)
-                    .SetParameterValue("@Hash", hash)
-                    .SetParameterValue("@Size", size)
-                    .ExecuteNonQueryAsync();
-            }
-
-            public async IAsyncEnumerable<KeyValuePair<Interface.TestEntryStatus, string>> Compare()
-            {
-                var cmpName = "CmpTable-" + Library.Utility.Utility.ByteArrayAsHexString(Guid.NewGuid().ToByteArray());
-                var curBlocks = @"
-                    SELECT
-                        ""Block"".""Hash"" AS ""Hash"",
-                        ""Block"".""Size"" AS ""Size""
-                    FROM
-                        ""Remotevolume"",
-                        ""Block""
-                    WHERE
-                        ""Remotevolume"".""Name"" = @Name
-                        AND ""Remotevolume"".""ID"" = ""Block"".""VolumeID""
-                    ";
-
-                var duplBlocks = @"
-                    SELECT
-                        ""Block"".""Hash"" AS ""Hash"",
-                        ""Block"".""Size"" AS ""Size""
-                    FROM
-                        ""DuplicateBlock"",
-                        ""Block""
-                    WHERE
-                        ""DuplicateBlock"".""VolumeID"" = (
-                            SELECT ""ID""
-                            FROM ""RemoteVolume""
-                            WHERE ""Name"" = @Name
-                        )
-                        AND ""Block"".""ID"" = ""DuplicateBlock"".""BlockID""
-                ";
-
-                var delBlocks = @"
-                    SELECT
-                        ""DeletedBlock"".""Hash"" AS ""Hash"",
-                        ""DeletedBlock"".""Size"" AS ""Size""
-                    FROM
-                        ""DeletedBlock"",
-                        ""RemoteVolume""
-                    WHERE
-                        ""RemoteVolume"".""Name"" = @Name
-                        AND ""RemoteVolume"".""ID"" = ""DeletedBlock"".""VolumeID""
-                ";
-
-                var create = $@"
-                    CREATE TEMPORARY TABLE ""{cmpName}"" AS
-                    SELECT DISTINCT
-                        ""Hash"" AS ""Hash"",
-                        ""Size"" AS ""Size""
-                    FROM (
-                        {curBlocks}
-                        UNION {delBlocks}
-                        UNION {duplBlocks}
-                    )
-                ";
-
-                var extra = $@"
-                    SELECT
-                        @TypeExtra AS ""Type"",
-                        ""{m_tablename}"".""Hash"" AS ""Hash""
-                    FROM ""{m_tablename}""
-                    WHERE ""{m_tablename}"".""Hash"" NOT IN (
-                        SELECT ""Hash""
-                        FROM ""{cmpName}""
-                    )
-                ";
-
-                var missing = $@"
-                    SELECT
-                        @TypeMissing AS ""Type"",
-                        ""Hash"" AS ""Hash""
-                    FROM ""{cmpName}""
-                    WHERE ""Hash"" NOT IN (
-                        SELECT ""Hash""
-                        FROM ""{m_tablename}""
-                    )
-                ";
-
-                var modified = $@"
-                    SELECT
-                        @TypeModified AS ""Type"",
-                        ""E"".""Hash"" AS ""Hash""
-                    FROM
-                        ""{m_tablename}"" E,
-                        ""{cmpName}"" D
-                    WHERE
-                        ""D"".""Hash"" = ""E"".""Hash""
-                        AND ""D"".""Size"" != ""E"".""Size""
-                ";
-
-                var drop = $@"DROP TABLE IF EXISTS ""{cmpName}"" ";
-
-                using (var cmd = m_db.Connection.CreateCommand(m_db.Transaction))
-                {
-                    try
-                    {
-                        await cmd
-                            .SetCommandAndParameters(create)
-                            .SetParameterValue("@Name", m_volumename)
-                            .ExecuteNonQueryAsync();
-
-                        cmd
-                            .SetCommandAndParameters($"{extra} UNION {missing} UNION {modified}")
-                            .SetParameterValue("@TypeExtra", (int)Library.Interface.TestEntryStatus.Extra)
-                            .SetParameterValue("@TypeMissing", (int)Library.Interface.TestEntryStatus.Missing)
-                            .SetParameterValue("@TypeModified", (int)Library.Interface.TestEntryStatus.Modified);
-
-                        using (var rd = await cmd.ExecuteReaderAsync())
-                            while (await rd.ReadAsync())
-                                yield return new KeyValuePair<Duplicati.Library.Interface.TestEntryStatus, string>((Duplicati.Library.Interface.TestEntryStatus)rd.ConvertValueToInt64(0), rd.ConvertValueToString(1) ?? "");
-
-                    }
-                    finally
-                    {
-                        try
-                        {
-                            await cmd.ExecuteNonQueryAsync(drop);
-                        }
-                        catch { }
-                    }
-                }
-            }
-        }
-
-<<<<<<< HEAD
-        public async Task<IFilelist> CreateFilelist(string name)
-=======
-        private class BlocklistHashList : Basiclist, IBlocklistHashList
-        {
-            private const string TABLE_PREFIX = "BlocklistHashList";
-            private const string TABLE_FORMAT = @"(""Hash"" TEXT NOT NULL, ""Size"" INTEGER NOT NULL)";
-            private const string INSERT_COMMAND = @"(""Hash"", ""Size"") VALUES (@Hash,@Size)";
-
-            public BlocklistHashList(IDbConnection connection, string volumename, ReusableTransaction rtr)
-                : base(connection, rtr, volumename, TABLE_PREFIX, TABLE_FORMAT, INSERT_COMMAND)
-            { }
-
-            public void AddBlockHash(string hash, long size)
-            {
-                m_insertCommand.SetTransaction(m_rtr.Transaction)
-                    .SetParameterValue("@Hash", hash)
-                    .SetParameterValue("@Size", size)
-                    .ExecuteNonQuery();
-            }
-
-            public IEnumerable<KeyValuePair<Interface.TestEntryStatus, string>> Compare(int hashesPerBlock, int hashSize, int blockSize)
-            {
-                var cmpName = "CmpTable-" + Library.Utility.Utility.ByteArrayAsHexString(Guid.NewGuid().ToByteArray());
-
-                var create = FormatInvariant($@"
-                    CREATE TEMPORARY TABLE ""{cmpName}"" (
-                        ""Hash"" TEXT NOT NULL,
-                        ""Size"" INTEGER NOT NULL
-                    );
-            
-                    INSERT INTO ""{cmpName}"" (""Hash"", ""Size"")
-                    SELECT b.""Hash"", b.""Size""
-                    FROM Block b
-                    JOIN (
-                        SELECT
-                            blh.""Hash"",
-                            CASE
-                                WHEN blh.""Index"" = (((bs.""Length"" + {blockSize} - 1) / {blockSize} - 1) / {hashesPerBlock})
-                                     AND ((bs.""Length"" + {blockSize} - 1) / {blockSize}) % {hashesPerBlock} != 0
-                                THEN {hashSize} * ((bs.""Length"" + {blockSize} - 1) / {blockSize} % {hashesPerBlock})
-                                ELSE {hashSize} * {hashesPerBlock}
-                            END AS ""Size""
-                        FROM BlocklistHash blh
-                        JOIN Blockset bs ON bs.""ID"" = blh.""BlocksetID""
-                    ) expected ON b.""Hash"" = expected.""Hash"" AND b.""Size"" = expected.""Size""
-                    WHERE b.""VolumeID"" IN (
-                        SELECT ibl.""BlockVolumeID""
-                        FROM Remotevolume idx
-                        JOIN IndexBlockLink ibl ON ibl.""IndexVolumeID"" = idx.""ID""
-                        WHERE idx.""Name"" = @Name
-                    );
-                ");
-
-                var compare = FormatInvariant($@"
-                    WITH
-                        Expected AS (
-                            SELECT ""Hash"", ""Size"" FROM ""{cmpName}""
-                        ),
-                        Actual AS (
-                            SELECT ""Hash"", ""Size"" FROM ""{m_tablename}""
-                        ),
-                        Extra AS (
-                            SELECT @TypeExtra AS Type, a.""Hash""
-                            FROM Actual a
-                            LEFT JOIN Expected e ON a.""Hash"" = e.""Hash"" AND a.""Size"" = e.""Size""
-                            WHERE e.""Hash"" IS NULL
-                        ),
-                        Missing AS (
-                            SELECT @TypeMissing AS Type, e.""Hash""
-                            FROM Expected e
-                            LEFT JOIN Actual a ON a.""Hash"" = e.""Hash"" AND a.""Size"" = e.""Size""
-                            WHERE a.""Hash"" IS NULL
-                        ),
-                        Modified AS (
-                            SELECT @TypeModified AS Type, a.""Hash""
-                            FROM Actual a
-                            JOIN Expected e ON a.""Hash"" = e.""Hash""
-                            WHERE a.""Size"" != e.""Size""
-                              AND NOT EXISTS (
-                                  SELECT 1 FROM Extra x WHERE x.""Hash"" = a.""Hash""
-                              )
-                        )
-                    SELECT * FROM Extra
-                    UNION
-                    SELECT * FROM Missing
-                    UNION
-                    SELECT * FROM Modified;
-                ");
-
-                var drop = FormatInvariant($@"DROP TABLE IF EXISTS ""{cmpName}""");
-
-                using (var cmd = m_connection.CreateCommand(m_rtr.Transaction))
-                {
-                    try
-                    {
-                        // Create expected hash+size table filtered by volume
-                        cmd.SetCommandAndParameters(create)
-                            .SetParameterValue("@Name", m_volumename)
-                            .ExecuteNonQuery();
-
-                        // Compare against actual values inserted into temp table
-                        cmd.SetCommandAndParameters(compare)
-                            .SetParameterValue("@TypeExtra", (int)Library.Interface.TestEntryStatus.Extra)
-                            .SetParameterValue("@TypeMissing", (int)Library.Interface.TestEntryStatus.Missing)
-                            .SetParameterValue("@TypeModified", (int)Library.Interface.TestEntryStatus.Modified);
-
-                        using (var rd = cmd.ExecuteReader())
-                            while (rd.Read())
-                                yield return new KeyValuePair<Library.Interface.TestEntryStatus, string>(
-                                    (Library.Interface.TestEntryStatus)rd.ConvertValueToInt64(0),
-                                    rd.ConvertValueToString(1) ?? "");
-                    }
-                    finally
-                    {
-                        try { cmd.ExecuteNonQuery(drop); } catch { }
-                    }
-                }
-            }
-        }
-
-        public IFilelist CreateFilelist(string name, ReusableTransaction rtr)
->>>>>>> 2b4cf848
-        {
-            return await Filelist.CreateAsync(this, name);
-        }
-
-        public async Task<IIndexlist> CreateIndexlist(string name)
-        {
-            return await Indexlist.CreateAsync(this, name);
-        }
-
-        public async Task<IBlocklist> CreateBlocklist(string name)
-        {
-            return await Blocklist.CreateAsync(this, name);
-        }
-
-        public IBlocklistHashList CreateBlocklistHashList(string name, ReusableTransaction rtr)
-        {
-            return new BlocklistHashList(m_connection, name, rtr);
-        }
-    }
-}
-
+// Copyright (C) 2025, The Duplicati Team
+// https://duplicati.com, hello@duplicati.com
+//
+// Permission is hereby granted, free of charge, to any person obtaining a
+// copy of this software and associated documentation files (the "Software"),
+// to deal in the Software without restriction, including without limitation
+// the rights to use, copy, modify, merge, publish, distribute, sublicense,
+// and/or sell copies of the Software, and to permit persons to whom the
+// Software is furnished to do so, subject to the following conditions:
+//
+// The above copyright notice and this permission notice shall be included in
+// all copies or substantial portions of the Software.
+//
+// THE SOFTWARE IS PROVIDED "AS IS", WITHOUT WARRANTY OF ANY KIND, EXPRESS
+// OR IMPLIED, INCLUDING BUT NOT LIMITED TO THE WARRANTIES OF MERCHANTABILITY,
+// FITNESS FOR A PARTICULAR PURPOSE AND NONINFRINGEMENT. IN NO EVENT SHALL THE
+// AUTHORS OR COPYRIGHT HOLDERS BE LIABLE FOR ANY CLAIM, DAMAGES OR OTHER
+// LIABILITY, WHETHER IN AN ACTION OF CONTRACT, TORT OR OTHERWISE, ARISING
+// FROM, OUT OF OR IN CONNECTION WITH THE SOFTWARE OR THE USE OR OTHER
+// DEALINGS IN THE SOFTWARE.
+
+#nullable enable
+
+using System;
+using System.Linq;
+using System.Threading.Tasks;
+using System.Collections.Generic;
+using Microsoft.Data.Sqlite;
+using Duplicati.Library.Utility;
+
+namespace Duplicati.Library.Main.Database
+{
+    internal class LocalTestDatabase : LocalDatabase
+    {
+        public static async Task<LocalTestDatabase> CreateAsync(string path, long pagecachesize, LocalTestDatabase? dbnew = null)
+        {
+            dbnew ??= new LocalTestDatabase();
+
+            dbnew = (LocalTestDatabase)await CreateLocalDatabaseAsync(path, "Test", true, pagecachesize, dbnew);
+            dbnew.ShouldCloseConnection = true;
+
+            return dbnew;
+        }
+
+        public static async Task<LocalTestDatabase> CreateAsync(LocalDatabase dbparent, LocalTestDatabase? dbnew = null)
+        {
+            dbnew ??= new LocalTestDatabase();
+
+            return (LocalTestDatabase)await CreateLocalDatabaseAsync(dbparent, dbnew);
+        }
+
+        public async Task UpdateVerificationCount(string name)
+        {
+            using (var cmd = m_connection.CreateCommand(m_rtr))
+                await cmd.SetCommandAndParameters(@"
+                    UPDATE ""RemoteVolume""
+                    SET ""VerificationCount"" = MAX(1,
+                        CASE
+                            WHEN ""VerificationCount"" <= 0
+                            THEN (
+                                SELECT MAX(""VerificationCount"")
+                                FROM ""RemoteVolume""
+                            )
+                            ELSE ""VerificationCount"" + 1
+                        END
+                    )
+                    WHERE ""Name"" = @Name
+                ")
+                    .SetParameterValue("@Name", name)
+                    .ExecuteNonQueryAsync();
+        }
+
+        private record RemoteVolume : IRemoteVolume
+        {
+            public long ID { get; init; }
+            public string Name { get; init; }
+            public long Size { get; init; }
+            public string Hash { get; init; }
+            public long VerificationCount { get; init; }
+
+            public RemoteVolume(SqliteDataReader rd)
+            {
+                ID = rd.ConvertValueToInt64(0);
+                Name = rd.ConvertValueToString(1) ?? "";
+                Size = rd.ConvertValueToInt64(2);
+                Hash = rd.ConvertValueToString(3) ?? throw new ArgumentNullException("Hash cannot be null");
+                VerificationCount = rd.ConvertValueToInt64(4);
+            }
+        }
+
+        private static List<RemoteVolume> FilterByVerificationCount(IEnumerable<RemoteVolume> volumes, long samples, long maxverification)
+        {
+            var rnd = new Random();
+
+            // First round is the new items
+            var res = (from n in volumes where n.VerificationCount == 0 select n).ToList();
+            while (res.Count > samples)
+                res.RemoveAt(rnd.Next(0, res.Count));
+
+            // Quick exit if we are done
+            if (res.Count == samples)
+                return res;
+
+            // Next is the volumes that are not
+            // verified as much, with preference for low verification count
+            var starved = (from n in volumes where n.VerificationCount != 0 && n.VerificationCount < maxverification orderby n.VerificationCount select n);
+            if (starved.Any())
+            {
+                var max = starved.Select(x => x.VerificationCount).Max();
+                var min = starved.Select(x => x.VerificationCount).Min();
+
+                for (var i = min; i <= max; i++)
+                {
+                    var p = starved.Where(x => x.VerificationCount == i).ToList();
+                    while (res.Count < samples && p.Count > 0)
+                    {
+                        var n = rnd.Next(0, p.Count);
+                        res.Add(p[n]);
+                        p.RemoveAt(n);
+                    }
+                }
+
+                // Quick exit if we are done
+                if (res.Count == samples)
+                    return res;
+            }
+
+            if (maxverification > 0)
+            {
+                // Last is the items that are verified mostly
+                var remainder = (from n in volumes where n.VerificationCount >= maxverification select n).ToList();
+                while (res.Count < samples && remainder.Count > 0)
+                {
+                    var n = rnd.Next(0, remainder.Count);
+                    res.Add(remainder[n]);
+                    remainder.RemoveAt(n);
+                }
+            }
+
+            return res;
+        }
+
+        public async IAsyncEnumerable<IRemoteVolume> SelectTestTargets(long samples, Options options)
+        {
+            var tp = await GetFilelistWhereClause(options.Time, options.Version);
+
+            samples = Math.Max(1, samples);
+            using (var cmd = m_connection.CreateCommand(m_rtr))
+            {
+                var files = new List<RemoteVolume>();
+                var max = cmd.ExecuteScalarInt64(@"SELECT MAX(""VerificationCount"") FROM ""RemoteVolume""", 0);
+
+                if (options.FullRemoteVerification != Options.RemoteTestStrategy.IndexesOnly)
+                {
+                    // Select any broken items
+                    cmd.SetCommandAndParameters(@"SELECT ""ID"", ""Name"", ""Size"", ""Hash"", ""VerificationCount"" FROM ""Remotevolume"" WHERE (""State"" IN (@States)) AND (""Hash"" = '' OR ""Hash"" IS NULL OR ""Size"" <= 0) AND (""ArchiveTime"" = 0)")
+                    .ExpandInClauseParameter("@States", [RemoteVolumeState.Verified.ToString(), RemoteVolumeState.Uploaded.ToString()]);
+
+                    using (var rd = cmd.ExecuteReader())
+                        while (rd.Read())
+                            yield return new RemoteVolume(rd);
+
+                    //First we select some filesets
+                    var whereClause = string.IsNullOrEmpty(tp.Item1) ? " WHERE " : (" " + tp.Item1 + " AND ");
+                    using (var rd = cmd.SetCommandAndParameters(@"SELECT ""A"".""VolumeID"", ""A"".""Name"", ""A"".""Size"", ""A"".""Hash"", ""A"".""VerificationCount"" FROM (SELECT ""ID"" AS ""VolumeID"", ""Name"", ""Size"", ""Hash"", ""VerificationCount"" FROM ""Remotevolume"" WHERE ""ArchiveTime"" = 0 AND ""State"" IN (@State1, @State2)) A, ""Fileset"" " + whereClause + @" ""A"".""VolumeID"" = ""Fileset"".""VolumeID"" ORDER BY ""Fileset"".""Timestamp"" ")
+                        .SetParameterValue("@State1", RemoteVolumeState.Uploaded.ToString())
+                        .SetParameterValue("@State2", RemoteVolumeState.Verified.ToString())
+                        .SetParameterValues(tp.Item2)
+                        .ExecuteReader())
+                        while (rd.Read())
+                            files.Add(new RemoteVolume(rd));
+
+                    if (files.Count == 0)
+                        yield break;
+
+                    if (string.IsNullOrEmpty(tp.Item1))
+                        files = FilterByVerificationCount(files, samples, max).ToList();
+
+                    foreach (var f in files)
+                        yield return f;
+
+                    //Then we select some index files
+                    files.Clear();
+                }
+
+                cmd.SetCommandAndParameters(@"
+                    SELECT
+                        ""ID"",
+                        ""Name"",
+                        ""Size"",
+                        ""Hash"",
+                        ""VerificationCount""
+                    FROM ""Remotevolume""
+                    WHERE
+                        ""Type"" = @Type
+                        AND ""State"" IN (@States)
+                        AND ""ArchiveTime"" = 0
+                ")
+                    .SetParameterValue("@Type", RemoteVolumeType.Index.ToString())
+                    .ExpandInClauseParameter("@States", [RemoteVolumeState.Uploaded.ToString(), RemoteVolumeState.Verified.ToString()]);
+
+                using (var rd = await cmd.ExecuteReaderAsync())
+                    while (await rd.ReadAsync())
+                        files.Add(new RemoteVolume(rd));
+
+                foreach (var f in FilterByVerificationCount(files, samples, max))
+                    yield return f;
+
+                if (options.FullRemoteVerification == Options.RemoteTestStrategy.ListAndIndexes || options.FullRemoteVerification == Options.RemoteTestStrategy.IndexesOnly)
+                    yield break;
+
+                //And finally some block files
+                files.Clear();
+
+                cmd.SetCommandAndParameters(@"
+                    SELECT
+                        ""ID"",
+                        ""Name"",
+                        ""Size"",
+                        ""Hash"",
+                        ""VerificationCount""
+                    FROM ""Remotevolume""
+                    WHERE
+                        ""Type"" = @Type
+                        AND ""State"" IN (@States)
+                        AND ""ArchiveTime"" = 0
+                ")
+                    .SetParameterValue("@Type", RemoteVolumeType.Blocks.ToString())
+                    .ExpandInClauseParameter("@States", [RemoteVolumeState.Uploaded.ToString(), RemoteVolumeState.Verified.ToString()]);
+
+                using (var rd = await cmd.ExecuteReaderAsync())
+                    while (await rd.ReadAsync())
+                        files.Add(new RemoteVolume(rd));
+
+                foreach (var f in FilterByVerificationCount(files, samples, max))
+                    yield return f;
+            }
+        }
+
+        private abstract class Basiclist : IDisposable
+        {
+            protected LocalDatabase m_db = null!;
+            protected string m_volumename = null!;
+            protected string m_tablename = null!;
+            protected SqliteCommand m_insertCommand = null!;
+
+            [Obsolete("Calling this constructor will throw an exception. Use the CreateAsync method instead.")]
+            protected Basiclist(SqliteConnection connection, ReusableTransaction rtr, string volumename, string tablePrefix, string tableFormat, string insertCommand)
+            {
+                throw new NotSupportedException("Use CreateAsync method instead.");
+            }
+
+            protected Basiclist() { }
+
+            protected static async Task<Basiclist> CreateAsync(Basiclist bl, LocalDatabase db, string volumename, string tablePrefix, string tableFormat, string insertCommand)
+            {
+                bl.m_db = db;
+                bl.m_volumename = volumename;
+                var tablename = tablePrefix + "-" + Library.Utility.Utility.ByteArrayAsHexString(Guid.NewGuid().ToByteArray());
+
+                using (var cmd = bl.m_db.Connection.CreateCommand(bl.m_db.Transaction))
+                {
+                    await cmd.ExecuteNonQueryAsync($@"
+                        CREATE TEMPORARY TABLE ""{tablename}""
+                        {tableFormat}
+                    ");
+                    bl.m_tablename = tablename;
+                }
+
+                bl.m_insertCommand = await bl.m_db.Connection.CreateCommandAsync($@"
+                    INSERT INTO ""{bl.m_tablename}""
+                    {insertCommand}
+                ");
+
+                return bl;
+            }
+
+            public void Dispose()
+            {
+                DisposeAsync().Await();
+            }
+
+            public virtual async Task DisposeAsync()
+            {
+                if (m_tablename != null)
+                    try
+                    {
+                        using (var cmd = m_db.Connection.CreateCommand(m_db.Transaction.Transaction))
+                            await cmd.ExecuteNonQueryAsync($@"DROP TABLE IF EXISTS ""{m_tablename}""");
+                    }
+                    catch { }
+                    finally { m_tablename = null!; }
+
+                await m_insertCommand.DisposeAsync();
+            }
+        }
+
+        public interface IFilelist : IDisposable
+        {
+            Task Add(string path, long size, string hash, long metasize, string metahash, IEnumerable<string> blocklistHashes, FilelistEntryType type, DateTime time);
+            IAsyncEnumerable<KeyValuePair<Interface.TestEntryStatus, string>> Compare();
+        }
+
+        private class Filelist : Basiclist, IFilelist
+        {
+            private const string TABLE_PREFIX = "Filelist";
+            private const string TABLE_FORMAT = @"
+                (
+                    ""Path"" TEXT NOT NULL,
+                    ""Size"" INTEGER NOT NULL,
+                    ""Hash"" TEXT NULL,
+                    ""Metasize"" INTEGER NOT NULL,
+                    ""Metahash"" TEXT NOT NULL
+                )
+            ";
+            private const string INSERT_COMMAND = @"
+                (
+                    ""Path"",
+                    ""Size"",
+                    ""Hash"",
+                    ""Metasize"",
+                    ""Metahash""
+                )
+                VALUES (
+                    @Path,
+                    @Size,
+                    @Hash,
+                    @Metasize,
+                    @Metahash
+                )
+            ";
+
+            [Obsolete("Calling this constructor will throw an exception. Use the CreateAsync method instead.")]
+            public Filelist(SqliteConnection connection, string volumename, ReusableTransaction rtr)
+                : base(connection, rtr, volumename, TABLE_PREFIX, TABLE_FORMAT, INSERT_COMMAND)
+            {
+                throw new NotSupportedException("Use CreateAsync method instead.");
+            }
+
+            private Filelist() { }
+
+            public static async Task<Filelist> CreateAsync(LocalDatabase db, string volumename)
+            {
+                var bl = new Filelist();
+                return (Filelist)await CreateAsync(bl, db, volumename, TABLE_PREFIX, TABLE_FORMAT, INSERT_COMMAND);
+            }
+
+            public async Task Add(string path, long size, string hash, long metasize, string metahash, IEnumerable<string> blocklistHashes, FilelistEntryType type, DateTime time)
+            {
+                await m_insertCommand
+                    .SetTransaction(m_db.Transaction)
+                    .SetParameterValue("@Path", path)
+                    .SetParameterValue("@Size", hash == null ? -1 : size)
+                    .SetParameterValue("@Hash", hash)
+                    .SetParameterValue("@Metasize", metasize)
+                    .SetParameterValue("@Metahash", metahash)
+                    .ExecuteNonQueryAsync();
+            }
+
+            public async IAsyncEnumerable<KeyValuePair<Interface.TestEntryStatus, string>> Compare()
+            {
+                var cmpName = "CmpTable-" + Library.Utility.Utility.ByteArrayAsHexString(Guid.NewGuid().ToByteArray());
+
+                var create = $@"
+                    CREATE TEMPORARY TABLE ""{cmpName}"" AS
+                    SELECT
+                        ""A"".""Path"" AS ""Path"",
+                        CASE
+                            WHEN ""B"".""Fullhash"" IS NULL
+                            THEN -1
+                            ELSE ""B"".""Length"" END AS ""Size"",
+                        ""B"".""Fullhash"" AS ""Hash"",
+                        ""C"".""Length"" AS ""Metasize"",
+                        ""C"".""Fullhash"" AS ""Metahash""
+                    FROM (
+                        SELECT
+                            ""File"".""Path"",
+                            ""File"".""BlocksetID"" AS ""FileBlocksetID"",
+                            ""Metadataset"".""BlocksetID"" AS ""MetadataBlocksetID""
+                        FROM
+                            ""Remotevolume"",
+                            ""Fileset"",
+                            ""FilesetEntry"",
+                            ""File"",
+                            ""Metadataset""
+                        WHERE
+                            ""Remotevolume"".""Name"" = @Name
+                            AND ""Fileset"".""VolumeID"" = ""Remotevolume"".""ID""
+                            AND ""Fileset"".""ID"" = ""FilesetEntry"".""FilesetID""
+                            AND ""File"".""ID"" = ""FilesetEntry"".""FileID""
+                            AND ""File"".""MetadataID"" = ""Metadataset"".""ID""
+                    ) A
+                    LEFT OUTER JOIN ""Blockset"" B
+                        ON ""B"".""ID"" = ""A"".""FileBlocksetID""
+                    LEFT OUTER JOIN ""Blockset"" C
+                        ON ""C"".""ID""=""A"".""MetadataBlocksetID""
+                ";
+
+                var extra = $@"
+                    SELECT
+                        @TypeExtra AS ""Type"",
+                        ""{m_tablename}"".""Path"" AS ""Path""
+                    FROM ""{m_tablename}""
+                    WHERE ""{m_tablename}"".""Path"" NOT IN (
+                        SELECT ""Path""
+                        FROM ""{cmpName}""
+                    )";
+
+                var missing = $@"
+                    SELECT
+                        @TypeMissing AS ""Type"",
+                        ""Path"" AS ""Path""
+                    FROM ""{cmpName}""
+                    WHERE ""Path"" NOT IN (
+                        SELECT ""Path""
+                        FROM ""{m_tablename}""
+                    )
+                ";
+
+                var modified = $@"
+                    SELECT
+                        @TypeModified AS ""Type"",
+                        ""E"".""Path"" AS ""Path""
+                    FROM
+                        ""{m_tablename}"" E,
+                        ""{cmpName}"" D
+                    WHERE
+                        ""D"".""Path"" = ""E"".""Path""
+                        AND (
+                            ""D"".""Size"" != ""E"".""Size""
+                            OR ""D"".""Hash"" != ""E"".""Hash""
+                            OR ""D"".""Metasize"" != ""E"".""Metasize""
+                             OR ""D"".""Metahash"" != ""E"".""Metahash""
+                        )
+                ";
+
+                var drop = $@"DROP TABLE IF EXISTS ""{cmpName}"" ";
+
+                using (var cmd = m_db.Connection.CreateCommand(m_db.Transaction))
+                {
+                    try
+                    {
+                        await cmd
+                            .SetCommandAndParameters(create)
+                            .SetParameterValue("@Name", m_volumename)
+                            .ExecuteNonQueryAsync();
+
+                        cmd
+                            .SetCommandAndParameters($"{extra} UNION {missing} UNION {modified}")
+                            .SetParameterValue("@TypeExtra", (int)Interface.TestEntryStatus.Extra)
+                            .SetParameterValue("@TypeMissing", (int)Interface.TestEntryStatus.Missing)
+                            .SetParameterValue("@TypeModified", (int)Interface.TestEntryStatus.Modified);
+
+                        using (var rd = await cmd.ExecuteReaderAsync())
+                            while (await rd.ReadAsync())
+                                yield return new KeyValuePair<Interface.TestEntryStatus, string>(
+                                    (Interface.TestEntryStatus)rd.ConvertValueToInt64(0),
+                                    rd.ConvertValueToString(1) ?? ""
+                                );
+
+                    }
+                    finally
+                    {
+                        try
+                        {
+                            await cmd.ExecuteNonQueryAsync(drop);
+                        }
+                        catch { }
+                    }
+                }
+            }
+        }
+
+        public interface IIndexlist : IDisposable
+        {
+            Task AddBlockLink(string filename, string hash, long length);
+            IAsyncEnumerable<KeyValuePair<Library.Interface.TestEntryStatus, string>> Compare();
+        }
+
+        private class Indexlist : Basiclist, IIndexlist
+        {
+            private const string TABLE_PREFIX = "Indexlist";
+            private const string TABLE_FORMAT = @"
+                (
+                    ""Name"" TEXT NOT NULL,
+                    ""Hash"" TEXT NOT NULL,
+                    ""Size"" INTEGER NOT NULL
+                )
+            ";
+
+            private const string INSERT_COMMAND = @"
+                (
+                    ""Name"",
+                    ""Hash"",
+                    ""Size""
+                )
+                VALUES (
+                    @Name,
+                    @Hash,
+                    @Size
+                )
+            ";
+
+            [Obsolete("Calling this constructor will throw an exception. Use the CreateAsync method instead.")]
+            public Indexlist(SqliteConnection connection, string volumename, ReusableTransaction rtr)
+                : base(connection, rtr, volumename, TABLE_PREFIX, TABLE_FORMAT, INSERT_COMMAND)
+            {
+                throw new NotSupportedException("Use CreateAsync method instead.");
+            }
+
+            private Indexlist() { }
+
+            public static async Task<Indexlist> CreateAsync(LocalDatabase db, string volumename)
+            {
+                var bl = new Indexlist();
+                return (Indexlist)await CreateAsync(bl, db, volumename, TABLE_PREFIX, TABLE_FORMAT, INSERT_COMMAND);
+            }
+
+            public async Task AddBlockLink(string filename, string hash, long length)
+            {
+                await m_insertCommand.SetTransaction(m_db.Transaction)
+                    .SetParameterValue("@Name", filename)
+                    .SetParameterValue("@Hash", hash)
+                    .SetParameterValue("@Size", length)
+                    .ExecuteNonQueryAsync();
+            }
+
+            public async IAsyncEnumerable<KeyValuePair<Duplicati.Library.Interface.TestEntryStatus, string>> Compare()
+            {
+                var cmpName = "CmpTable-" + Library.Utility.Utility.ByteArrayAsHexString(Guid.NewGuid().ToByteArray());
+                var create = $@"
+                    CREATE TEMPORARY TABLE ""{cmpName}"" AS
+                    SELECT
+                        ""A"".""Name"",
+                        ""A"".""Hash"",
+                        ""A"".""Size""
+                    FROM
+                        ""Remotevolume"" A,
+                        ""Remotevolume"" B,
+                        ""IndexBlockLink""
+                    WHERE
+                        ""B"".""Name"" = @Name
+                        AND ""A"".""ID"" = ""IndexBlockLink"".""BlockVolumeID""
+                        AND ""B"".""ID"" = ""IndexBlockLink"".""IndexVolumeID""
+                ";
+
+                var extra = $@"
+                    SELECT
+                        @TypeExtra AS ""Type"",
+                        ""{m_tablename}"".""Name"" AS ""Name""
+                    FROM ""{m_tablename}""
+                    WHERE ""{m_tablename}"".""Name"" NOT IN (
+                        SELECT ""Name""
+                        FROM ""{cmpName}""
+                    )
+                ";
+
+                var missing = $@"
+                    SELECT
+                        @TypeMissing AS ""Type"",
+                        ""Name"" AS ""Name""
+                    FROM ""{cmpName}""
+                    WHERE ""Name"" NOT IN (
+                        SELECT ""Name""
+                        FROM ""{m_tablename}""
+                    )
+                ";
+
+                var modified = $@"
+                    SELECT
+                        @TypeModified AS ""Type"",
+                        ""E"".""Name"" AS ""Name""
+                    FROM
+                        ""{m_tablename}"" E,
+                        ""{cmpName}"" D
+                    WHERE
+                        ""D"".""Name"" = ""E"".""Name""
+                        AND (
+                            ""D"".""Hash"" != ""E"".""Hash""
+                            OR ""D"".""Size"" != ""E"".""Size""
+                        )
+                ";
+
+                var drop = $@"DROP TABLE IF EXISTS ""{cmpName}"" ";
+
+                using (var cmd = m_db.Connection.CreateCommand(m_db.Transaction))
+                {
+                    try
+                    {
+                        await cmd
+                            .SetCommandAndParameters(create)
+                            .SetParameterValue("@Name", m_volumename)
+                            .ExecuteNonQueryAsync();
+
+                        cmd
+                            .SetCommandAndParameters($"{extra} UNION {missing} UNION {modified}")
+                            .SetParameterValue("@TypeExtra", (int)Interface.TestEntryStatus.Extra)
+                            .SetParameterValue("@TypeMissing", (int)Interface.TestEntryStatus.Missing)
+                            .SetParameterValue("@TypeModified", (int)Interface.TestEntryStatus.Modified);
+
+                        using (var rd = await cmd.ExecuteReaderAsync())
+                            while (await rd.ReadAsync())
+                                yield return new KeyValuePair<Interface.TestEntryStatus, string>((Interface.TestEntryStatus)rd.ConvertValueToInt64(0), rd.ConvertValueToString(1) ?? "");
+
+                    }
+                    finally
+                    {
+                        try
+                        {
+                            await cmd.ExecuteNonQueryAsync(drop);
+                        }
+                        catch { }
+                    }
+                }
+            }
+        }
+
+        public interface IBlocklist : IDisposable
+        {
+            void AddBlock(string key, long value);
+            IEnumerable<KeyValuePair<Library.Interface.TestEntryStatus, string>> Compare();
+        }
+
+        public interface IBlocklistHashList : IDisposable
+        {
+            void AddBlockHash(string hash, long size);
+            IEnumerable<KeyValuePair<Interface.TestEntryStatus, string>> Compare(int hashesPerBlock, int hashSize, int blockSize);
+        }
+
+        private class Blocklist : Basiclist, IBlocklist
+        {
+            private const string TABLE_PREFIX = "Blocklist";
+            private const string TABLE_FORMAT = @"(""Hash"" TEXT NOT NULL, ""Size"" INTEGER NOT NULL)";
+            private const string INSERT_COMMAND = @"(""Hash"", ""Size"") VALUES (@Hash,@Size)";
+
+            public Blocklist(IDbConnection connection, string volumename, ReusableTransaction rtr)
+                : base(connection, rtr, volumename, TABLE_PREFIX, TABLE_FORMAT, INSERT_COMMAND)
+            { }
+
+            public void AddBlock(string hash, long size)
+            {
+                m_insertCommand.SetTransaction(m_rtr.Transaction)
+                    .SetParameterValue("@Hash", hash)
+                    .SetParameterValue("@Size", size)
+                    .ExecuteNonQuery();
+            }
+
+            public IEnumerable<KeyValuePair<Interface.TestEntryStatus, string>> Compare()
+            {
+                var cmpName = "CmpTable-" + Library.Utility.Utility.ByteArrayAsHexString(Guid.NewGuid().ToByteArray());
+                var curBlocks = @"SELECT ""Block"".""Hash"" AS ""Hash"", ""Block"".""Size"" AS ""Size"" FROM ""Remotevolume"", ""Block"" WHERE ""Remotevolume"".""Name"" = @Name AND ""Remotevolume"".""ID"" = ""Block"".""VolumeID""";
+                var duplBlocks = @"SELECT ""Block"".""Hash"" AS ""Hash"", ""Block"".""Size"" AS ""Size"" FROM ""DuplicateBlock"", ""Block"" WHERE ""DuplicateBlock"".""VolumeID"" = (SELECT ""ID"" FROM ""RemoteVolume"" WHERE ""Name"" = @Name) AND ""Block"".""ID"" = ""DuplicateBlock"".""BlockID""";
+                var delBlocks = @"SELECT ""DeletedBlock"".""Hash"" AS ""Hash"", ""DeletedBlock"".""Size"" AS ""Size"" FROM ""DeletedBlock"", ""RemoteVolume"" WHERE ""RemoteVolume"".""Name"" = @Name AND ""RemoteVolume"".""ID"" = ""DeletedBlock"".""VolumeID""";
+                var create = FormatInvariant($@"CREATE TEMPORARY TABLE ""{cmpName}"" AS SELECT DISTINCT ""Hash"" AS ""Hash"", ""Size"" AS ""Size"" FROM ({curBlocks} UNION {delBlocks} UNION {duplBlocks})");
+                var extra = FormatInvariant($@"SELECT @TypeExtra AS ""Type"", ""{m_tablename}"".""Hash"" AS ""Hash"" FROM ""{m_tablename}"" WHERE ""{m_tablename}"".""Hash"" NOT IN ( SELECT ""Hash"" FROM ""{cmpName}"" )");
+                var missing = FormatInvariant($@"SELECT @TypeMissing AS ""Type"", ""Hash"" AS ""Hash"" FROM ""{cmpName}"" WHERE ""Hash"" NOT IN (SELECT ""Hash"" FROM ""{m_tablename}"")");
+                var modified = FormatInvariant($@"SELECT @TypeModified AS ""Type"", ""E"".""Hash"" AS ""Hash"" FROM ""{m_tablename}"" E, ""{cmpName}"" D WHERE ""D"".""Hash"" = ""E"".""Hash"" AND ""D"".""Size"" != ""E"".""Size""  ");
+                var drop = FormatInvariant($@"DROP TABLE IF EXISTS ""{cmpName}"" ");
+
+                using (var cmd = m_connection.CreateCommand(m_rtr.Transaction))
+                {
+                    try
+                    {
+                        cmd.SetCommandAndParameters(create)
+                            .SetParameterValue("@Name", m_volumename)
+                            .ExecuteNonQuery();
+
+                        cmd.SetCommandAndParameters(FormatInvariant($"{extra} UNION {missing} UNION {modified}"))
+                            .SetParameterValue("@TypeExtra", (int)Library.Interface.TestEntryStatus.Extra)
+                            .SetParameterValue("@TypeMissing", (int)Library.Interface.TestEntryStatus.Missing)
+                            .SetParameterValue("@TypeModified", (int)Library.Interface.TestEntryStatus.Modified);
+                        using (var rd = cmd.ExecuteReader())
+                            while (rd.Read())
+                                yield return new KeyValuePair<Duplicati.Library.Interface.TestEntryStatus, string>((Duplicati.Library.Interface.TestEntryStatus)rd.ConvertValueToInt64(0), rd.ConvertValueToString(1) ?? "");
+
+                    }
+                    finally
+                    {
+                        try { cmd.ExecuteNonQuery(drop); }
+                        catch { }
+                    }
+                }
+            }
+        }
+
+        private class BlocklistHashList : Basiclist, IBlocklistHashList
+        {
+            private const string TABLE_PREFIX = "BlocklistHashList";
+            private const string TABLE_FORMAT = @"(""Hash"" TEXT NOT NULL, ""Size"" INTEGER NOT NULL)";
+            private const string INSERT_COMMAND = @"(""Hash"", ""Size"") VALUES (@Hash,@Size)";
+
+            public BlocklistHashList(IDbConnection connection, string volumename, ReusableTransaction rtr)
+                : base(connection, rtr, volumename, TABLE_PREFIX, TABLE_FORMAT, INSERT_COMMAND)
+            { }
+
+            public void AddBlockHash(string hash, long size)
+            {
+                m_insertCommand.SetTransaction(m_rtr.Transaction)
+                    .SetParameterValue("@Hash", hash)
+                    .SetParameterValue("@Size", size)
+                    .ExecuteNonQuery();
+            }
+
+            public IEnumerable<KeyValuePair<Interface.TestEntryStatus, string>> Compare(int hashesPerBlock, int hashSize, int blockSize)
+            {
+                var cmpName = "CmpTable-" + Library.Utility.Utility.ByteArrayAsHexString(Guid.NewGuid().ToByteArray());
+
+                var create = FormatInvariant($@"
+                    CREATE TEMPORARY TABLE ""{cmpName}"" (
+                        ""Hash"" TEXT NOT NULL,
+                        ""Size"" INTEGER NOT NULL
+                    );
+
+                    INSERT INTO ""{cmpName}"" (""Hash"", ""Size"")
+                    SELECT b.""Hash"", b.""Size""
+                    FROM Block b
+                    JOIN (
+                        SELECT
+                            blh.""Hash"",
+                            CASE
+                                WHEN blh.""Index"" = (((bs.""Length"" + {blockSize} - 1) / {blockSize} - 1) / {hashesPerBlock})
+                                     AND ((bs.""Length"" + {blockSize} - 1) / {blockSize}) % {hashesPerBlock} != 0
+                                THEN {hashSize} * ((bs.""Length"" + {blockSize} - 1) / {blockSize} % {hashesPerBlock})
+                                ELSE {hashSize} * {hashesPerBlock}
+                            END AS ""Size""
+                        FROM BlocklistHash blh
+                        JOIN Blockset bs ON bs.""ID"" = blh.""BlocksetID""
+                    ) expected ON b.""Hash"" = expected.""Hash"" AND b.""Size"" = expected.""Size""
+                    WHERE b.""VolumeID"" IN (
+                        SELECT ibl.""BlockVolumeID""
+                        FROM Remotevolume idx
+                        JOIN IndexBlockLink ibl ON ibl.""IndexVolumeID"" = idx.""ID""
+                        WHERE idx.""Name"" = @Name
+                    );
+                ");
+
+                var compare = FormatInvariant($@"
+                    WITH
+                        Expected AS (
+                            SELECT ""Hash"", ""Size"" FROM ""{cmpName}""
+                        ),
+                        Actual AS (
+                            SELECT ""Hash"", ""Size"" FROM ""{m_tablename}""
+                        ),
+                        Extra AS (
+                            SELECT @TypeExtra AS Type, a.""Hash""
+                            FROM Actual a
+                            LEFT JOIN Expected e ON a.""Hash"" = e.""Hash"" AND a.""Size"" = e.""Size""
+                            WHERE e.""Hash"" IS NULL
+                        ),
+                        Missing AS (
+                            SELECT @TypeMissing AS Type, e.""Hash""
+                            FROM Expected e
+                            LEFT JOIN Actual a ON a.""Hash"" = e.""Hash"" AND a.""Size"" = e.""Size""
+                            WHERE a.""Hash"" IS NULL
+                        ),
+                        Modified AS (
+                            SELECT @TypeModified AS Type, a.""Hash""
+                            FROM Actual a
+                            JOIN Expected e ON a.""Hash"" = e.""Hash""
+                            WHERE a.""Size"" != e.""Size""
+                              AND NOT EXISTS (
+                                  SELECT 1 FROM Extra x WHERE x.""Hash"" = a.""Hash""
+                              )
+                        )
+                    SELECT * FROM Extra
+                    UNION
+                    SELECT * FROM Missing
+                    UNION
+                    SELECT * FROM Modified;
+                ");
+
+                var drop = FormatInvariant($@"DROP TABLE IF EXISTS ""{cmpName}""");
+
+                using (var cmd = m_connection.CreateCommand(m_rtr.Transaction))
+                {
+                    try
+                    {
+                        // Create expected hash+size table filtered by volume
+                        cmd.SetCommandAndParameters(create)
+                            .SetParameterValue("@Name", m_volumename)
+                            .ExecuteNonQuery();
+
+                        // Compare against actual values inserted into temp table
+                        cmd.SetCommandAndParameters(compare)
+                            .SetParameterValue("@TypeExtra", (int)Library.Interface.TestEntryStatus.Extra)
+                            .SetParameterValue("@TypeMissing", (int)Library.Interface.TestEntryStatus.Missing)
+                            .SetParameterValue("@TypeModified", (int)Library.Interface.TestEntryStatus.Modified);
+
+                        using (var rd = cmd.ExecuteReader())
+                            while (rd.Read())
+                                yield return new KeyValuePair<Library.Interface.TestEntryStatus, string>(
+                                    (Library.Interface.TestEntryStatus)rd.ConvertValueToInt64(0),
+                                    rd.ConvertValueToString(1) ?? "");
+                    }
+                    finally
+                    {
+                        try { cmd.ExecuteNonQuery(drop); } catch { }
+                    }
+                }
+            }
+        }
+
+        public async Task<IFilelist> CreateFilelist(string name)
+        {
+            return await Filelist.CreateAsync(this, name);
+        }
+
+        public IIndexlist CreateIndexlist(string name, ReusableTransaction rtr)
+        {
+            return new Indexlist(m_connection, name, rtr);
+        }
+
+        public IBlocklist CreateBlocklist(string name, ReusableTransaction rtr)
+        {
+            return new Blocklist(m_connection, name, rtr);
+        }
+
+        public IBlocklistHashList CreateBlocklistHashList(string name, ReusableTransaction rtr)
+        {
+            return new BlocklistHashList(m_connection, name, rtr);
+        }
+    }
+}
+