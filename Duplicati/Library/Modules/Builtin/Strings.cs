using Duplicati.Library.Localization.Short;
using System;


namespace Duplicati.Library.Modules.Builtin.Strings {
    internal static class ConsolePasswordInput {
        public static string ConfirmPassphrasePrompt { get { return LC.L(@"Confirm encryption passphrase"); } }
        public static string Description { get { return LC.L(@"This module will ask the user for an encryption password on the command line unless encryption is disabled or the password is supplied by other means"); } }
        public static string Displayname { get { return LC.L(@"Password prompt"); } }
        public static string EmptyPassphraseError { get { return LC.L(@"Empty passphrases are not allowed"); } }
        public static string EnterPassphrasePrompt { get { return LC.L(@"Enter encryption passphrase"); } }
        public static string PassphraseMismatchError { get { return LC.L(@"The passphrases do not match"); } }
    }
    internal static class CheckMonoSSL {
        public static string Description { get { return LC.L(@"When running with Mono, this module will check if any certificates are installed and suggest installing them otherwise"); } }
        public static string Displayname { get { return LC.L(@"Check for SSL certificates"); } }
        public static string ErrorMessage { get { return LC.L(@"No certificates found, you can install some with one of these commands:{0}    cert-sync /etc/ssl/certs/ca-certificates.crt #for Debian based systems{0}    cert-sync /etc/pki/tls/certs/ca-bundle.crt #for RedHat derivatives{0}Read more: {1}", Environment.NewLine, "http://www.mono-project.com/docs/about-mono/releases/3.12.0/#cert-sync"); } }
    }
    internal static class HttpOptions {
        public static string Description { get { return LC.L(@"This module exposes a number of properties that can be used to change the way http requests are issued"); } }
        public static string DescriptionAcceptAnyCertificateLong { get { return LC.L(@"Use this option to accept any server certificate, regardless of what errors it may have. Please use --accept-specified-ssl-hash instead, whenever possible."); } }
        public static string DescriptionAcceptAnyCertificateShort { get { return LC.L(@"Accept any server certificate"); } }
        public static string DescriptionAcceptHashLong2 { get { return LC.L(@"If your server certificate is reported as invalid (eg. with self-signed certificates), you can supply the certificate hash to approve it anyway. The hash value must be entered in hex format without spaces. You can enter multiple hashes separated by commas."); } }
        public static string DescriptionAcceptHashShort { get { return LC.L(@"Optionally accept a known SSL certificate"); } }
        public static string DisableExpect100Long { get { return LC.L(@"The default HTTP request has the header ""Expect: 100-Continue"" attached, which allows some optimizations when authenticating, but also breaks some web servers, causing them to report ""417 - Expectation failed"""); } }
        public static string DisableExpect100Short { get { return LC.L(@"Disable the expect header"); } }
        public static string DisableNagleLong { get { return LC.L(@"By default the http requests use the RFC 896 nagling algorithm to support transfer of small packages more efficiently."); } }
        public static string DisableNagleShort { get { return LC.L(@"Disable nagling"); } }
        public static string DisplayName { get { return LC.L(@"Configure http requests"); } }
        public static string OauthurlShort { get { return LC.L(@"Alternate OAuth URL"); } }
        public static string OauthurlLong { get { return LC.L(@"Duplicati uses an external server to support the OAuth authentication flow. If you have set up your own Duplicati OAuth server, you can supply the refresh url."); } }
        public static string SslversionsShort { get { return LC.L(@"Sets allowed SSL versions"); } }
        public static string SslversionsLong { get { return LC.L(@"This option changes the default SSL versions allowed. This is an advanced option and should only be used if you want to enhance security or work around an issue with a particular SSL protocol."); } }
    }
    internal static class HyperVOptions {
        public static string Description { get { return LC.L(@"This module works internaly to parse source parameters to backup Hyper-V virtual machines"); } }
        public static string DisplayName { get { return LC.L(@"Configure Hyper-V module"); } }
    }
    internal static class MSSQLOptions
    {
        public static string Description { get { return LC.L(@"This module works internaly to parse source parameters to backup Microsoft SQL Server databases"); } }
        public static string DisplayName { get { return LC.L(@"Configure Microsoft SQL Server module"); } }
    }
    internal static class RunScript {
        public static string Description { get { return LC.L(@"Executes a script before starting an operation, and again on completion"); } }
        public static string DisplayName { get { return LC.L(@"Run script"); } }
        public static string FinishoptionLong { get { return LC.L(@"Executes a script after performing an operation. The script will receive the operation results written to stdout."); } }
        public static string FinishoptionShort { get { return LC.L(@"Run a script on exit"); } }
        public static string InvalidExitCodeError(string script, int exitcode) { return LC.L(@"The script ""{0}"" returned with exit code {1}", script, exitcode); }
        public static string RequiredoptionLong { get { return LC.L(@"Executes a script before performing an operation. The operation will block until the script has completed or timed out. If the script returns a non-zero error code or times out, the operation will be aborted."); } }
        public static string RequiredoptionShort { get { return LC.L(@"Run a required script on startup"); } }
        public static string ScriptExecuteError(string script, string message) { return LC.L(@"Error while executing script ""{0}"": {1}", script, message); }
        public static string ScriptTimeoutError(string script) { return LC.L(@"Execution of the script ""{0}"" timed out", script); }
        public static string StartupoptionLong { get { return LC.L(@"Executes a script before performing an operation. The operation will block until the script has completed or timed out."); } }
        public static string StartupoptionShort { get { return LC.L(@"Run a script on startup"); } }
        public static string StdErrorReport(string script, string message) { return LC.L(@"The script ""{0}"" reported error messages: {1}", script, message); }
        public static string TimeoutoptionLong { get { return LC.L(@"Sets the maximum time a script is allowed to execute. If the script has not completed within this time, it will continue to execute but the operation will continue too, and no script output will be processed."); } }
        public static string TimeoutoptionShort { get { return LC.L(@"Sets the script timeout"); } }
    }
    internal static class SendMail {
        public static string Description { get { return LC.L(@"This module can send email after an operation completes"); } }
        public static string Displayname { get { return LC.L(@"Send mail"); } }
        public static string FailedToLookupMXServer(string optionname) { return LC.L(@"Unable to find the destination mail server through MX lookup, please use the option {0} to specify what smtp server to use.", optionname); }
        public static string OptionBodyLong { get { return LC.L(@"This value can be a filename. If a the file exists, the file contents will be used as the message body.

In the message body, certain tokens are replaced:
%OPERATIONNAME% - The name of the operation, normally ""Backup""
%REMOTEURL% - Remote server url
%LOCALPATH% - The path to the local files or folders involved in the operation (if any)
%PARSEDRESULT% - The parsed result, if the operation is a backup. Possible values are: Error, Warning, Success

All command line options are also reported within %value%, e.g. %volsize%. Any unknown/unset value is removed."); } }
        public static string OptionBodyShort { get { return LC.L(@"The message body"); } }
        public static string OptionPasswordLong { get { return LC.L(@"The password used to authenticate with the SMTP server if required."); } }
        public static string OptionPasswordShort { get { return LC.L(@"SMTP Password"); } }
        public static string OptionRecipientLong { get { return LC.L(@"This setting is required if mail should be sent, all other settings have default values. You can supply multiple email addresses separated with commas, and you can use the normal address format as specified by RFC2822 section 3.4.
Example with 3 recipients: 

Peter Sample <peter@example.com>, John Sample <john@example.com>, admin@example.com"); } }
        public static string OptionRecipientShort { get { return LC.L(@"Email recipient(s)"); } }
        public static string OptionSendallLong { get { return LC.L(@"By default, mail will only be sent after a Backup operation. Use this option to send mail for all operations."); } }
        public static string OptionSendallShort { get { return LC.L(@"Send email for all operations"); } }
        public static string OptionSenderLong { get { return LC.L(@"Address of the email sender. If no host is supplied, the hostname of the first recipient is used. Examples of allowed formats:

sender
sender@example.com
Mail Sender <sender>
Mail Sender <sender@example.com>"); } }
        public static string OptionSenderShort { get { return LC.L(@"Email sender"); } }
<<<<<<< HEAD
        public static string OptionSendlevelLong(string success, string warning, string error, string all) { return LC.L(@"You can specify one of ""{0}"", ""{1}"", ""{2}"". You can supply multiple options with a comma separator, e.g. ""{0},{1}"". The special value ""{3}"" is a shorthand for ""{0},{1},{2}"" and will cause all backup operations to send an email.", success, warning, error, all); }
=======
        public static string OptionSendlevelLong(string success, string warning, string error, string fatal, string all) { return LC.L(@"You can specify one of ""{0}"", ""{1}"", ""{2}"", ""{3}"". You can supply multiple options with a comma seperator, e.g. ""{0},{1}"". The special value ""{4}"" is a shorthand for ""{0},{1},{2},{3}"" and will cause all backup operations to send an email.", success, warning, error, fatal, all); }
>>>>>>> 626a79db
        public static string OptionSendlevelShort { get { return LC.L(@"The messages to send"); } }
        public static string OptionServerLong { get { return LC.L(@"A url for the SMTP server, e.g. smtp://example.com:25. Multiple servers can be supplied in a prioritized list, separated with semicolon. If a server fails, the next server in the list is tried, until the message has been sent.
If no server is supplied, a DNS lookup is performed to find the first recipient's MX record, and all SMTP servers are tried in their priority order until the message is sent.

To enable SMTP over SSL, use the format smtps://example.com. To enable SMTP STARTTLS, use the format smtp://example.com:25/?starttls=when-available or smtp://example.com:25/?starttls=always. If no port is specified, port 25 is used for non-ssl, and 465 for SSL connections."); } }
        public static string OptionServerShort { get { return LC.L(@"SMTP Url"); } }
        public static string OptionSubjectLong(string optionname) { return LC.L(@"This setting supplies the email subject. Values are replaced as described in the description for --{0}.", optionname); }
        public static string OptionSubjectShort { get { return LC.L(@"The email subject"); } }
        public static string OptionUsernameLong { get { return LC.L(@"The username used to authenticate with the SMTP server if required."); } }
        public static string OptionUsernameShort { get { return LC.L(@"SMTP Username"); } }
        public static string SendMailFailedError(string message) { return LC.L(@"Failed to send email: {0}", message); }
        public static string SendMailLog(string message) { return LC.L(@"Whole SMTP communication: {0}", message); }
        public static string SendMailFailedRetryError(string failedserver, string message, string retryserver) { return LC.L(@"Failed to send email with server: {0}, message: {1}, retrying with {2}", failedserver, message, retryserver); }
        public static string SendMailSuccess(string server) { return LC.L(@"Email sent successfully using server: {0}", server); }
    }
    internal static class SendJabberMessage {
        public static string SendxmpptoShort { get { return LC.L(@"XMPP recipient email"); } }
        public static string SendxmpptoLong { get { return LC.L(@"The users who should have the messages sent, specify multiple users separated with commas"); } }
        public static string SendxmppmessageShort { get { return LC.L(@"The message template"); } }
        public static string SendxmppmessageLong { get { return LC.L(@"This value can be a filename. If a the file exists, the file contents will be used as the message.

In the message, certain tokens are replaced:
%OPERATIONNAME% - The name of the operation, normally ""Backup""
%REMOTEURL% - Remote server url
%LOCALPATH% - The path to the local files or folders involved in the operation (if any)
%PARSEDRESULT% - The parsed result, if the operation is a backup. Possible values are: Error, Warning, Success

All command line options are also reported within %value%, e.g. %volsize%. Any unknown/unset value is removed."); } }
        public static string SendxmppusernameShort { get { return LC.L(@"The XMPP username"); } }
        public static string SendxmppusernameLong { get { return LC.L(@"The username for the account that will send the message, including the hostname. I.e. ""account@jabber.org/Home"""); } }
        public static string SendxmpppasswordShort { get { return LC.L(@"The XMPP password"); } }
        public static string SendxmpppasswordLong { get { return LC.L(@"The password for the account that will send the message"); } }
        public static string SendxmpplevelShort { get { return LC.L(@"The messages to send"); } }
<<<<<<< HEAD
        public static string SendxmpplevelLong(string success, string warning, string error, string all) { return LC.L(@"You can specify one of ""{0}"", ""{1}"", ""{2}"". 
You can supply multiple options with a comma separator, e.g. ""{0},{1}"". The special value ""{3}"" is a shorthand for ""{0},{1},{2}"" and will cause all backup operations to send a message.", success, warning, error, all); }
=======
        public static string SendxmpplevelLong(string success, string warning, string error, string fatal, string all) { return LC.L(@"You can specify one of ""{0}"", ""{1}"", ""{2}"", ""{3}"". 
You can supply multiple options with a comma seperator, e.g. ""{0},{1}"". The special value ""{4}"" is a shorthand for ""{0},{1},{2},{3}"" and will cause all backup operations to send a message.", success, warning, error, fatal, all); }
>>>>>>> 626a79db
        public static string SendxmppanyoperationShort { get { return LC.L(@"Send messages for all operations"); } }
        public static string SendxmppanyoperationLong { get { return LC.L(@"By default, messages will only be sent after a Backup operation. Use this option to send messages for all operations"); } }
        public static string DisplayName { get { return LC.L(@"XMPP report module"); } }
        public static string Description { get { return LC.L(@"This module provides support for sending status reports via XMPP messages"); } }
        public static string LoginTimeoutError { get { return LC.L(@"Timeout occurred while logging in to jabber server"); } }
        public static string SendMessageError(string message) { return LC.L(@"Failed to send jabber message: {0}", message); }
    }
}
<|MERGE_RESOLUTION|>--- conflicted
+++ resolved
@@ -1,142 +1,133 @@
-using Duplicati.Library.Localization.Short;
-using System;
-
-
-namespace Duplicati.Library.Modules.Builtin.Strings {
-    internal static class ConsolePasswordInput {
-        public static string ConfirmPassphrasePrompt { get { return LC.L(@"Confirm encryption passphrase"); } }
-        public static string Description { get { return LC.L(@"This module will ask the user for an encryption password on the command line unless encryption is disabled or the password is supplied by other means"); } }
-        public static string Displayname { get { return LC.L(@"Password prompt"); } }
-        public static string EmptyPassphraseError { get { return LC.L(@"Empty passphrases are not allowed"); } }
-        public static string EnterPassphrasePrompt { get { return LC.L(@"Enter encryption passphrase"); } }
-        public static string PassphraseMismatchError { get { return LC.L(@"The passphrases do not match"); } }
-    }
-    internal static class CheckMonoSSL {
-        public static string Description { get { return LC.L(@"When running with Mono, this module will check if any certificates are installed and suggest installing them otherwise"); } }
-        public static string Displayname { get { return LC.L(@"Check for SSL certificates"); } }
-        public static string ErrorMessage { get { return LC.L(@"No certificates found, you can install some with one of these commands:{0}    cert-sync /etc/ssl/certs/ca-certificates.crt #for Debian based systems{0}    cert-sync /etc/pki/tls/certs/ca-bundle.crt #for RedHat derivatives{0}Read more: {1}", Environment.NewLine, "http://www.mono-project.com/docs/about-mono/releases/3.12.0/#cert-sync"); } }
-    }
-    internal static class HttpOptions {
-        public static string Description { get { return LC.L(@"This module exposes a number of properties that can be used to change the way http requests are issued"); } }
-        public static string DescriptionAcceptAnyCertificateLong { get { return LC.L(@"Use this option to accept any server certificate, regardless of what errors it may have. Please use --accept-specified-ssl-hash instead, whenever possible."); } }
-        public static string DescriptionAcceptAnyCertificateShort { get { return LC.L(@"Accept any server certificate"); } }
-        public static string DescriptionAcceptHashLong2 { get { return LC.L(@"If your server certificate is reported as invalid (eg. with self-signed certificates), you can supply the certificate hash to approve it anyway. The hash value must be entered in hex format without spaces. You can enter multiple hashes separated by commas."); } }
-        public static string DescriptionAcceptHashShort { get { return LC.L(@"Optionally accept a known SSL certificate"); } }
-        public static string DisableExpect100Long { get { return LC.L(@"The default HTTP request has the header ""Expect: 100-Continue"" attached, which allows some optimizations when authenticating, but also breaks some web servers, causing them to report ""417 - Expectation failed"""); } }
-        public static string DisableExpect100Short { get { return LC.L(@"Disable the expect header"); } }
-        public static string DisableNagleLong { get { return LC.L(@"By default the http requests use the RFC 896 nagling algorithm to support transfer of small packages more efficiently."); } }
-        public static string DisableNagleShort { get { return LC.L(@"Disable nagling"); } }
-        public static string DisplayName { get { return LC.L(@"Configure http requests"); } }
-        public static string OauthurlShort { get { return LC.L(@"Alternate OAuth URL"); } }
-        public static string OauthurlLong { get { return LC.L(@"Duplicati uses an external server to support the OAuth authentication flow. If you have set up your own Duplicati OAuth server, you can supply the refresh url."); } }
-        public static string SslversionsShort { get { return LC.L(@"Sets allowed SSL versions"); } }
-        public static string SslversionsLong { get { return LC.L(@"This option changes the default SSL versions allowed. This is an advanced option and should only be used if you want to enhance security or work around an issue with a particular SSL protocol."); } }
-    }
-    internal static class HyperVOptions {
-        public static string Description { get { return LC.L(@"This module works internaly to parse source parameters to backup Hyper-V virtual machines"); } }
-        public static string DisplayName { get { return LC.L(@"Configure Hyper-V module"); } }
-    }
-    internal static class MSSQLOptions
-    {
-        public static string Description { get { return LC.L(@"This module works internaly to parse source parameters to backup Microsoft SQL Server databases"); } }
-        public static string DisplayName { get { return LC.L(@"Configure Microsoft SQL Server module"); } }
-    }
-    internal static class RunScript {
-        public static string Description { get { return LC.L(@"Executes a script before starting an operation, and again on completion"); } }
-        public static string DisplayName { get { return LC.L(@"Run script"); } }
-        public static string FinishoptionLong { get { return LC.L(@"Executes a script after performing an operation. The script will receive the operation results written to stdout."); } }
-        public static string FinishoptionShort { get { return LC.L(@"Run a script on exit"); } }
-        public static string InvalidExitCodeError(string script, int exitcode) { return LC.L(@"The script ""{0}"" returned with exit code {1}", script, exitcode); }
-        public static string RequiredoptionLong { get { return LC.L(@"Executes a script before performing an operation. The operation will block until the script has completed or timed out. If the script returns a non-zero error code or times out, the operation will be aborted."); } }
-        public static string RequiredoptionShort { get { return LC.L(@"Run a required script on startup"); } }
-        public static string ScriptExecuteError(string script, string message) { return LC.L(@"Error while executing script ""{0}"": {1}", script, message); }
-        public static string ScriptTimeoutError(string script) { return LC.L(@"Execution of the script ""{0}"" timed out", script); }
-        public static string StartupoptionLong { get { return LC.L(@"Executes a script before performing an operation. The operation will block until the script has completed or timed out."); } }
-        public static string StartupoptionShort { get { return LC.L(@"Run a script on startup"); } }
-        public static string StdErrorReport(string script, string message) { return LC.L(@"The script ""{0}"" reported error messages: {1}", script, message); }
-        public static string TimeoutoptionLong { get { return LC.L(@"Sets the maximum time a script is allowed to execute. If the script has not completed within this time, it will continue to execute but the operation will continue too, and no script output will be processed."); } }
-        public static string TimeoutoptionShort { get { return LC.L(@"Sets the script timeout"); } }
-    }
-    internal static class SendMail {
-        public static string Description { get { return LC.L(@"This module can send email after an operation completes"); } }
-        public static string Displayname { get { return LC.L(@"Send mail"); } }
-        public static string FailedToLookupMXServer(string optionname) { return LC.L(@"Unable to find the destination mail server through MX lookup, please use the option {0} to specify what smtp server to use.", optionname); }
-        public static string OptionBodyLong { get { return LC.L(@"This value can be a filename. If a the file exists, the file contents will be used as the message body.
-
-In the message body, certain tokens are replaced:
-%OPERATIONNAME% - The name of the operation, normally ""Backup""
-%REMOTEURL% - Remote server url
-%LOCALPATH% - The path to the local files or folders involved in the operation (if any)
-%PARSEDRESULT% - The parsed result, if the operation is a backup. Possible values are: Error, Warning, Success
-
-All command line options are also reported within %value%, e.g. %volsize%. Any unknown/unset value is removed."); } }
-        public static string OptionBodyShort { get { return LC.L(@"The message body"); } }
-        public static string OptionPasswordLong { get { return LC.L(@"The password used to authenticate with the SMTP server if required."); } }
-        public static string OptionPasswordShort { get { return LC.L(@"SMTP Password"); } }
-        public static string OptionRecipientLong { get { return LC.L(@"This setting is required if mail should be sent, all other settings have default values. You can supply multiple email addresses separated with commas, and you can use the normal address format as specified by RFC2822 section 3.4.
-Example with 3 recipients: 
-
-Peter Sample <peter@example.com>, John Sample <john@example.com>, admin@example.com"); } }
-        public static string OptionRecipientShort { get { return LC.L(@"Email recipient(s)"); } }
-        public static string OptionSendallLong { get { return LC.L(@"By default, mail will only be sent after a Backup operation. Use this option to send mail for all operations."); } }
-        public static string OptionSendallShort { get { return LC.L(@"Send email for all operations"); } }
-        public static string OptionSenderLong { get { return LC.L(@"Address of the email sender. If no host is supplied, the hostname of the first recipient is used. Examples of allowed formats:
-
-sender
-sender@example.com
-Mail Sender <sender>
-Mail Sender <sender@example.com>"); } }
-        public static string OptionSenderShort { get { return LC.L(@"Email sender"); } }
-<<<<<<< HEAD
-        public static string OptionSendlevelLong(string success, string warning, string error, string all) { return LC.L(@"You can specify one of ""{0}"", ""{1}"", ""{2}"". You can supply multiple options with a comma separator, e.g. ""{0},{1}"". The special value ""{3}"" is a shorthand for ""{0},{1},{2}"" and will cause all backup operations to send an email.", success, warning, error, all); }
-=======
-        public static string OptionSendlevelLong(string success, string warning, string error, string fatal, string all) { return LC.L(@"You can specify one of ""{0}"", ""{1}"", ""{2}"", ""{3}"". You can supply multiple options with a comma seperator, e.g. ""{0},{1}"". The special value ""{4}"" is a shorthand for ""{0},{1},{2},{3}"" and will cause all backup operations to send an email.", success, warning, error, fatal, all); }
->>>>>>> 626a79db
-        public static string OptionSendlevelShort { get { return LC.L(@"The messages to send"); } }
-        public static string OptionServerLong { get { return LC.L(@"A url for the SMTP server, e.g. smtp://example.com:25. Multiple servers can be supplied in a prioritized list, separated with semicolon. If a server fails, the next server in the list is tried, until the message has been sent.
-If no server is supplied, a DNS lookup is performed to find the first recipient's MX record, and all SMTP servers are tried in their priority order until the message is sent.
-
-To enable SMTP over SSL, use the format smtps://example.com. To enable SMTP STARTTLS, use the format smtp://example.com:25/?starttls=when-available or smtp://example.com:25/?starttls=always. If no port is specified, port 25 is used for non-ssl, and 465 for SSL connections."); } }
-        public static string OptionServerShort { get { return LC.L(@"SMTP Url"); } }
-        public static string OptionSubjectLong(string optionname) { return LC.L(@"This setting supplies the email subject. Values are replaced as described in the description for --{0}.", optionname); }
-        public static string OptionSubjectShort { get { return LC.L(@"The email subject"); } }
-        public static string OptionUsernameLong { get { return LC.L(@"The username used to authenticate with the SMTP server if required."); } }
-        public static string OptionUsernameShort { get { return LC.L(@"SMTP Username"); } }
-        public static string SendMailFailedError(string message) { return LC.L(@"Failed to send email: {0}", message); }
-        public static string SendMailLog(string message) { return LC.L(@"Whole SMTP communication: {0}", message); }
-        public static string SendMailFailedRetryError(string failedserver, string message, string retryserver) { return LC.L(@"Failed to send email with server: {0}, message: {1}, retrying with {2}", failedserver, message, retryserver); }
-        public static string SendMailSuccess(string server) { return LC.L(@"Email sent successfully using server: {0}", server); }
-    }
-    internal static class SendJabberMessage {
-        public static string SendxmpptoShort { get { return LC.L(@"XMPP recipient email"); } }
-        public static string SendxmpptoLong { get { return LC.L(@"The users who should have the messages sent, specify multiple users separated with commas"); } }
-        public static string SendxmppmessageShort { get { return LC.L(@"The message template"); } }
-        public static string SendxmppmessageLong { get { return LC.L(@"This value can be a filename. If a the file exists, the file contents will be used as the message.
-
-In the message, certain tokens are replaced:
-%OPERATIONNAME% - The name of the operation, normally ""Backup""
-%REMOTEURL% - Remote server url
-%LOCALPATH% - The path to the local files or folders involved in the operation (if any)
-%PARSEDRESULT% - The parsed result, if the operation is a backup. Possible values are: Error, Warning, Success
-
-All command line options are also reported within %value%, e.g. %volsize%. Any unknown/unset value is removed."); } }
-        public static string SendxmppusernameShort { get { return LC.L(@"The XMPP username"); } }
-        public static string SendxmppusernameLong { get { return LC.L(@"The username for the account that will send the message, including the hostname. I.e. ""account@jabber.org/Home"""); } }
-        public static string SendxmpppasswordShort { get { return LC.L(@"The XMPP password"); } }
-        public static string SendxmpppasswordLong { get { return LC.L(@"The password for the account that will send the message"); } }
-        public static string SendxmpplevelShort { get { return LC.L(@"The messages to send"); } }
-<<<<<<< HEAD
-        public static string SendxmpplevelLong(string success, string warning, string error, string all) { return LC.L(@"You can specify one of ""{0}"", ""{1}"", ""{2}"". 
-You can supply multiple options with a comma separator, e.g. ""{0},{1}"". The special value ""{3}"" is a shorthand for ""{0},{1},{2}"" and will cause all backup operations to send a message.", success, warning, error, all); }
-=======
-        public static string SendxmpplevelLong(string success, string warning, string error, string fatal, string all) { return LC.L(@"You can specify one of ""{0}"", ""{1}"", ""{2}"", ""{3}"". 
-You can supply multiple options with a comma seperator, e.g. ""{0},{1}"". The special value ""{4}"" is a shorthand for ""{0},{1},{2},{3}"" and will cause all backup operations to send a message.", success, warning, error, fatal, all); }
->>>>>>> 626a79db
-        public static string SendxmppanyoperationShort { get { return LC.L(@"Send messages for all operations"); } }
-        public static string SendxmppanyoperationLong { get { return LC.L(@"By default, messages will only be sent after a Backup operation. Use this option to send messages for all operations"); } }
-        public static string DisplayName { get { return LC.L(@"XMPP report module"); } }
-        public static string Description { get { return LC.L(@"This module provides support for sending status reports via XMPP messages"); } }
-        public static string LoginTimeoutError { get { return LC.L(@"Timeout occurred while logging in to jabber server"); } }
-        public static string SendMessageError(string message) { return LC.L(@"Failed to send jabber message: {0}", message); }
-    }
-}
+using Duplicati.Library.Localization.Short;
+using System;
+
+
+namespace Duplicati.Library.Modules.Builtin.Strings {
+    internal static class ConsolePasswordInput {
+        public static string ConfirmPassphrasePrompt { get { return LC.L(@"Confirm encryption passphrase"); } }
+        public static string Description { get { return LC.L(@"This module will ask the user for an encryption password on the command line unless encryption is disabled or the password is supplied by other means"); } }
+        public static string Displayname { get { return LC.L(@"Password prompt"); } }
+        public static string EmptyPassphraseError { get { return LC.L(@"Empty passphrases are not allowed"); } }
+        public static string EnterPassphrasePrompt { get { return LC.L(@"Enter encryption passphrase"); } }
+        public static string PassphraseMismatchError { get { return LC.L(@"The passphrases do not match"); } }
+    }
+    internal static class CheckMonoSSL {
+        public static string Description { get { return LC.L(@"When running with Mono, this module will check if any certificates are installed and suggest installing them otherwise"); } }
+        public static string Displayname { get { return LC.L(@"Check for SSL certificates"); } }
+        public static string ErrorMessage { get { return LC.L(@"No certificates found, you can install some with one of these commands:{0}    cert-sync /etc/ssl/certs/ca-certificates.crt #for Debian based systems{0}    cert-sync /etc/pki/tls/certs/ca-bundle.crt #for RedHat derivatives{0}Read more: {1}", Environment.NewLine, "http://www.mono-project.com/docs/about-mono/releases/3.12.0/#cert-sync"); } }
+    }
+    internal static class HttpOptions {
+        public static string Description { get { return LC.L(@"This module exposes a number of properties that can be used to change the way http requests are issued"); } }
+        public static string DescriptionAcceptAnyCertificateLong { get { return LC.L(@"Use this option to accept any server certificate, regardless of what errors it may have. Please use --accept-specified-ssl-hash instead, whenever possible."); } }
+        public static string DescriptionAcceptAnyCertificateShort { get { return LC.L(@"Accept any server certificate"); } }
+        public static string DescriptionAcceptHashLong2 { get { return LC.L(@"If your server certificate is reported as invalid (eg. with self-signed certificates), you can supply the certificate hash to approve it anyway. The hash value must be entered in hex format without spaces. You can enter multiple hashes separated by commas."); } }
+        public static string DescriptionAcceptHashShort { get { return LC.L(@"Optionally accept a known SSL certificate"); } }
+        public static string DisableExpect100Long { get { return LC.L(@"The default HTTP request has the header ""Expect: 100-Continue"" attached, which allows some optimizations when authenticating, but also breaks some web servers, causing them to report ""417 - Expectation failed"""); } }
+        public static string DisableExpect100Short { get { return LC.L(@"Disable the expect header"); } }
+        public static string DisableNagleLong { get { return LC.L(@"By default the http requests use the RFC 896 nagling algorithm to support transfer of small packages more efficiently."); } }
+        public static string DisableNagleShort { get { return LC.L(@"Disable nagling"); } }
+        public static string DisplayName { get { return LC.L(@"Configure http requests"); } }
+        public static string OauthurlShort { get { return LC.L(@"Alternate OAuth URL"); } }
+        public static string OauthurlLong { get { return LC.L(@"Duplicati uses an external server to support the OAuth authentication flow. If you have set up your own Duplicati OAuth server, you can supply the refresh url."); } }
+        public static string SslversionsShort { get { return LC.L(@"Sets allowed SSL versions"); } }
+        public static string SslversionsLong { get { return LC.L(@"This option changes the default SSL versions allowed. This is an advanced option and should only be used if you want to enhance security or work around an issue with a particular SSL protocol."); } }
+    }
+    internal static class HyperVOptions {
+        public static string Description { get { return LC.L(@"This module works internaly to parse source parameters to backup Hyper-V virtual machines"); } }
+        public static string DisplayName { get { return LC.L(@"Configure Hyper-V module"); } }
+    }
+    internal static class MSSQLOptions
+    {
+        public static string Description { get { return LC.L(@"This module works internaly to parse source parameters to backup Microsoft SQL Server databases"); } }
+        public static string DisplayName { get { return LC.L(@"Configure Microsoft SQL Server module"); } }
+    }
+    internal static class RunScript {
+        public static string Description { get { return LC.L(@"Executes a script before starting an operation, and again on completion"); } }
+        public static string DisplayName { get { return LC.L(@"Run script"); } }
+        public static string FinishoptionLong { get { return LC.L(@"Executes a script after performing an operation. The script will receive the operation results written to stdout."); } }
+        public static string FinishoptionShort { get { return LC.L(@"Run a script on exit"); } }
+        public static string InvalidExitCodeError(string script, int exitcode) { return LC.L(@"The script ""{0}"" returned with exit code {1}", script, exitcode); }
+        public static string RequiredoptionLong { get { return LC.L(@"Executes a script before performing an operation. The operation will block until the script has completed or timed out. If the script returns a non-zero error code or times out, the operation will be aborted."); } }
+        public static string RequiredoptionShort { get { return LC.L(@"Run a required script on startup"); } }
+        public static string ScriptExecuteError(string script, string message) { return LC.L(@"Error while executing script ""{0}"": {1}", script, message); }
+        public static string ScriptTimeoutError(string script) { return LC.L(@"Execution of the script ""{0}"" timed out", script); }
+        public static string StartupoptionLong { get { return LC.L(@"Executes a script before performing an operation. The operation will block until the script has completed or timed out."); } }
+        public static string StartupoptionShort { get { return LC.L(@"Run a script on startup"); } }
+        public static string StdErrorReport(string script, string message) { return LC.L(@"The script ""{0}"" reported error messages: {1}", script, message); }
+        public static string TimeoutoptionLong { get { return LC.L(@"Sets the maximum time a script is allowed to execute. If the script has not completed within this time, it will continue to execute but the operation will continue too, and no script output will be processed."); } }
+        public static string TimeoutoptionShort { get { return LC.L(@"Sets the script timeout"); } }
+    }
+    internal static class SendMail {
+        public static string Description { get { return LC.L(@"This module can send email after an operation completes"); } }
+        public static string Displayname { get { return LC.L(@"Send mail"); } }
+        public static string FailedToLookupMXServer(string optionname) { return LC.L(@"Unable to find the destination mail server through MX lookup, please use the option {0} to specify what smtp server to use.", optionname); }
+        public static string OptionBodyLong { get { return LC.L(@"This value can be a filename. If a the file exists, the file contents will be used as the message body.
+
+In the message body, certain tokens are replaced:
+%OPERATIONNAME% - The name of the operation, normally ""Backup""
+%REMOTEURL% - Remote server url
+%LOCALPATH% - The path to the local files or folders involved in the operation (if any)
+%PARSEDRESULT% - The parsed result, if the operation is a backup. Possible values are: Error, Warning, Success
+
+All command line options are also reported within %value%, e.g. %volsize%. Any unknown/unset value is removed."); } }
+        public static string OptionBodyShort { get { return LC.L(@"The message body"); } }
+        public static string OptionPasswordLong { get { return LC.L(@"The password used to authenticate with the SMTP server if required."); } }
+        public static string OptionPasswordShort { get { return LC.L(@"SMTP Password"); } }
+        public static string OptionRecipientLong { get { return LC.L(@"This setting is required if mail should be sent, all other settings have default values. You can supply multiple email addresses separated with commas, and you can use the normal address format as specified by RFC2822 section 3.4.
+Example with 3 recipients: 
+
+Peter Sample <peter@example.com>, John Sample <john@example.com>, admin@example.com"); } }
+        public static string OptionRecipientShort { get { return LC.L(@"Email recipient(s)"); } }
+        public static string OptionSendallLong { get { return LC.L(@"By default, mail will only be sent after a Backup operation. Use this option to send mail for all operations."); } }
+        public static string OptionSendallShort { get { return LC.L(@"Send email for all operations"); } }
+        public static string OptionSenderLong { get { return LC.L(@"Address of the email sender. If no host is supplied, the hostname of the first recipient is used. Examples of allowed formats:
+
+sender
+sender@example.com
+Mail Sender <sender>
+Mail Sender <sender@example.com>"); } }
+        public static string OptionSenderShort { get { return LC.L(@"Email sender"); } }
+        public static string OptionSendlevelLong(string success, string warning, string error, string fatal, string all) { return LC.L(@"You can specify one of ""{0}"", ""{1}"", ""{2}"", ""{3}"". You can supply multiple options with a comma separator, e.g. ""{0},{1}"". The special value ""{4}"" is a shorthand for ""{0},{1},{2},{3}"" and will cause all backup operations to send an email.", success, warning, error, fatal, all); }
+        public static string OptionSendlevelShort { get { return LC.L(@"The messages to send"); } }
+        public static string OptionServerLong { get { return LC.L(@"A url for the SMTP server, e.g. smtp://example.com:25. Multiple servers can be supplied in a prioritized list, separated with semicolon. If a server fails, the next server in the list is tried, until the message has been sent.
+If no server is supplied, a DNS lookup is performed to find the first recipient's MX record, and all SMTP servers are tried in their priority order until the message is sent.
+
+To enable SMTP over SSL, use the format smtps://example.com. To enable SMTP STARTTLS, use the format smtp://example.com:25/?starttls=when-available or smtp://example.com:25/?starttls=always. If no port is specified, port 25 is used for non-ssl, and 465 for SSL connections."); } }
+        public static string OptionServerShort { get { return LC.L(@"SMTP Url"); } }
+        public static string OptionSubjectLong(string optionname) { return LC.L(@"This setting supplies the email subject. Values are replaced as described in the description for --{0}.", optionname); }
+        public static string OptionSubjectShort { get { return LC.L(@"The email subject"); } }
+        public static string OptionUsernameLong { get { return LC.L(@"The username used to authenticate with the SMTP server if required."); } }
+        public static string OptionUsernameShort { get { return LC.L(@"SMTP Username"); } }
+        public static string SendMailFailedError(string message) { return LC.L(@"Failed to send email: {0}", message); }
+        public static string SendMailLog(string message) { return LC.L(@"Whole SMTP communication: {0}", message); }
+        public static string SendMailFailedRetryError(string failedserver, string message, string retryserver) { return LC.L(@"Failed to send email with server: {0}, message: {1}, retrying with {2}", failedserver, message, retryserver); }
+        public static string SendMailSuccess(string server) { return LC.L(@"Email sent successfully using server: {0}", server); }
+    }
+    internal static class SendJabberMessage {
+        public static string SendxmpptoShort { get { return LC.L(@"XMPP recipient email"); } }
+        public static string SendxmpptoLong { get { return LC.L(@"The users who should have the messages sent, specify multiple users separated with commas"); } }
+        public static string SendxmppmessageShort { get { return LC.L(@"The message template"); } }
+        public static string SendxmppmessageLong { get { return LC.L(@"This value can be a filename. If a the file exists, the file contents will be used as the message.
+
+In the message, certain tokens are replaced:
+%OPERATIONNAME% - The name of the operation, normally ""Backup""
+%REMOTEURL% - Remote server url
+%LOCALPATH% - The path to the local files or folders involved in the operation (if any)
+%PARSEDRESULT% - The parsed result, if the operation is a backup. Possible values are: Error, Warning, Success
+
+All command line options are also reported within %value%, e.g. %volsize%. Any unknown/unset value is removed."); } }
+        public static string SendxmppusernameShort { get { return LC.L(@"The XMPP username"); } }
+        public static string SendxmppusernameLong { get { return LC.L(@"The username for the account that will send the message, including the hostname. I.e. ""account@jabber.org/Home"""); } }
+        public static string SendxmpppasswordShort { get { return LC.L(@"The XMPP password"); } }
+        public static string SendxmpppasswordLong { get { return LC.L(@"The password for the account that will send the message"); } }
+        public static string SendxmpplevelShort { get { return LC.L(@"The messages to send"); } }
+        public static string SendxmpplevelLong(string success, string warning, string error, string fatal, string all) { return LC.L(@"You can specify one of ""{0}"", ""{1}"", ""{2}"", ""{3}"". 
+You can supply multiple options with a comma separator, e.g. ""{0},{1}"". The special value ""{4}"" is a shorthand for ""{0},{1},{2},{3}"" and will cause all backup operations to send a message.", success, warning, error, fatal, all); }
+        public static string SendxmppanyoperationShort { get { return LC.L(@"Send messages for all operations"); } }
+        public static string SendxmppanyoperationLong { get { return LC.L(@"By default, messages will only be sent after a Backup operation. Use this option to send messages for all operations"); } }
+        public static string DisplayName { get { return LC.L(@"XMPP report module"); } }
+        public static string Description { get { return LC.L(@"This module provides support for sending status reports via XMPP messages"); } }
+        public static string LoginTimeoutError { get { return LC.L(@"Timeout occurred while logging in to jabber server"); } }
+        public static string SendMessageError(string message) { return LC.L(@"Failed to send jabber message: {0}", message); }
+    }
+}