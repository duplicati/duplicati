<<<<<<< HEAD
﻿<Project Sdk="Microsoft.NET.Sdk">

  <PropertyGroup>
    <TargetFramework>net8.0</TargetFramework>
    <OutputType>Library</OutputType>
  </PropertyGroup>
  
  <ItemGroup>
    <PackageReference Include="DnsClient" Version="1.4.0" />
    <PackageReference Include="ARSoft.Tools.Net" Version="1.8.1" />
    <PackageReference Include="Sharp.Xmpp" Version="1.0.2.2" />
    <PackageReference Include="Newtonsoft.Json" Version="13.0.3" />
    <PackageReference Include="MailKit" Version="2.4.1" />
    <PackageReference Include="MimeKit" Version="2.4.1" />
  </ItemGroup>
  
  <ItemGroup>
    <ProjectReference Include="..\..\Logging\Duplicati.Library.Logging.csproj" />
    <ProjectReference Include="..\..\Interface\Duplicati.Library.Interface.csproj" />
	<ProjectReference Include="..\..\Snapshots\Duplicati.Library.Snapshots.csproj" />
    <ProjectReference Include="..\..\Utility\Duplicati.Library.Utility.csproj" />
    <ProjectReference Include="..\..\Localization\Duplicati.Library.Localization.csproj" />
    <ProjectReference Include="..\..\Backend\OAuthHelper\Duplicati.Library.OAuthHelper.csproj" />
  </ItemGroup>
  
  <ItemGroup>
    <Content Include="run-script-example.sh">
      <CopyToOutputDirectory>PreserveNewest</CopyToOutputDirectory>
    </Content>
  </ItemGroup>

  <ItemGroup>
    <PackageReference Include="Microsoft.DotNet.Analyzers.Compatibility" Version="0.2.12-alpha">
      <PrivateAssets>all</PrivateAssets>
      <IncludeAssets>runtime; build; native; contentfiles; analyzers; buildtransitive</IncludeAssets>
    </PackageReference>
  </ItemGroup>

</Project>
=======
﻿<?xml version="1.0" encoding="utf-8"?>
<Project ToolsVersion="15.0" DefaultTargets="Build" xmlns="http://schemas.microsoft.com/developer/msbuild/2003">
  <PropertyGroup>
    <Configuration Condition=" '$(Configuration)' == '' ">Debug</Configuration>
    <Platform Condition=" '$(Platform)' == '' ">AnyCPU</Platform>
    <ProjectGuid>{52826615-7964-47FE-B4B3-1B2DBDF605B9}</ProjectGuid>
    <OutputType>Library</OutputType>
    <AppDesignerFolder>Properties</AppDesignerFolder>
    <RootNamespace>Duplicati.Library.Modules.Builtin</RootNamespace>
    <AssemblyName>Duplicati.Library.Modules.Builtin</AssemblyName>
    <FileAlignment>512</FileAlignment>
    <AssemblyOriginatorKeyFile>Duplicati.snk</AssemblyOriginatorKeyFile>
    <FileUpgradeFlags>
    </FileUpgradeFlags>
    <OldToolsVersion>3.5</OldToolsVersion>
    <UpgradeBackupLocation />
    <TargetFrameworkVersion>v4.7.1</TargetFrameworkVersion>
    <TargetFrameworkProfile />
    <UseMSBuildEngine>false</UseMSBuildEngine>
  </PropertyGroup>
  <PropertyGroup Condition=" '$(Configuration)|$(Platform)' == 'Debug|AnyCPU' ">
    <DebugSymbols>true</DebugSymbols>
    <DebugType>full</DebugType>
    <Optimize>false</Optimize>
    <OutputPath>bin\Debug\</OutputPath>
    <DefineConstants>DEBUG;TRACE</DefineConstants>
    <ErrorReport>prompt</ErrorReport>
    <WarningLevel>4</WarningLevel>
    <Prefer32Bit>false</Prefer32Bit>
  </PropertyGroup>
  <PropertyGroup Condition=" '$(Configuration)|$(Platform)' == 'Release|AnyCPU' ">
    <DebugType>pdbonly</DebugType>
    <Optimize>true</Optimize>
    <OutputPath>bin\Release\</OutputPath>
    <DefineConstants>TRACE</DefineConstants>
    <ErrorReport>prompt</ErrorReport>
    <WarningLevel>4</WarningLevel>
    <Prefer32Bit>false</Prefer32Bit>
  </PropertyGroup>
  <ItemGroup>
     <Reference Include="BouncyCastle.Cryptography">
       <HintPath>..\..\..\..\packages\BouncyCastle.Cryptography.2.2.1\lib\net461\BouncyCastle.Cryptography.dll</HintPath>
     </Reference>
    <Reference Include="MailKit, Version=4.1.0.0, Culture=neutral, PublicKeyToken=4e064fe7c44a8f1b, processorArchitecture=MSIL">
      <HintPath>..\..\..\..\packages\MailKit.4.1.0\lib\net47\MailKit.dll</HintPath>
    </Reference>
    <Reference Include="MimeKit, Version=4.1.0.0, Culture=neutral, PublicKeyToken=bede1c8a46c66814, processorArchitecture=MSIL">
      <HintPath>..\..\..\..\packages\MimeKit.4.1.0\lib\net47\MimeKit.dll</HintPath>
    </Reference>
    <Reference Include="Newtonsoft.Json, Version=13.0.0.0, Culture=neutral, PublicKeyToken=30ad4fe6b2a6aeed, processorArchitecture=MSIL">
      <HintPath>..\..\..\..\packages\Newtonsoft.Json.13.0.2\lib\netstandard2.0\Newtonsoft.Json.dll</HintPath>
    </Reference>
    <Reference Include="System.Buffers, Version=4.0.3.0, Culture=neutral, PublicKeyToken=cc7b13ffcd2ddd51, processorArchitecture=MSIL">
      <HintPath>..\..\..\..\packages\System.Buffers.4.5.1\lib\netstandard2.0\System.Buffers.dll</HintPath>
    </Reference>
    <Reference Include="System.Core" />
    <Reference Include="System.Memory, Version=4.0.1.2, Culture=neutral, PublicKeyToken=cc7b13ffcd2ddd51, processorArchitecture=MSIL">
      <HintPath>..\..\..\..\packages\System.Memory.4.5.5\lib\netstandard2.0\System.Memory.dll</HintPath>
    </Reference>
    <Reference Include="System.Runtime" />
    <Reference Include="System.Runtime.CompilerServices.Unsafe, Version=6.0.0.0, Culture=neutral, PublicKeyToken=b03f5f7f11d50a3a, processorArchitecture=MSIL">
      <HintPath>..\..\..\..\packages\System.Runtime.CompilerServices.Unsafe.6.0.0\lib\netstandard2.0\System.Runtime.CompilerServices.Unsafe.dll</HintPath>
    </Reference>
    <Reference Include="System.Formats.Asn1, Version=7.0.0.0, Culture=neutral, PublicKeyToken=cc7b13ffcd2ddd51, processorArchitecture=MSIL">
      <HintPath>..\..\..\..\packages\System.Formats.Asn1.7.0.0\lib\netstandard2.0\System.Formats.Asn1.dll</HintPath>
    </Reference>
    <Reference Include="System.Threading.Tasks.Extensions, Version=4.2.0.1, Culture=neutral, PublicKeyToken=cc7b13ffcd2ddd51, processorArchitecture=MSIL">
      <HintPath>..\..\..\..\packages\System.Threading.Tasks.Extensions.4.5.4\lib\netstandard2.0\System.Threading.Tasks.Extensions.dll</HintPath>
    </Reference>
    <Reference Include="Sharp.Xmpp, Version=1.0.2.2, Culture=neutral, processorArchitecture=MSIL">
      <HintPath>..\..\..\..\packages\Sharp.Xmpp.1.0.2.2\lib\net45\Sharp.Xmpp.dll</HintPath>
    </Reference>
    <Reference Include="ARSoft.Tools.Net, Version=1.8.1.0, Culture=neutral, PublicKeyToken=1940454cd762ec57, processorArchitecture=MSIL">
      <HintPath>..\..\..\..\packages\ARSoft.Tools.Net.1.8.1\lib\ARSoft.Tools.Net.dll</HintPath>
    </Reference>
    <Reference Include="System" />
    <Reference Include="System.Net" />
    <Reference Include="Mono.Security" />
    <Reference Include="System.Core" />
    <Reference Include="System.Data" />
    <Reference Include="System.Net.Http" />
    <Reference Include="System.Security" />
  </ItemGroup>
  <ItemGroup>
    <Compile Include="ConsolePasswordInput.cs" />
    <Compile Include="MSSQLOptions.cs" />
    <Compile Include="HyperVOptions.cs" />
    <Compile Include="HttpOptions.cs" />
    <Compile Include="Properties\AssemblyInfo.cs" />
    <Compile Include="ResultExportFormat.cs" />
    <Compile Include="SendHttpMessage.cs" />
    <Compile Include="SendMail.cs" />
    <Compile Include="RunScript.cs" />
    <Compile Include="SendJabberMessage.cs" />
    <Compile Include="Strings.cs" />
    <Compile Include="CheckMonoSSL.cs" />
    <Compile Include="..\..\..\..\thirdparty\DnsLite\DnsLite.cs">
      <Link>DnsLite.cs</Link>
    </Compile>
    <Compile Include="ReportHelper.cs" />
    <Compile Include="ResultSerialization\ResultFormatSerializerProvider.cs" />
    <Compile Include="ResultSerialization\IResultFormatSerializer.cs" />
    <Compile Include="ResultSerialization\DuplicatiFormatSerializer.cs" />
    <Compile Include="ResultSerialization\JsonFormatSerializer.cs" />
  </ItemGroup>
  <ItemGroup>
    <ProjectReference Include="..\..\Interface\Duplicati.Library.Interface.csproj">
      <Project>{C5899F45-B0FF-483C-9D38-24A9FCAAB237}</Project>
      <Name>Duplicati.Library.Interface</Name>
    </ProjectReference>
    <ProjectReference Include="..\..\Snapshots\Duplicati.Library.Snapshots.csproj">
      <Project>{D63E53E4-A458-4C2F-914D-92F715F58ACE}</Project>
      <Name>Duplicati.Library.Snapshots</Name>
    </ProjectReference>
    <ProjectReference Include="..\..\Utility\Duplicati.Library.Utility.csproj">
      <Project>{DE3E5D4C-51AB-4E5E-BEE8-E636CEBFBA65}</Project>
      <Name>Duplicati.Library.Utility</Name>
    </ProjectReference>
    <ProjectReference Include="..\..\Logging\Duplicati.Library.Logging.csproj">
      <Project>{D10A5FC0-11B4-4E70-86AA-8AEA52BD9798}</Project>
      <Name>Duplicati.Library.Logging</Name>
    </ProjectReference>
    <ProjectReference Include="..\..\Localization\Duplicati.Library.Localization.csproj">
      <Project>{B68F2214-951F-4F78-8488-66E1ED3F50BF}</Project>
      <Name>Duplicati.Library.Localization</Name>
    </ProjectReference>
    <ProjectReference Include="..\..\Backend\OAuthHelper\Duplicati.Library.OAuthHelper.csproj">
      <Project>{D4C37C33-5E73-4B56-B2C3-DC4A6BAA36BB}</Project>
      <Name>Duplicati.Library.OAuthHelper</Name>
    </ProjectReference>
    <ProjectReference Include="..\..\Common\Duplicati.Library.Common.csproj">
      <Project>{D63E53E4-A458-4C2F-914D-92F715F58ACF}</Project>
      <Name>Duplicati.Library.Common</Name>
    </ProjectReference>
    <ProjectReference Include="..\..\AutoUpdater\Duplicati.Library.AutoUpdater.csproj">
      <Name>Duplicati.Library.AutoUpdater</Name>
    </ProjectReference>
  </ItemGroup>
  <ItemGroup>
    <None Include="app.config" />
    <None Include="Duplicati.snk" />
    <Content Include="run-script-example.bat">
      <CopyToOutputDirectory>PreserveNewest</CopyToOutputDirectory>
    </Content>
    <Content Include="..\..\..\..\thirdparty\mozroots\mozroots.exe">
      <Link>mozroots.exe</Link>
      <CopyToOutputDirectory>PreserveNewest</CopyToOutputDirectory>
    </Content>
    <None Include="packages.config" />
  </ItemGroup>
  <ItemGroup />
  <Import Project="$(MSBuildToolsPath)\Microsoft.CSharp.targets" />
  <!-- To modify your build process, add your task inside one of the targets below and uncomment it.
       Other similar extension points exist, see Microsoft.Common.targets.
  <Target Name="BeforeBuild">
  </Target>
  <Target Name="AfterBuild">
  </Target>
  -->
  <ItemGroup>
    <Content Include="run-script-example.sh">
      <CopyToOutputDirectory>PreserveNewest</CopyToOutputDirectory>
    </Content>
  </ItemGroup>
  <ItemGroup />
</Project>
>>>>>>> 62f707be
<|MERGE_RESOLUTION|>--- conflicted
+++ resolved
@@ -1,4 +1,3 @@
-<<<<<<< HEAD
 ﻿<Project Sdk="Microsoft.NET.Sdk">
 
   <PropertyGroup>
@@ -37,172 +36,4 @@
     </PackageReference>
   </ItemGroup>
 
-</Project>
-=======
-﻿<?xml version="1.0" encoding="utf-8"?>
-<Project ToolsVersion="15.0" DefaultTargets="Build" xmlns="http://schemas.microsoft.com/developer/msbuild/2003">
-  <PropertyGroup>
-    <Configuration Condition=" '$(Configuration)' == '' ">Debug</Configuration>
-    <Platform Condition=" '$(Platform)' == '' ">AnyCPU</Platform>
-    <ProjectGuid>{52826615-7964-47FE-B4B3-1B2DBDF605B9}</ProjectGuid>
-    <OutputType>Library</OutputType>
-    <AppDesignerFolder>Properties</AppDesignerFolder>
-    <RootNamespace>Duplicati.Library.Modules.Builtin</RootNamespace>
-    <AssemblyName>Duplicati.Library.Modules.Builtin</AssemblyName>
-    <FileAlignment>512</FileAlignment>
-    <AssemblyOriginatorKeyFile>Duplicati.snk</AssemblyOriginatorKeyFile>
-    <FileUpgradeFlags>
-    </FileUpgradeFlags>
-    <OldToolsVersion>3.5</OldToolsVersion>
-    <UpgradeBackupLocation />
-    <TargetFrameworkVersion>v4.7.1</TargetFrameworkVersion>
-    <TargetFrameworkProfile />
-    <UseMSBuildEngine>false</UseMSBuildEngine>
-  </PropertyGroup>
-  <PropertyGroup Condition=" '$(Configuration)|$(Platform)' == 'Debug|AnyCPU' ">
-    <DebugSymbols>true</DebugSymbols>
-    <DebugType>full</DebugType>
-    <Optimize>false</Optimize>
-    <OutputPath>bin\Debug\</OutputPath>
-    <DefineConstants>DEBUG;TRACE</DefineConstants>
-    <ErrorReport>prompt</ErrorReport>
-    <WarningLevel>4</WarningLevel>
-    <Prefer32Bit>false</Prefer32Bit>
-  </PropertyGroup>
-  <PropertyGroup Condition=" '$(Configuration)|$(Platform)' == 'Release|AnyCPU' ">
-    <DebugType>pdbonly</DebugType>
-    <Optimize>true</Optimize>
-    <OutputPath>bin\Release\</OutputPath>
-    <DefineConstants>TRACE</DefineConstants>
-    <ErrorReport>prompt</ErrorReport>
-    <WarningLevel>4</WarningLevel>
-    <Prefer32Bit>false</Prefer32Bit>
-  </PropertyGroup>
-  <ItemGroup>
-     <Reference Include="BouncyCastle.Cryptography">
-       <HintPath>..\..\..\..\packages\BouncyCastle.Cryptography.2.2.1\lib\net461\BouncyCastle.Cryptography.dll</HintPath>
-     </Reference>
-    <Reference Include="MailKit, Version=4.1.0.0, Culture=neutral, PublicKeyToken=4e064fe7c44a8f1b, processorArchitecture=MSIL">
-      <HintPath>..\..\..\..\packages\MailKit.4.1.0\lib\net47\MailKit.dll</HintPath>
-    </Reference>
-    <Reference Include="MimeKit, Version=4.1.0.0, Culture=neutral, PublicKeyToken=bede1c8a46c66814, processorArchitecture=MSIL">
-      <HintPath>..\..\..\..\packages\MimeKit.4.1.0\lib\net47\MimeKit.dll</HintPath>
-    </Reference>
-    <Reference Include="Newtonsoft.Json, Version=13.0.0.0, Culture=neutral, PublicKeyToken=30ad4fe6b2a6aeed, processorArchitecture=MSIL">
-      <HintPath>..\..\..\..\packages\Newtonsoft.Json.13.0.2\lib\netstandard2.0\Newtonsoft.Json.dll</HintPath>
-    </Reference>
-    <Reference Include="System.Buffers, Version=4.0.3.0, Culture=neutral, PublicKeyToken=cc7b13ffcd2ddd51, processorArchitecture=MSIL">
-      <HintPath>..\..\..\..\packages\System.Buffers.4.5.1\lib\netstandard2.0\System.Buffers.dll</HintPath>
-    </Reference>
-    <Reference Include="System.Core" />
-    <Reference Include="System.Memory, Version=4.0.1.2, Culture=neutral, PublicKeyToken=cc7b13ffcd2ddd51, processorArchitecture=MSIL">
-      <HintPath>..\..\..\..\packages\System.Memory.4.5.5\lib\netstandard2.0\System.Memory.dll</HintPath>
-    </Reference>
-    <Reference Include="System.Runtime" />
-    <Reference Include="System.Runtime.CompilerServices.Unsafe, Version=6.0.0.0, Culture=neutral, PublicKeyToken=b03f5f7f11d50a3a, processorArchitecture=MSIL">
-      <HintPath>..\..\..\..\packages\System.Runtime.CompilerServices.Unsafe.6.0.0\lib\netstandard2.0\System.Runtime.CompilerServices.Unsafe.dll</HintPath>
-    </Reference>
-    <Reference Include="System.Formats.Asn1, Version=7.0.0.0, Culture=neutral, PublicKeyToken=cc7b13ffcd2ddd51, processorArchitecture=MSIL">
-      <HintPath>..\..\..\..\packages\System.Formats.Asn1.7.0.0\lib\netstandard2.0\System.Formats.Asn1.dll</HintPath>
-    </Reference>
-    <Reference Include="System.Threading.Tasks.Extensions, Version=4.2.0.1, Culture=neutral, PublicKeyToken=cc7b13ffcd2ddd51, processorArchitecture=MSIL">
-      <HintPath>..\..\..\..\packages\System.Threading.Tasks.Extensions.4.5.4\lib\netstandard2.0\System.Threading.Tasks.Extensions.dll</HintPath>
-    </Reference>
-    <Reference Include="Sharp.Xmpp, Version=1.0.2.2, Culture=neutral, processorArchitecture=MSIL">
-      <HintPath>..\..\..\..\packages\Sharp.Xmpp.1.0.2.2\lib\net45\Sharp.Xmpp.dll</HintPath>
-    </Reference>
-    <Reference Include="ARSoft.Tools.Net, Version=1.8.1.0, Culture=neutral, PublicKeyToken=1940454cd762ec57, processorArchitecture=MSIL">
-      <HintPath>..\..\..\..\packages\ARSoft.Tools.Net.1.8.1\lib\ARSoft.Tools.Net.dll</HintPath>
-    </Reference>
-    <Reference Include="System" />
-    <Reference Include="System.Net" />
-    <Reference Include="Mono.Security" />
-    <Reference Include="System.Core" />
-    <Reference Include="System.Data" />
-    <Reference Include="System.Net.Http" />
-    <Reference Include="System.Security" />
-  </ItemGroup>
-  <ItemGroup>
-    <Compile Include="ConsolePasswordInput.cs" />
-    <Compile Include="MSSQLOptions.cs" />
-    <Compile Include="HyperVOptions.cs" />
-    <Compile Include="HttpOptions.cs" />
-    <Compile Include="Properties\AssemblyInfo.cs" />
-    <Compile Include="ResultExportFormat.cs" />
-    <Compile Include="SendHttpMessage.cs" />
-    <Compile Include="SendMail.cs" />
-    <Compile Include="RunScript.cs" />
-    <Compile Include="SendJabberMessage.cs" />
-    <Compile Include="Strings.cs" />
-    <Compile Include="CheckMonoSSL.cs" />
-    <Compile Include="..\..\..\..\thirdparty\DnsLite\DnsLite.cs">
-      <Link>DnsLite.cs</Link>
-    </Compile>
-    <Compile Include="ReportHelper.cs" />
-    <Compile Include="ResultSerialization\ResultFormatSerializerProvider.cs" />
-    <Compile Include="ResultSerialization\IResultFormatSerializer.cs" />
-    <Compile Include="ResultSerialization\DuplicatiFormatSerializer.cs" />
-    <Compile Include="ResultSerialization\JsonFormatSerializer.cs" />
-  </ItemGroup>
-  <ItemGroup>
-    <ProjectReference Include="..\..\Interface\Duplicati.Library.Interface.csproj">
-      <Project>{C5899F45-B0FF-483C-9D38-24A9FCAAB237}</Project>
-      <Name>Duplicati.Library.Interface</Name>
-    </ProjectReference>
-    <ProjectReference Include="..\..\Snapshots\Duplicati.Library.Snapshots.csproj">
-      <Project>{D63E53E4-A458-4C2F-914D-92F715F58ACE}</Project>
-      <Name>Duplicati.Library.Snapshots</Name>
-    </ProjectReference>
-    <ProjectReference Include="..\..\Utility\Duplicati.Library.Utility.csproj">
-      <Project>{DE3E5D4C-51AB-4E5E-BEE8-E636CEBFBA65}</Project>
-      <Name>Duplicati.Library.Utility</Name>
-    </ProjectReference>
-    <ProjectReference Include="..\..\Logging\Duplicati.Library.Logging.csproj">
-      <Project>{D10A5FC0-11B4-4E70-86AA-8AEA52BD9798}</Project>
-      <Name>Duplicati.Library.Logging</Name>
-    </ProjectReference>
-    <ProjectReference Include="..\..\Localization\Duplicati.Library.Localization.csproj">
-      <Project>{B68F2214-951F-4F78-8488-66E1ED3F50BF}</Project>
-      <Name>Duplicati.Library.Localization</Name>
-    </ProjectReference>
-    <ProjectReference Include="..\..\Backend\OAuthHelper\Duplicati.Library.OAuthHelper.csproj">
-      <Project>{D4C37C33-5E73-4B56-B2C3-DC4A6BAA36BB}</Project>
-      <Name>Duplicati.Library.OAuthHelper</Name>
-    </ProjectReference>
-    <ProjectReference Include="..\..\Common\Duplicati.Library.Common.csproj">
-      <Project>{D63E53E4-A458-4C2F-914D-92F715F58ACF}</Project>
-      <Name>Duplicati.Library.Common</Name>
-    </ProjectReference>
-    <ProjectReference Include="..\..\AutoUpdater\Duplicati.Library.AutoUpdater.csproj">
-      <Name>Duplicati.Library.AutoUpdater</Name>
-    </ProjectReference>
-  </ItemGroup>
-  <ItemGroup>
-    <None Include="app.config" />
-    <None Include="Duplicati.snk" />
-    <Content Include="run-script-example.bat">
-      <CopyToOutputDirectory>PreserveNewest</CopyToOutputDirectory>
-    </Content>
-    <Content Include="..\..\..\..\thirdparty\mozroots\mozroots.exe">
-      <Link>mozroots.exe</Link>
-      <CopyToOutputDirectory>PreserveNewest</CopyToOutputDirectory>
-    </Content>
-    <None Include="packages.config" />
-  </ItemGroup>
-  <ItemGroup />
-  <Import Project="$(MSBuildToolsPath)\Microsoft.CSharp.targets" />
-  <!-- To modify your build process, add your task inside one of the targets below and uncomment it.
-       Other similar extension points exist, see Microsoft.Common.targets.
-  <Target Name="BeforeBuild">
-  </Target>
-  <Target Name="AfterBuild">
-  </Target>
-  -->
-  <ItemGroup>
-    <Content Include="run-script-example.sh">
-      <CopyToOutputDirectory>PreserveNewest</CopyToOutputDirectory>
-    </Content>
-  </ItemGroup>
-  <ItemGroup />
-</Project>
->>>>>>> 62f707be
+</Project>