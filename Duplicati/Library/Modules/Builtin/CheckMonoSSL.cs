// Copyright (C) 2024, The Duplicati Team
// https://duplicati.com, hello@duplicati.com
// 
// Permission is hereby granted, free of charge, to any person obtaining a 
// copy of this software and associated documentation files (the "Software"), 
// to deal in the Software without restriction, including without limitation 
// the rights to use, copy, modify, merge, publish, distribute, sublicense, 
// and/or sell copies of the Software, and to permit persons to whom the 
// Software is furnished to do so, subject to the following conditions:
// 
// The above copyright notice and this permission notice shall be included in 
// all copies or substantial portions of the Software.
// 
// THE SOFTWARE IS PROVIDED "AS IS", WITHOUT WARRANTY OF ANY KIND, EXPRESS 
// OR IMPLIED, INCLUDING BUT NOT LIMITED TO THE WARRANTIES OF MERCHANTABILITY, 
// FITNESS FOR A PARTICULAR PURPOSE AND NONINFRINGEMENT. IN NO EVENT SHALL THE 
// AUTHORS OR COPYRIGHT HOLDERS BE LIABLE FOR ANY CLAIM, DAMAGES OR OTHER 
// LIABILITY, WHETHER IN AN ACTION OF CONTRACT, TORT OR OTHERWISE, ARISING 
// FROM, OUT OF OR IN CONNECTION WITH THE SOFTWARE OR THE USE OR OTHER 
// DEALINGS IN THE SOFTWARE.

using System;
using System.Collections.Generic;
using System.Security.Cryptography.X509Certificates;

namespace Duplicati.Library.Modules.Builtin
{
    public class CheckMonoSSL : Duplicati.Library.Interface.IGenericModule, Duplicati.Library.Interface.IWebModule
    {
		private static readonly string LOGTAG = Logging.Log.LogTagFromType<CheckMonoSSL>();

        public CheckMonoSSL()
        {
        }

        private int CheckStore(StoreName storename, StoreLocation storelocation)
        {
            X509Store store = null;
            try
            {
                store = new X509Store(storename, storelocation);
                store.Open(OpenFlags.ReadOnly | OpenFlags.OpenExistingOnly);
                return store.Certificates.Count;
            }
            catch
            {
            }
            finally
            {
                if (store != null)
                    try { store.Close(); }
                    catch { }
            }

            return 0;
        }

        // Prevent inlining, so we can catch loader errors from the caller
        [System.Runtime.CompilerServices.MethodImpl(System.Runtime.CompilerServices.MethodImplOptions.NoInlining)]
        private int CheckMonoCerts()
        {
            // The __MonoCS__ compiler directive is no longer supported.
            // We would like to query the x509 store, but this will make it
            // hard to compile the project on Windows.
            // For this reason, we use reflection to extract the counts

            // Code without reflection looks like:

            //return
            //    Mono.Security.X509.X509StoreManager.LocalMachine.TrustedRoot.Certificates.Count +
            //    Mono.Security.X509.X509StoreManager.CurrentUser.TrustedRoot.Certificates.Count +
            //    Mono.Security.X509.X509StoreManager.TrustedRootCertificates.Count +
            //    0;

            System.Reflection.Assembly asm = null;

            try { asm = System.Reflection.Assembly.Load("Mono.Security"); }
            catch { }

            var x509Store = asm?.GetType("Mono.Security.X509.X509StoreManager");
            if (x509Store == null)
                return 0;

            var localMachine = x509Store.GetProperty("LocalMachine")?.GetValue(null);
            var currentUser = x509Store.GetProperty("CurrentUser")?.GetValue(null);
            var trustedRoot = x509Store.GetProperty("TrustedRootCertificates")?.GetValue(null);

            var count = 0;

            var tr = localMachine?.GetType().GetProperty("TrustedRoot")?.GetValue(localMachine);
            var crt = tr?.GetType().GetProperty("Certificates").GetValue(tr);
            var cnt = crt?.GetType().GetProperty("Count")?.GetValue(crt);
            if (cnt is int)
                count += (int)cnt;

            tr = currentUser?.GetType().GetProperty("TrustedRoot")?.GetValue(currentUser);
            crt = tr?.GetType().GetProperty("Certificates").GetValue(tr);
            cnt = crt?.GetType().GetProperty("Count")?.GetValue(crt);
            if (cnt is int)
                count += (int)cnt;


            cnt = trustedRoot?.GetType().GetProperty("Count")?.GetValue(trustedRoot);
            if (cnt is int)
                count += (int)cnt;

            return count;

        }

        private int CheckForInstalledCerts()
        {
            var count =
                CheckStore(StoreName.Root, StoreLocation.CurrentUser) +
                CheckStore(StoreName.AuthRoot, StoreLocation.CurrentUser) +
                CheckStore(StoreName.CertificateAuthority, StoreLocation.CurrentUser) +
                CheckStore(StoreName.Root, StoreLocation.LocalMachine) +
                CheckStore(StoreName.AuthRoot, StoreLocation.LocalMachine) +
                CheckStore(StoreName.CertificateAuthority, StoreLocation.LocalMachine);

            try { count += CheckMonoCerts(); }
            catch { }

            return count;
        }

#region IGenericModule implementation

        public string Key { get { return "check-mono-ssl"; } }
        public string DisplayName { get { return Strings.CheckMonoSSL.Displayname; } }
        public string Description { get { return Strings.CheckMonoSSL.Description; } }
        public bool LoadAsDefault { get { return true; } }
        public IList<Duplicati.Library.Interface.ICommandLineArgument> SupportedCommands { get { return null; } }

        public void Configure(IDictionary<string, string> commandlineOptions)
        {
            //Ensure the setup is valid, could throw an exception
            if (!commandlineOptions.ContainsKey("main-action") || !Library.Utility.Utility.IsMono)
                return;

            if (CheckForInstalledCerts() == 0)
            {
                // Do not output this warning, recent Mono packages seems to work
                if (Library.Utility.Utility.MonoVersion < new Version(6, 0))
                    Duplicati.Library.Logging.Log.WriteWarningMessage(LOGTAG, "MissingCerts", null, Strings.CheckMonoSSL.ErrorMessage);
            }
        }
#endregion

#region IWebModule implementation

        private const string KEY_CONFIGTYPE = "mono-ssl-config";
        private const ConfigType DEFAULT_CONFIG_TYPE = ConfigType.List;

        private enum ConfigType
        {
            List,
            Install,
            Test
        }


        public IDictionary<string, string> Execute(IDictionary<string, string> options)
        {
            string k;
            options.TryGetValue(KEY_CONFIGTYPE, out k);

            ConfigType ct;
            if (!Enum.TryParse<ConfigType>(k, true, out ct))
                ct = DEFAULT_CONFIG_TYPE;

            var d = new Dictionary<string, string>();

            switch (ct)
            {
                case ConfigType.Install:

<<<<<<< HEAD
                    d["error"] = "mozroots.exe install is deprecated";
=======
                    try
                    {
                        var path = System.IO.Path.Combine(System.IO.Path.GetDirectoryName(System.Reflection.Assembly.GetExecutingAssembly().Location), "mozroots.exe");
                        var pi = new System.Diagnostics.ProcessStartInfo(path, "--import --sync --quiet")
                        {
                            UseShellExecute = false
                        };
                        var p = System.Diagnostics.Process.Start(pi);
                        p.WaitForExit((int)TimeSpan.FromMinutes(5).TotalMilliseconds);
                    }
                    catch(Exception ex)
                    {
                        d["error"] = ex.ToString();
                    }

>>>>>>> 8761c579
                    d["count"] = CheckForInstalledCerts().ToString();
                    break;

                case ConfigType.Test:
                    try
                    {
                        var req = System.Net.WebRequest.CreateHttp("https://updates.duplicati.com");
                        req.Method = "HEAD";
                        req.AllowAutoRedirect = false;

                        using (var resp = (System.Net.HttpWebResponse)req.GetResponse())
                        {
                            d["status"] = resp.StatusDescription;
                            d["status_code"] = ((int)resp.StatusCode).ToString();
                        }
                    }
                    catch(Exception ex)
                    {
                        d["error"] = ex.ToString();
                    }
                    break;

                case ConfigType.List:
                default:
                    d["count"] = CheckForInstalledCerts().ToString();
                    d["mono"] = Library.Utility.Utility.IsMono.ToString();
                    d["message"] = Strings.CheckMonoSSL.ErrorMessage;
                    break;
            }

            return d;
        }

#endregion
    }
}

<|MERGE_RESOLUTION|>--- conflicted
+++ resolved
@@ -1,233 +1,215 @@
-// Copyright (C) 2024, The Duplicati Team
-// https://duplicati.com, hello@duplicati.com
-// 
-// Permission is hereby granted, free of charge, to any person obtaining a 
-// copy of this software and associated documentation files (the "Software"), 
-// to deal in the Software without restriction, including without limitation 
-// the rights to use, copy, modify, merge, publish, distribute, sublicense, 
-// and/or sell copies of the Software, and to permit persons to whom the 
-// Software is furnished to do so, subject to the following conditions:
-// 
-// The above copyright notice and this permission notice shall be included in 
-// all copies or substantial portions of the Software.
-// 
-// THE SOFTWARE IS PROVIDED "AS IS", WITHOUT WARRANTY OF ANY KIND, EXPRESS 
-// OR IMPLIED, INCLUDING BUT NOT LIMITED TO THE WARRANTIES OF MERCHANTABILITY, 
-// FITNESS FOR A PARTICULAR PURPOSE AND NONINFRINGEMENT. IN NO EVENT SHALL THE 
-// AUTHORS OR COPYRIGHT HOLDERS BE LIABLE FOR ANY CLAIM, DAMAGES OR OTHER 
-// LIABILITY, WHETHER IN AN ACTION OF CONTRACT, TORT OR OTHERWISE, ARISING 
-// FROM, OUT OF OR IN CONNECTION WITH THE SOFTWARE OR THE USE OR OTHER 
-// DEALINGS IN THE SOFTWARE.
-
-using System;
-using System.Collections.Generic;
-using System.Security.Cryptography.X509Certificates;
-
-namespace Duplicati.Library.Modules.Builtin
-{
-    public class CheckMonoSSL : Duplicati.Library.Interface.IGenericModule, Duplicati.Library.Interface.IWebModule
-    {
-		private static readonly string LOGTAG = Logging.Log.LogTagFromType<CheckMonoSSL>();
-
-        public CheckMonoSSL()
-        {
-        }
-
-        private int CheckStore(StoreName storename, StoreLocation storelocation)
-        {
-            X509Store store = null;
-            try
-            {
-                store = new X509Store(storename, storelocation);
-                store.Open(OpenFlags.ReadOnly | OpenFlags.OpenExistingOnly);
-                return store.Certificates.Count;
-            }
-            catch
-            {
-            }
-            finally
-            {
-                if (store != null)
-                    try { store.Close(); }
-                    catch { }
-            }
-
-            return 0;
-        }
-
-        // Prevent inlining, so we can catch loader errors from the caller
-        [System.Runtime.CompilerServices.MethodImpl(System.Runtime.CompilerServices.MethodImplOptions.NoInlining)]
-        private int CheckMonoCerts()
-        {
-            // The __MonoCS__ compiler directive is no longer supported.
-            // We would like to query the x509 store, but this will make it
-            // hard to compile the project on Windows.
-            // For this reason, we use reflection to extract the counts
-
-            // Code without reflection looks like:
-
-            //return
-            //    Mono.Security.X509.X509StoreManager.LocalMachine.TrustedRoot.Certificates.Count +
-            //    Mono.Security.X509.X509StoreManager.CurrentUser.TrustedRoot.Certificates.Count +
-            //    Mono.Security.X509.X509StoreManager.TrustedRootCertificates.Count +
-            //    0;
-
-            System.Reflection.Assembly asm = null;
-
-            try { asm = System.Reflection.Assembly.Load("Mono.Security"); }
-            catch { }
-
-            var x509Store = asm?.GetType("Mono.Security.X509.X509StoreManager");
-            if (x509Store == null)
-                return 0;
-
-            var localMachine = x509Store.GetProperty("LocalMachine")?.GetValue(null);
-            var currentUser = x509Store.GetProperty("CurrentUser")?.GetValue(null);
-            var trustedRoot = x509Store.GetProperty("TrustedRootCertificates")?.GetValue(null);
-
-            var count = 0;
-
-            var tr = localMachine?.GetType().GetProperty("TrustedRoot")?.GetValue(localMachine);
-            var crt = tr?.GetType().GetProperty("Certificates").GetValue(tr);
-            var cnt = crt?.GetType().GetProperty("Count")?.GetValue(crt);
-            if (cnt is int)
-                count += (int)cnt;
-
-            tr = currentUser?.GetType().GetProperty("TrustedRoot")?.GetValue(currentUser);
-            crt = tr?.GetType().GetProperty("Certificates").GetValue(tr);
-            cnt = crt?.GetType().GetProperty("Count")?.GetValue(crt);
-            if (cnt is int)
-                count += (int)cnt;
-
-
-            cnt = trustedRoot?.GetType().GetProperty("Count")?.GetValue(trustedRoot);
-            if (cnt is int)
-                count += (int)cnt;
-
-            return count;
-
-        }
-
-        private int CheckForInstalledCerts()
-        {
-            var count =
-                CheckStore(StoreName.Root, StoreLocation.CurrentUser) +
-                CheckStore(StoreName.AuthRoot, StoreLocation.CurrentUser) +
-                CheckStore(StoreName.CertificateAuthority, StoreLocation.CurrentUser) +
-                CheckStore(StoreName.Root, StoreLocation.LocalMachine) +
-                CheckStore(StoreName.AuthRoot, StoreLocation.LocalMachine) +
-                CheckStore(StoreName.CertificateAuthority, StoreLocation.LocalMachine);
-
-            try { count += CheckMonoCerts(); }
-            catch { }
-
-            return count;
-        }
-
-#region IGenericModule implementation
-
-        public string Key { get { return "check-mono-ssl"; } }
-        public string DisplayName { get { return Strings.CheckMonoSSL.Displayname; } }
-        public string Description { get { return Strings.CheckMonoSSL.Description; } }
-        public bool LoadAsDefault { get { return true; } }
-        public IList<Duplicati.Library.Interface.ICommandLineArgument> SupportedCommands { get { return null; } }
-
-        public void Configure(IDictionary<string, string> commandlineOptions)
-        {
-            //Ensure the setup is valid, could throw an exception
-            if (!commandlineOptions.ContainsKey("main-action") || !Library.Utility.Utility.IsMono)
-                return;
-
-            if (CheckForInstalledCerts() == 0)
-            {
-                // Do not output this warning, recent Mono packages seems to work
-                if (Library.Utility.Utility.MonoVersion < new Version(6, 0))
-                    Duplicati.Library.Logging.Log.WriteWarningMessage(LOGTAG, "MissingCerts", null, Strings.CheckMonoSSL.ErrorMessage);
-            }
-        }
-#endregion
-
-#region IWebModule implementation
-
-        private const string KEY_CONFIGTYPE = "mono-ssl-config";
-        private const ConfigType DEFAULT_CONFIG_TYPE = ConfigType.List;
-
-        private enum ConfigType
-        {
-            List,
-            Install,
-            Test
-        }
-
-
-        public IDictionary<string, string> Execute(IDictionary<string, string> options)
-        {
-            string k;
-            options.TryGetValue(KEY_CONFIGTYPE, out k);
-
-            ConfigType ct;
-            if (!Enum.TryParse<ConfigType>(k, true, out ct))
-                ct = DEFAULT_CONFIG_TYPE;
-
-            var d = new Dictionary<string, string>();
-
-            switch (ct)
-            {
-                case ConfigType.Install:
-
-<<<<<<< HEAD
-                    d["error"] = "mozroots.exe install is deprecated";
-=======
-                    try
-                    {
-                        var path = System.IO.Path.Combine(System.IO.Path.GetDirectoryName(System.Reflection.Assembly.GetExecutingAssembly().Location), "mozroots.exe");
-                        var pi = new System.Diagnostics.ProcessStartInfo(path, "--import --sync --quiet")
-                        {
-                            UseShellExecute = false
-                        };
-                        var p = System.Diagnostics.Process.Start(pi);
-                        p.WaitForExit((int)TimeSpan.FromMinutes(5).TotalMilliseconds);
-                    }
-                    catch(Exception ex)
-                    {
-                        d["error"] = ex.ToString();
-                    }
-
->>>>>>> 8761c579
-                    d["count"] = CheckForInstalledCerts().ToString();
-                    break;
-
-                case ConfigType.Test:
-                    try
-                    {
-                        var req = System.Net.WebRequest.CreateHttp("https://updates.duplicati.com");
-                        req.Method = "HEAD";
-                        req.AllowAutoRedirect = false;
-
-                        using (var resp = (System.Net.HttpWebResponse)req.GetResponse())
-                        {
-                            d["status"] = resp.StatusDescription;
-                            d["status_code"] = ((int)resp.StatusCode).ToString();
-                        }
-                    }
-                    catch(Exception ex)
-                    {
-                        d["error"] = ex.ToString();
-                    }
-                    break;
-
-                case ConfigType.List:
-                default:
-                    d["count"] = CheckForInstalledCerts().ToString();
-                    d["mono"] = Library.Utility.Utility.IsMono.ToString();
-                    d["message"] = Strings.CheckMonoSSL.ErrorMessage;
-                    break;
-            }
-
-            return d;
-        }
-
-#endregion
-    }
-}
-
+﻿// Copyright (C) 2024, The Duplicati Team
+// https://duplicati.com, hello@duplicati.com
+// 
+// Permission is hereby granted, free of charge, to any person obtaining a 
+// copy of this software and associated documentation files (the "Software"), 
+// to deal in the Software without restriction, including without limitation 
+// the rights to use, copy, modify, merge, publish, distribute, sublicense, 
+// and/or sell copies of the Software, and to permit persons to whom the 
+// Software is furnished to do so, subject to the following conditions:
+// 
+// The above copyright notice and this permission notice shall be included in 
+// all copies or substantial portions of the Software.
+// 
+// THE SOFTWARE IS PROVIDED "AS IS", WITHOUT WARRANTY OF ANY KIND, EXPRESS 
+// OR IMPLIED, INCLUDING BUT NOT LIMITED TO THE WARRANTIES OF MERCHANTABILITY, 
+// FITNESS FOR A PARTICULAR PURPOSE AND NONINFRINGEMENT. IN NO EVENT SHALL THE 
+// AUTHORS OR COPYRIGHT HOLDERS BE LIABLE FOR ANY CLAIM, DAMAGES OR OTHER 
+// LIABILITY, WHETHER IN AN ACTION OF CONTRACT, TORT OR OTHERWISE, ARISING 
+// FROM, OUT OF OR IN CONNECTION WITH THE SOFTWARE OR THE USE OR OTHER 
+// DEALINGS IN THE SOFTWARE.
+
+using System;
+using System.Collections.Generic;
+using System.Security.Cryptography.X509Certificates;
+
+namespace Duplicati.Library.Modules.Builtin
+{
+    public class CheckMonoSSL : Duplicati.Library.Interface.IGenericModule, Duplicati.Library.Interface.IWebModule
+    {
+		private static readonly string LOGTAG = Logging.Log.LogTagFromType<CheckMonoSSL>();
+
+        public CheckMonoSSL()
+        {
+        }
+
+        private int CheckStore(StoreName storename, StoreLocation storelocation)
+        {
+            X509Store store = null;
+            try
+            {
+                store = new X509Store(storename, storelocation);
+                store.Open(OpenFlags.ReadOnly | OpenFlags.OpenExistingOnly);
+                return store.Certificates.Count;
+            }
+            catch
+            {
+            }
+            finally
+            {
+                if (store != null)
+                    try { store.Close(); }
+                    catch { }
+            }
+
+            return 0;
+        }
+
+        // Prevent inlining, so we can catch loader errors from the caller
+        [System.Runtime.CompilerServices.MethodImpl(System.Runtime.CompilerServices.MethodImplOptions.NoInlining)]
+        private int CheckMonoCerts()
+        {
+            // The __MonoCS__ compiler directive is no longer supported.
+            // We would like to query the x509 store, but this will make it
+            // hard to compile the project on Windows.
+            // For this reason, we use reflection to extract the counts
+
+            // Code without reflection looks like:
+
+            //return
+            //    Mono.Security.X509.X509StoreManager.LocalMachine.TrustedRoot.Certificates.Count +
+            //    Mono.Security.X509.X509StoreManager.CurrentUser.TrustedRoot.Certificates.Count +
+            //    Mono.Security.X509.X509StoreManager.TrustedRootCertificates.Count +
+            //    0;
+
+            System.Reflection.Assembly asm = null;
+
+            try { asm = System.Reflection.Assembly.Load("Mono.Security"); }
+            catch { }
+
+            var x509Store = asm?.GetType("Mono.Security.X509.X509StoreManager");
+            if (x509Store == null)
+                return 0;
+
+            var localMachine = x509Store.GetProperty("LocalMachine")?.GetValue(null);
+            var currentUser = x509Store.GetProperty("CurrentUser")?.GetValue(null);
+            var trustedRoot = x509Store.GetProperty("TrustedRootCertificates")?.GetValue(null);
+
+            var count = 0;
+
+            var tr = localMachine?.GetType().GetProperty("TrustedRoot")?.GetValue(localMachine);
+            var crt = tr?.GetType().GetProperty("Certificates").GetValue(tr);
+            var cnt = crt?.GetType().GetProperty("Count")?.GetValue(crt);
+            if (cnt is int)
+                count += (int)cnt;
+
+            tr = currentUser?.GetType().GetProperty("TrustedRoot")?.GetValue(currentUser);
+            crt = tr?.GetType().GetProperty("Certificates").GetValue(tr);
+            cnt = crt?.GetType().GetProperty("Count")?.GetValue(crt);
+            if (cnt is int)
+                count += (int)cnt;
+
+
+            cnt = trustedRoot?.GetType().GetProperty("Count")?.GetValue(trustedRoot);
+            if (cnt is int)
+                count += (int)cnt;
+
+            return count;
+
+        }
+
+        private int CheckForInstalledCerts()
+        {
+            var count =
+                CheckStore(StoreName.Root, StoreLocation.CurrentUser) +
+                CheckStore(StoreName.AuthRoot, StoreLocation.CurrentUser) +
+                CheckStore(StoreName.CertificateAuthority, StoreLocation.CurrentUser) +
+                CheckStore(StoreName.Root, StoreLocation.LocalMachine) +
+                CheckStore(StoreName.AuthRoot, StoreLocation.LocalMachine) +
+                CheckStore(StoreName.CertificateAuthority, StoreLocation.LocalMachine);
+
+            try { count += CheckMonoCerts(); }
+            catch { }
+
+            return count;
+        }
+
+#region IGenericModule implementation
+
+        public string Key { get { return "check-mono-ssl"; } }
+        public string DisplayName { get { return Strings.CheckMonoSSL.Displayname; } }
+        public string Description { get { return Strings.CheckMonoSSL.Description; } }
+        public bool LoadAsDefault { get { return true; } }
+        public IList<Duplicati.Library.Interface.ICommandLineArgument> SupportedCommands { get { return null; } }
+
+        public void Configure(IDictionary<string, string> commandlineOptions)
+        {
+            //Ensure the setup is valid, could throw an exception
+            if (!commandlineOptions.ContainsKey("main-action") || !Library.Utility.Utility.IsMono)
+                return;
+
+            if (CheckForInstalledCerts() == 0)
+            {
+                // Do not output this warning, recent Mono packages seems to work
+                if (Library.Utility.Utility.MonoVersion < new Version(6, 0))
+                    Duplicati.Library.Logging.Log.WriteWarningMessage(LOGTAG, "MissingCerts", null, Strings.CheckMonoSSL.ErrorMessage);
+            }
+        }
+#endregion
+
+#region IWebModule implementation
+
+        private const string KEY_CONFIGTYPE = "mono-ssl-config";
+        private const ConfigType DEFAULT_CONFIG_TYPE = ConfigType.List;
+
+        private enum ConfigType
+        {
+            List,
+            Install,
+            Test
+        }
+
+
+        public IDictionary<string, string> Execute(IDictionary<string, string> options)
+        {
+            string k;
+            options.TryGetValue(KEY_CONFIGTYPE, out k);
+
+            ConfigType ct;
+            if (!Enum.TryParse<ConfigType>(k, true, out ct))
+                ct = DEFAULT_CONFIG_TYPE;
+
+            var d = new Dictionary<string, string>();
+
+            switch (ct)
+            {
+                case ConfigType.Install:
+
+                    d["error"] = "mozroots.exe install is deprecated";
+                    d["count"] = CheckForInstalledCerts().ToString();
+                    break;
+
+                case ConfigType.Test:
+                    try
+                    {
+                        var req = System.Net.WebRequest.CreateHttp("https://updates.duplicati.com");
+                        req.Method = "HEAD";
+                        req.AllowAutoRedirect = false;
+
+                        using (var resp = (System.Net.HttpWebResponse)req.GetResponse())
+                        {
+                            d["status"] = resp.StatusDescription;
+                            d["status_code"] = ((int)resp.StatusCode).ToString();
+                        }
+                    }
+                    catch(Exception ex)
+                    {
+                        d["error"] = ex.ToString();
+                    }
+                    break;
+
+                case ConfigType.List:
+                default:
+                    d["count"] = CheckForInstalledCerts().ToString();
+                    d["mono"] = Library.Utility.Utility.IsMono.ToString();
+                    d["message"] = Strings.CheckMonoSSL.ErrorMessage;
+                    break;
+            }
+
+            return d;
+        }
+
+#endregion
+    }
+}
+