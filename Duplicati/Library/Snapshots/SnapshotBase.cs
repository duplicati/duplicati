﻿#region Disclaimer / License
// Copyright (C) 2015, The Duplicati Team
// http://www.duplicati.com, info@duplicati.com
// 
// This library is free software; you can redistribute it and/or
// modify it under the terms of the GNU Lesser General Public
// License as published by the Free Software Foundation; either
// version 2.1 of the License, or (at your option) any later version.
// 
// This library is distributed in the hope that it will be useful,
// but WITHOUT ANY WARRANTY; without even the implied warranty of
// MERCHANTABILITY or FITNESS FOR A PARTICULAR PURPOSE.  See the GNU
// Lesser General Public License for more details.
// 
// You should have received a copy of the GNU Lesser General Public
// License along with this library; if not, write to the Free Software
// Foundation, Inc., 51 Franklin Street, Fifth Floor, Boston, MA  02110-1301  USA
// 
using System.Linq;


#endregion
using System;
using System.Collections.Generic;
using System.IO;
using Duplicati.Library.Common.IO;
using Duplicati.Library.Utility;

namespace Duplicati.Library.Snapshots
{
    public abstract class SnapshotBase : ISnapshotService
    {
        /// <summary>
        /// Releases unmanaged resources and performs other cleanup operations before the
        /// <see cref="SnapshotBase"/> is reclaimed by garbage collection.
        /// </summary>
        /// <remarks>We must implement a finalizer to guarantee that our native handle is cleaned up</remarks>
        ~SnapshotBase()
        {
            // Our finalizer should call our Dispose(bool) method with false
            Dispose(false);
        }

        #region ISnapshotService
    
        /// <summary>
        /// Enumerates all files and folders in the shadow copy
        /// </summary>
        /// <param name="sources">Source paths to enumerate</param>
        /// <param name="callback">The callback to invoke with each found path</param>
        /// <param name="errorCallback">The callback used to report errors</param>
<<<<<<< HEAD
        public IEnumerable<FileEnumerationEntry> EnumerateFilesAndFolders(IEnumerable<string> sources, Utility.Utility.EnumerationFilterDelegate callback, Utility.Utility.ReportAccessError errorCallback)
=======
        public virtual IEnumerable<string> EnumerateFilesAndFolders(IEnumerable<string> sources, Utility.Utility.EnumerationFilterDelegate callback, Utility.Utility.ReportAccessError errorCallback)
>>>>>>> bcaedebe
        {
            return sources.SelectMany(s => Utility.Utility.EnumerateFileSystemEntries(s, callback, ListFolders, ListFiles, GetAttributes, errorCallback));
        }
        
        /// <summary>
        /// Gets the last write time of a given file in UTC
        /// </summary>
        /// <param name="localPath">The full path to the file in non-snapshot format</param>
        /// <returns>The last write time of the file</returns>
        public virtual DateTime GetLastWriteTimeUtc(string localPath)
        {
            return File.GetLastWriteTimeUtc(localPath);
        }

        /// <summary>
        /// Gets the last write time of a given file in UTC
        /// </summary>
        /// <param name="localPath">The full path to the file in non-snapshot format</param>
        /// <returns>The last write time of the file</returns>
        public virtual DateTime GetCreationTimeUtc(string localPath)
        {
            return File.GetCreationTimeUtc(localPath);
        }
       
        /// <summary>
        /// Opens a file for reading
        /// </summary>
        /// <param name="localPath">The full path to the file in non-snapshot format</param>
        /// <returns>An open filestream that can be read</returns>
        public virtual Stream OpenRead(string localPath)
        {
            return File.Open(localPath, FileMode.Open, FileAccess.Read, FileShare.ReadWrite);
        }

        /// <summary>
        /// Returns the size of a file
        /// </summary>
        /// <param name="localPath">The full path to the file in non-snapshot format</param>
        /// <returns>The length of the file</returns>
        public virtual long GetFileSize(string localPath)
        {
            return new FileInfo(localPath).Length;
        }

        /// <summary>
        /// Returns the symlink target if the entry is a symlink, and null otherwise
        /// </summary>
        /// <param name="localPath">The file or folder to examine</param>
        /// <returns>The symlink target</returns>
        public abstract string GetSymlinkTarget(string localPath);

        /// <summary>
        /// Gets the attributes for the given file or folder
        /// </summary>
        /// <returns>The file attributes</returns>
        /// <param name="localPath">The file or folder to examine</param>
        public virtual FileAttributes GetAttributes(string localPath)
        {
            return File.GetAttributes(ConvertToSnapshotPath(localPath));
        }

        /// <summary>
        /// Gets the metadata for the given file or folder
        /// </summary>
        /// <returns>The metadata for the given file or folder</returns>
        /// <param name="localPath">The file or folder to examine</param>
        /// <param name="isSymlink">A flag indicating if the target is a symlink</param>
        /// <param name="followSymlink">A flag indicating if a symlink should be followed</param>
        public abstract Dictionary<string, string> GetMetadata(string localPath, bool isSymlink, bool followSymlink);
        
        /// <summary>
        /// Gets a value indicating if the path points to a block device
        /// </summary>
        /// <returns><c>true</c> if this instance is a block device; otherwise, <c>false</c>.</returns>
        /// <param name="localPath">The file or folder to examine</param>
        public virtual bool IsBlockDevice(string localPath)
        {
            return false;
        }
        
        /// <summary>
        /// Gets a unique hardlink target ID
        /// </summary>
        /// <returns>The hardlink ID</returns>
        /// <param name="localPath">The file or folder to examine</param>
        public virtual string HardlinkTargetID(string localPath)
        {
            return null;
        }

        /// <inheritdoc />
        public abstract string ConvertToLocalPath(string snapshotPath);

        /// <inheritdoc />
        public abstract string ConvertToSnapshotPath(string localPath);

        /// <inheritdoc />
        public virtual bool FileExists(string localFilePath)
        {
            return File.Exists(ConvertToSnapshotPath(localFilePath));
        }

        /// <inheritdoc />
        public virtual bool DirectoryExists(string localFolderPath)
        {
            return Directory.Exists(ConvertToSnapshotPath(localFolderPath));
        }

        /// <inheritdoc />
        public virtual bool PathExists(string localFileOrFolderPath)
        {
            return FileExists(localFileOrFolderPath) || DirectoryExists(localFileOrFolderPath);
        }

        /// <inheritdoc />
        public virtual bool IsSnapshot => false;

        #endregion

        /// <summary>
        /// Lists all folders in the given folder
        /// </summary>
        /// <returns>All folders found in the folder</returns>
        /// <param name='localFolderPath'>The folder to examinate</param>
        protected virtual string[] ListFolders(string localFolderPath)
        {
            return Directory.GetDirectories(localFolderPath);
        }

        /// <summary>
        /// Lists all files in the given folder
        /// </summary>
        /// <returns>All folders found in the folder</returns>
        /// <param name='localFolderPath'>The folder to examinate</param>
        protected virtual string[] ListFiles(string localFolderPath)
        {
            return Directory.GetFiles(localFolderPath);
        }

        #region IDisposable interface

        /// <inheritdoc />
        public void Dispose()
        {
            // We start by calling Dispose(bool) with true
            Dispose(true);

            // Now suppress finalization for this object, since we've already handled our resource cleanup tasks
            GC.SuppressFinalize(this);
        }        

        #endregion

        /// <summary>
        /// Releases unmanaged and - optionally - managed resources
        /// </summary>
        /// <param name="disposing"><c>true</c> to release both managed and unmanaged resources; <c>false</c> to release only unmanaged resources.</param>
        protected virtual void Dispose(bool disposing)
        {
            // nothing to dispose of at this level
        }
    }
}<|MERGE_RESOLUTION|>--- conflicted
+++ resolved
@@ -24,8 +24,8 @@
 using System.Collections.Generic;
 using System.IO;
 using Duplicati.Library.Common.IO;
-using Duplicati.Library.Utility;
-
+using Duplicati.Library.Utility;
+
 namespace Duplicati.Library.Snapshots
 {
     public abstract class SnapshotBase : ISnapshotService
@@ -49,11 +49,7 @@
         /// <param name="sources">Source paths to enumerate</param>
         /// <param name="callback">The callback to invoke with each found path</param>
         /// <param name="errorCallback">The callback used to report errors</param>
-<<<<<<< HEAD
-        public IEnumerable<FileEnumerationEntry> EnumerateFilesAndFolders(IEnumerable<string> sources, Utility.Utility.EnumerationFilterDelegate callback, Utility.Utility.ReportAccessError errorCallback)
-=======
-        public virtual IEnumerable<string> EnumerateFilesAndFolders(IEnumerable<string> sources, Utility.Utility.EnumerationFilterDelegate callback, Utility.Utility.ReportAccessError errorCallback)
->>>>>>> bcaedebe
+        public virtual IEnumerable<FileEnumerationEntry> EnumerateFilesAndFolders(IEnumerable<string> sources, Utility.Utility.EnumerationFilterDelegate callback, Utility.Utility.ReportAccessError errorCallback)
         {
             return sources.SelectMany(s => Utility.Utility.EnumerateFileSystemEntries(s, callback, ListFolders, ListFiles, GetAttributes, errorCallback));
         }
