<ul class="notification">
    <li ng-repeat="item in Notifications track by item.ID" ng-show="$index < 4" class="{{item.Type.toLowerCase()}}">
        <div class="title">{{item.Title}}</div>
        <div class="content">
            <div ng-if="item.Action != 'update:new' &amp;&amp; item.Action != 'update:manual'" class="message">{{item.Message}}</div>
            <div ng-show="item.DownloadLink != null">
                <div translate>If the backup file was not downloaded automatically, <a href="{{item.DownloadLink}}" target="_blank">right click and choose &quot;Save as …&quot;</a></div>
            </div>
            <div ng-if="item.Action != 'update:new' &amp;&amp; item.Action != 'update:manual'" class="buttons">
                <a href ng-click="doDismiss(item.ID)" class="button dismiss" translate>Dismiss</a>

                <a href ng-show="item.Action == 'backup:show-log'" ng-click="doShowLog(item.BackupID)" class="button showlog" translate>Show</a>

                <a href ng-show="item.Message.indexOf('please run repair') > 0" ng-click="doRepair(item.BackupID)" class="button repairdb" translate>Repair</a>

                <a href ng-show="item.Action.indexOf('bug-report:created:') == 0 &amp;&amp; item.DownloadLink == null" ng-click="doDownloadBugreport(item)" class="button downloadbugreport" translate>Download</a>
                <div class="clear"></div>
            </div>

            <div ng-if="item.Action == 'update:new'">
<<<<<<< HEAD
                <div class="message" translate translate-params-message="item.Message">New update found: <a href="{{state.updateDownloadLink}}">{{message}}</a></div>
=======
                <div class="message" translate translate-params-message="item.Message">New update found: {{message}}</div>
>>>>>>> 62f707be

                <progress-bar ng-show="state.updaterState == 'Downloading'" ng-text="'Downloading update…' | translate" ng-progress="state.updateDownloadProgress"></progress-bar>

                <div class="buttons">
                    <a href ng-click="doDismiss(item.ID)" class="button dismiss" translate>Dismiss</a>
                    <a href="{{state.updateDownloadLink}}" class="button installupdate" translate>Download</a>
                    <a href ng-click="doShowUpdate()" class="button showupdate" translate>Show</a>
                    <div class="clear"></div>
                </div>
            </div>
                
            <div ng-if="item.Action == 'update:manual'">
                <div class="message"><span translate>Manual update found:</span> <a href="{{item.Message}}" target="_blank" rel="extenal">{{item.Message}}</a></div>
                        
                <div class="buttons">
                    <a href ng-click="doDismiss(item.ID)" class="button dismiss" translate>Dismiss</a>
                    <a href="{{item.Message}}" target="_blank" rel="extenal" class="button showupdate" translate>Show</a>
                    <div class="clear"></div>
                </div>
            </div>
        </div>
    </li>
    <li class="error" ng-if="Notifications.length > 1">
        <div class="content">
            <div class="buttons">
                <a href ng-click="doDismissAll()" class="button dismiss" translate>Dismiss all</a>
                <div class="clear"></div>
            </div>
        </div>
    </li>
</ul>

<iframe style="display: none" ng-src="{{DownloadLink}}"></iframe><|MERGE_RESOLUTION|>--- conflicted
+++ resolved
@@ -18,11 +18,7 @@
             </div>
 
             <div ng-if="item.Action == 'update:new'">
-<<<<<<< HEAD
                 <div class="message" translate translate-params-message="item.Message">New update found: <a href="{{state.updateDownloadLink}}">{{message}}</a></div>
-=======
-                <div class="message" translate translate-params-message="item.Message">New update found: {{message}}</div>
->>>>>>> 62f707be
 
                 <progress-bar ng-show="state.updaterState == 'Downloading'" ng-text="'Downloading update…' | translate" ng-progress="state.updateDownloadProgress"></progress-bar>
 
