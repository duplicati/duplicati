--- conflicted
+++ resolved
@@ -41,13 +41,8 @@
 </div>
 
 <div class="input text">
-<<<<<<< HEAD
-    <label for="openstack_apikey" translate>API key</label>
-    <input type="text" name="openstack_apikey" id="openstack_apikey" ng-model="$parent.openstack_apikey" placeholder="{{'Optional api key' | translate}}" title="{{'Some OpenStack providers allow an API key instead of a password and tenant name' | translate}}" />
-=======
     <label for="openstack_apikey" translate>API Key</label>
     <input type="text" name="openstack_apikey" id="openstack_apikey" ng-model="$parent.openstack_apikey" placeholder="{{'Optional API key' | translate}}" title="{{'Some OpenStack providers allow an API key instead of a password and tenant name' | translate}}" />
->>>>>>> 9c83295d
 </div>
 
 <div class="input text">
