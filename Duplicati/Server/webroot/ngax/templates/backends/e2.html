<div class="input text">
<<<<<<< HEAD
    <label for="e2_access_key" translate>Access Key Id</label>
    <input type="text" name="e2_access_key" id="e2_access_key" ng-model="$parent.Username" placeholder="{{'IDrive e2 Access Key Id' | translate}}" />
=======
    <label for="e2_access_key" translate>Access Key ID</label>
    <input type="text" name="e2_access_key" id="e2_access_key" ng-model="$parent.Username" placeholder="{{'Idrivee2 Access ID' | translate}}" />
>>>>>>> 7087e118
</div>
<div class="input password">
    <label for="e2_access_secret" translate>Access Key Secret</label>
    <input autocomplete="new-password" type="password" name="e2_access_secret" id="e2_access_secret" ng-model="$parent.Password" placeholder="{{'IDrive e2 Access Key Secret' | translate}}" />
</div>

<div class="input text">
    <label for="e2_bucket" translate>Bucket name</label>
    <input type="text" id="b2_bucket" ng-model="$parent.Server" placeholder="{{'Bucket name' | translate}}" />
</div>

<div class="input text">
    <label for="e2_path" translate>Folder path</label>
    <input type="text" name="e2_path" id="e2_path" ng-model="$parent.Path" placeholder="{{'Path or subfolder in the bucket' | translate}}" />
</div><|MERGE_RESOLUTION|>--- conflicted
+++ resolved
@@ -1,11 +1,6 @@
 <div class="input text">
-<<<<<<< HEAD
-    <label for="e2_access_key" translate>Access Key Id</label>
-    <input type="text" name="e2_access_key" id="e2_access_key" ng-model="$parent.Username" placeholder="{{'IDrive e2 Access Key Id' | translate}}" />
-=======
     <label for="e2_access_key" translate>Access Key ID</label>
-    <input type="text" name="e2_access_key" id="e2_access_key" ng-model="$parent.Username" placeholder="{{'Idrivee2 Access ID' | translate}}" />
->>>>>>> 7087e118
+    <input type="text" name="e2_access_key" id="e2_access_key" ng-model="$parent.Username" placeholder="{{'IDrive e2 Access Key ID' | translate}}" />
 </div>
 <div class="input password">
     <label for="e2_access_secret" translate>Access Key Secret</label>
