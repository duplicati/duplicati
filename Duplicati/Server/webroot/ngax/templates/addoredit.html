<script>$(function() { $( ".resizable" ).resizable(); });</script>

<div class="add" ng-controller="EditBackupController">
    <div class="steps">
        <div class="step step1" ng-class="{active: CurrentStep == 0}" ng-click="CurrentStep = 0">
            <span>1</span>
        </div>
        <div class="step step2" ng-class="{active: CurrentStep == 1}"  ng-click="CurrentStep = 1">
            <span>2</span>
        </div>
        <div class="step step3" ng-class="{active: CurrentStep == 2}"  ng-click="CurrentStep = 2">
            <span>3</span>
        </div>
        <div class="step step4" ng-class="{active: CurrentStep == 3}" ng-click="CurrentStep = 3">
            <span>4</span>
        </div>
        <div class="step step5" ng-class="{active: CurrentStep == 4}" ng-click="CurrentStep = 4">
            <span>5</span>
        </div>
    </div>
    <!-- .steps -->

    <ol class="steps-legend">
        <li ng-class="{active: CurrentStep == 0}" class="step1" ng-click="CurrentStep = 0" translate>General</li>
        <li ng-class="{active: CurrentStep == 1}" class="step2" ng-click="CurrentStep = 1" translate>Destination</li>
        <li ng-class="{active: CurrentStep == 2}" class="step3" ng-click="CurrentStep = 2" translate>Source Data</li>
        <li ng-class="{active: CurrentStep == 3}" class="step4" ng-click="CurrentStep = 3" translate>Schedule</li>
        <li ng-class="{active: CurrentStep == 4}" class="step5" ng-click="CurrentStep = 4" translate>Options</li>
    </ol>
    <!-- .steps-legend -->

    <div class="steps-boxes">
        <div class="step step1" ng-class="{active: CurrentStep == 0}">
            <div class="form">
                <form class="styled">
                    <h2 translate>General backup settings</h2>

                    <div class="input text">
                        <label for="name" translate>Name</label>
                        <input type="text" name="name" id="name" ng-model="Backup.Name" placeholder="{{'My Photos' | translate}}" />
                    </div>
                    <div class="input textarea">
                        <label for="description" translate>Description (optional)</label>
                        <textarea name="description" id="description" ng-model="Backup.Description"></textarea>
                    </div>
                    <div class="input select" ng-hide="SystemInfo.EncryptionModules.length == 0">
                        <label for="encryption" translate>Encryption</label>
                        <select name="encryption" id="encryption" ng-model="Options['encryption-module']" ng-options="module.Key as module.DisplayName for module in SystemInfo.EncryptionModules">
                            <option value="" translate>No encryption</option>
                        </select>
                    </div>

                    <div class="input encryptionhint" ng-show="!checkGpgAsymmetric() && (Options['encryption-module'] || '').length == 0">
                        <h3 class="warning" translate>We recommend that you encrypt all backups stored outside your system</h3>
                    </div>

                    <div class="input password" ng-hide="checkGpgAsymmetric() || (Options['encryption-module'] || '').length == 0">
                        <label for="passphrase" translate>Passphrase</label>
                        <input autocomplete="new-password" type="{{ShowPassphrase ? 'text' : 'password'}}" name="passphrase" id="passphrase" ng-model="Options['passphrase']" />
                    </div>
                    <div class="input password" ng-hide="checkGpgAsymmetric() || (Options['encryption-module'] || '').length == 0">
                        <label for="repeat-passphrase" translate>Repeat Passphrase</label>
                        <input autocomplete="new-password" type="{{ShowPassphrase ? 'text' : 'password'}}" name="repeat-passphrase" id="repeat-passphrase" ng-model="RepeatPasshrase"/>

                        <div class="tools">
                            <ul>
                                <li>
                                    <a href ng-click="togglePassphraseVisibility()" ng-show="ShowPassphrase" translate>Hide</a>
                                    <a href ng-click="togglePassphraseVisibility()" ng-hide="ShowPassphrase" translate>Show</a>
                                </li>
                                <li>|</li>
                                <li>
                                    <a href ng-click="generatePassphrase()" translate>Generate</a>
                                </li>
                                <li ng-show="PassphraseScoreString">|</li>
                                <li class="strength score-{{PassphraseScore}}" ng-show="PassphraseScoreString">{{PassphraseScore != 'x' ? 'Strength: ' : ''}} {{PassphraseScoreString}}</li>
                            </ul>
                        </div>
                    </div>

                    <div class="buttons">
                        <input class="submit next" type="button" id="nextStep1" ng-click="nextPage()" value="{{'Next' | translate}} &gt;" />
                    </div>
                </form>
            </div>
        </div>
        <!-- .step1 -->

        <div class="step step2" ng-class="{active: CurrentStep == 1}">
            <form class="styled">
                <div class="headerthreedotmenu">
                    <h2 translate>Backup destination</h2>

                    <div class="contextmenu_container">
                        <a href title="{{'Menu' | translate}}"><img src="img/three_dots.png" srcset="img/three_dots.png 1x, img/three_dots_2x.png 2x, img/three_dots_3x.png 3x" id="threedotmenubutton_add_destination" class="threedotmenubutton"/></a>

                        <div class="contextmenu" id="threedotmenu_add_destination">
                            <ul>
                                <li>
                                    <a href ng-click="importUrl()" translate>Import Destination URL</a>
                                </li>
                                <li>
                                    <a href ng-click="copyUrlToClipboard()" translate>Copy Destination URL to Clipboard</a>
                                </li>
                            </ul>
                        </div>
                    </div>
                </div>

                <backup-edit-uri uri="Backup.TargetURL" set-builduri-fn="setBuilduriFn(builduriFn)"></backup-edit-uri>

                <div class="buttons">
                    <input class="submit next" type="button" id="nextStep2" ng-click="nextPage()" value="{{'Next' | translate}} &gt;" />
                    <input class="submit prev" type="button" id="prevStep2" ng-click="prevPage()" value="&lt; {{'Previous' | translate}}" />
                </div>
            </form>
        </div>
        <!-- .step2 -->

        <div class="step step3" ng-class="{active: CurrentStep == 2}">
            <form class="styled">
                <div class="box browser">
                    <div class="headerthreedotmenu">
                        <h2 translate>Source data</h2>

                        <div class="contextmenu_container">
                            <a href title="{{'Menu' | translate}}"><img src="img/three_dots.png" srcset="img/three_dots.png 1x, img/three_dots_2x.png 2x, img/three_dots_3x.png 3x" id="threedotmenubutton_add_source_folders" class="threedotmenubutton"/></a>

                            <div class="contextmenu" id="threedotmenu_add_source_folders">
                                <ul>
                                    <li ng-hide="EditSourceAdvanced">
                                        <a href ng-click="EditSourceAdvanced = true" translate>Show advanced editor</a>
                                    </li>
                                    <li ng-show="EditSourceAdvanced">
                                        <a href ng-click="EditSourceAdvanced = false" translate>Show treeview</a>
                                    </li>
                                </ul>
                            </div>
                        </div>
                    </div>

                    <div class="input checklinks">
                        <a href class="{{EditSourceAdvanced ? 'inactive' : ''}}" ng-click="showhiddenfolders = !showhiddenfolders"><i class="fa {{showhiddenfolders ? 'fa-check' : ''}}"></i> {{'Show hidden folders' | translate}}</a>
                    </div>
                    <div class="resizable filepicker" ng-hide="EditSourceAdvanced">
                        <source-folder-picker ng-sources="Backup.Sources" ng-filters="Backup.Filters" ng-show-hidden="showhiddenfolders"></source-folder-picker>
                    </div>
                    <div class="input textarea" ng-show="EditSourceAdvanced">
                        <label for="SourcePathList" translate>Source folders</label>
                        <textarea id="SourcePathList" string-array-as-text ng-model="Backup.Sources" ng-model-options="{updateOn: 'blur'}"></textarea>
                    </div>
                    <div class="input text overlayButton">
                        <input type="text" name="sourcePath" id="sourcePath" placeholder="{{'Add a path directly' | translate}}" ng-model="manualSourcePath" ng-disabled="validatingSourcePath" />
                        <a href id="sourceFolderPathAdd" class="button"  ng-disabled="validatingSourcePath || manualSourcePath == null || manualSourcePath == ''" ng-click="addManualSourcePath()">
                            <span ng-show="validatingSourcePath" translate>Validating …</span>
                            <span ng-hide="validatingSourcePath" translate>Add path</span>
                        </a>
                    </div>
                </div>
                <div class="box filters">
                    <div class="headerthreedotmenu">
                        <a href ng-click="showFilter = !showFilter" class="expandable">
                            <h2 translate>Filters</h2>
                            <img ng-show="showFilter" src="img/arrow_collapse_green.png" srcset="img/arrow_collapse_green.png 1x, img/arrow_collapse_green_2x.png 2x, img/arrow_collapse_green_3x.png 3x">
                            <img ng-hide="showFilter" src="img/arrow_expand_green.png" srcset="img/arrow_expand_green.png 1x, img/arrow_expand_green_2x.png 2x, img/arrow_expand_green_3x.png 3x">
                        </a>

                        <div class="contextmenu_container" ng-show="showFilter">
                            <a href title="{{'Menu' | translate}}"><img src="img/three_dots.png" srcset="img/three_dots.png 1x, img/three_dots_2x.png 2x, img/three_dots_3x.png 3x" id="threedotmenubutton_add_source_filters" class="threedotmenubutton" title="{{'Menu' | translate}}"/></a>

                            <div class="contextmenu" id="threedotmenu_add_source_filters">
                                <ul>
                                    <li>
                                        <a href ng-show="EditFilterAdvanced" ng-click="EditFilterAdvanced = false" translate>Edit as list</a>
                                    </li>
                                    <li>
                                        <a href ng-hide="EditFilterAdvanced" ng-click="EditFilterAdvanced = true" translate>Edit as text</a>
                                    </li>
                                </ul>
                            </div>
                        </div>
                    </div>

                    <div ng-show="showFilter">
                        <div class="input textarea" ng-show="EditFilterAdvanced">
                            <!--<label for="FilterList">Filters <span class="info">i</span></label>-->
                            <textarea id="FilterList" string-array-as-text ng-model="Backup.Filters" ng-model-options="{updateOn: 'blur'}"></textarea>
                        </div>
                        <div class="input textarea" ng-hide="EditFilterAdvanced">
                            <ul id="simplefilterlist">
                                <li ng-repeat="f in Backup.Filters track by $index">
                                    <select parse-filter-type ng-model="Backup.Filters[$index]" ng-options="item.key as item.name for item in AppUtils.filterClasses">
                                    </select>

                                    <div ng-show="!(Backup.Filters[$index].indexOf('-{') == 0 || Backup.Filters[$index].indexOf('+{') == 0)">
                                        <input type="text" parse-filter-content ng-model="Backup.Filters[$index]" ng-model-options="{updateOn: 'blur'}" placeholder="{{'Enter expression here' | translate}}"/>
                                    </div>
                                    <div ng-show="Backup.Filters[$index].indexOf('-{') == 0 || Backup.Filters[$index].indexOf('+{') == 0">
                                        <select parse-filter-content ng-model="Backup.Filters[$index]" ng-options="item.value as item.name for item in AppUtils.filterGroups">
                                        </select>
                                    </div>

                                    <a class="button" href title="{{'Remove' | translate}}" ng-click="Backup.Filters.splice($index, 1)">X</a>
                                </li>

                            </ul>
                            <a href ng-click="Backup.Filters.push('-*')" translate>Add filter</a>
                        </div>
                    </div>
                </div>
                <div class="box exclude">
                    <div class="expandable">
                        <a href ng-click="showExclude = !showExclude">
                            <h2 translate>Exclude</h2>
                            <img ng-show="showExclude" src="img/arrow_collapse_green.png" srcset="img/arrow_collapse_green.png 1x, img/arrow_collapse_green_2x.png 2x, img/arrow_collapse_green_3x.png 3x">
                            <img ng-hide="showExclude" src="img/arrow_expand_green.png" srcset="img/arrow_expand_green.png 1x, img/arrow_expand_green_2x.png 2x, img/arrow_expand_green_3x.png 3x">
                        </a>
                    </div>

                    <div ng-show="showExclude">
                        <div class="input checkbox multiple">
                            <div ng-repeat="attr in fileAttributes">
                              <input
                                id="fileattr_{{attr.value}}"
                                type="checkbox"
                                name="fileattr_{{attr.value}}"
                                value="{{attr.value}}"
                                ng-checked="ExcludeAttributes.indexOf(attr.value) > -1"
                                ng-click="toggleExcludeAttributes(attr.value)"
                              />
                              <label for="fileattr_{{attr.value}}">{{attr.name}}</label>
                            </div>
                        </div>

                        <div class="input text select multiple">
                            <input id="exclude-large-files" type="checkbox" class="simple-checkbox" ng-model="ExcludeLargeFiles" />
                            <label for="exclude-large-files" translate>Files larger than:</label>

                            <input type="number" parse-size-number="uppercase" ng-model="Options['--skip-files-larger-than']" id="exclude-larger-than-number" ng-disabled="!ExcludeLargeFiles" value="1" />
                            <select parse-size-multiplier="uppercase" id="exclude-larger-than-multiplier" ng-model="Options['--skip-files-larger-than']" ng-disabled="!ExcludeLargeFiles" ng-options="item.value as item.name for item in AppUtils.fileSizeMultipliers">
                            </select>
                        </div>
                    </div>
                </div>
                <div class="buttons">
                    <input class="submit next" type="button" id="nextStep3" ng-click="nextPage()" value="{{'Next' | translate}} &gt;" />
                    <input class="submit prev" type="button" id="prevStep3" ng-click="prevPage()" value="&lt; {{'Previous' | translate}}" />
                </div>
            </form>
        </div>
        <!-- .step3 -->

        <div class="step step4" ng-class="{active: CurrentStep == 3}">
            <form class="styled">
                <h2 translate>Schedule</h2>
                <div class="input checkbox multiple">
                    <input type="checkbox" id="useScheduleRun" ng-checked="Schedule != null" ng-click="toggleSchedule()" />
                    <label for="useScheduleRun" translate>Automatically run backups.</label>
                </div>
                <div ng-hide="Schedule == null">
                    <div translate>If a date was missed, the job will run as soon as possible.</div>
                    <br/>
                    <div class="input text multiple">
                        <label for="nextRunTime" translate>Next time</label>
                        <input type="time" ng-model="Schedule.Time" id="nextRunTime" />
                        <input type="date" ng-model="Schedule.Time" id="nextRunDate" />
                    </div>
                    <div class="input text select multiple repeat">
                        <label for="repeatRunNumber" translate>Run again every</label>
                        <input ng-show="AppUtils.contains_key(AppUtils.timerangeMultipliers, AppUtils.splitSizeString(Schedule.Repeat)[1], 'value')" type="number" parse-size-number ng-model="Schedule.Repeat" id="repeatRunNumber" />
                        <select parse-size-multiplier ng-model="Schedule.Repeat" id="repeatRunMultiplier" ng-options="item.value as item.name for item in AppUtils.timerangeMultipliers">
                            <option value="" translate>custom</option>
                        </select>

                        <input type="text" ng-show="!AppUtils.contains_key(AppUtils.timerangeMultipliers, AppUtils.splitSizeString(Schedule.Repeat)[1], 'value')" ng-model="Schedule.Repeat" ng-model-options="{updateOn: 'blur'}" />
                    </div>
                    <div class="input checkbox multiple">
                        <strong translate>Allowed days</strong>

                        <div ng-repeat="day in AppUtils.daysOfWeek">
                          <input
                            class="simple-checkbox"
                            id="dayofweek_{{day.value}}"
                            type="checkbox"
                            name="dayofweek_{{day.value}}"
                            value="{{day.value}}"
                            ng-checked="Schedule.AllowedDays.indexOf(day.value) > -1"
                            ng-click="toggleAllowedDays(day.value)"
                          />
                          <label for="dayofweek_{{day.value}}">{{day.name}}</label>
                        </div>
                    </div>
                </div>

                <div class="buttons">
                    <input class="submit next" type="button" id="nextStep4" ng-click="nextPage()" value="{{'Next' | translate}} &gt;" />
                    <input class="submit prev" type="button" id="prevStep4" ng-click="prevPage()" value="&lt; {{'Previous' | translate}}" />
                </div>
            </form>
        </div>
        <!-- .step4 -->

        <div class="step step5" ng-class="{active: CurrentStep == 4}">
            <form class="styled">
                <h2 translate>General options</h2>
                <div class="input multiple text select maxSize">
                    <label for="dblockSizeNumber" translate>Remote volume size</label>
                    <input type="number" class="number" parse-size-number="uppercase" id="dblockSizeNumber" ng-model="Options['dblock-size']" />
                    <select parse-size-multiplier="uppercase" id="dblockSizeMultiplier" ng-model="Options['dblock-size']" ng-options="item.value as item.name for item in AppUtils.fileSizeMultipliers">
                    </select>

                    <div class="hint" translate>
<<<<<<< HEAD
                        This option does not relate to your maximum backup or file size, nor does it affect deduplication rates. <external-link link="'https://www.duplicati.com/articles/Choosing-Sizes/#remote-volume-size'">See this page before you change the remote volume size.</external-link>
=======
			The backups will be split up into multiple files called volumes. Here
			you can set the maximum size of the individual volume files.
                        <external-link link="'https://www.duplicati.com/articles/Choosing-Sizes/#remote-volume-size'">See this page for more information.</external-link>
>>>>>>> 82c14c5c
                    </div>

                </div>

                <div class="input multiple text select keepBackups">
                    <label for="keepTimeType" translate>Backup retention</label>
                    <select id="keepTimeType" ng-model="KeepType">
                        <option value="" translate>Keep all backups</option>
                        <option value="time" translate>Delete backups that are older than</option>
                        <option value="versions" translate>Keep a specific number of backups</option>
                        <option value="smart" translate>Smart backup retention</option>
                        <option value="custom" translate>Custom backup retention</option>
                    </select>

                    <div ng-show="KeepType == ''" class="hint" translate>
                        Nothing will be deleted. The backup size will grow with each change.
                    </div>

                    <div ng-show="KeepType == 'smart'" class="hint" translate>
                        Over time backups will be deleted automatically. There will remain one backup for each of the last 7 days, each of the last 4 weeks, each of the last 12 months. There will always be at least one remaining backup.
                    </div>

                    <div class="retention-options" ng-show="KeepType == 'custom'">
                        <input type="text" ng-model="Options['retention-policy']" ng-show="KeepType == 'custom'" />
                    </div>
                    <div class="hint" translate  ng-show="KeepType == 'custom'">
                        Enter a retention strategy manually. Placeholders are D/W/Y for days/weeks/years and U for unlimited. The syntax is: 7D:1D,4W:1W,36M:1M. This example keeps one backup for each of the next 7 days, one for each of the next 4 weeks, and one for each of the next 36 months. This can also be written as 1W:1D,1M:1W,3Y:1M.
                    </div>

                    <div class="retention-options" ng-show="KeepType == 'versions'">
                        <input type="number" ng-model="Options['keep-versions']"  min="1" />
                    </div>
                    <div class="hint" ng-show="KeepType == 'versions'" translate>Once there are more backups than the specified number, the oldest backups are deleted.</div>

                    <div class="retention-options" ng-show="KeepType == 'time'">
                        <input type="text" class="number" parse-size-number ng-model="Options['keep-time']" />
                        <select parse-size-multiplier ng-model="Options['keep-time']" >
                            <option value="D" translate>Days</option>
                            <option value="W" translate>Weeks</option>
                            <option value="M" translate>Months</option>
                            <option value="Y" translate>Years</option>
                            <option value="" translate>custom</option>
                        </select>

                    </div>
                    <div class="hint" ng-show="KeepType == 'time'" translate>
                        If at least one newer backup is found, all backups older than this date are deleted.
                    </div>

                </div>

                <div ng-repeat="module in ServerModules">
                    <h2 title="{{module.Description}}">{{module.DisplayName}}</h2>

                    <div class="input" ng-repeat="opt in module.SupportedLocalCommands">
                        <label for="{{module.Key}}-{{opt.Name}}" title="{{opt.LongDescription}}">{{opt.ShortDescription}}</label>
                        <input type="text" title="{{opt.LongDescription}}" name="{{module.Key}}-{{opt.Name}}" id="{{module.Key}}-{{opt.Name}}" ng-model="servermodulesettings[opt.Name]" />
                    </div>
                </div>

                <div class="headerthreedotmenu">
                    <a href ng-click="showAdvanced = !showAdvanced" class="expandable">
                        <h2 translate>Advanced options</h2>
                        <img ng-show="showAdvanced" src="img/arrow_collapse_green.png" srcset="img/arrow_collapse_green.png 1x, img/arrow_collapse_green_2x.png 2x, img/arrow_collapse_green_3x.png 3x">
                        <img ng-hide="showAdvanced" src="img/arrow_expand_green.png" srcset="img/arrow_expand_green.png 1x, img/arrow_expand_green_2x.png 2x, img/arrow_expand_green_3x.png 3x">
                    </a>

                    <div class="contextmenu_container" ng-show="showAdvanced">
                        <a href title="{{'Menu' | translate}}"><img src="img/three_dots.png" srcset="img/three_dots.png 1x, img/three_dots_2x.png 2x, img/three_dots_3x.png 3x" id="threedotmenubutton_add_options_adv" class="threedotmenubutton" title="{{'Menu' | translate}}"/></a>

                        <div class="contextmenu" id="threedotmenu_add_options_adv">
                            <ul>
                                <li>
                                    <a href ng-show="ShowAdvancedTextArea" ng-click="ShowAdvancedTextArea = false" translate>Edit as list</a>
                                </li>
                                <li>
                                    <a href ng-hide="ShowAdvancedTextArea" ng-click="ShowAdvancedTextArea = true" translate>Edit as text</a>
                                </li>
                            </ul>
                        </div>
                    </div>
                </div>

                <div ng-show="showAdvanced">
                    <div class="input textarea" ng-show="ShowAdvancedTextArea">
                        <textarea id="backupOptions" ng-model="ExtendedOptions" string-array-as-text placeholder="{{AppUtils.format(AppUtils.exampleOptionString, '--dblock-size=100MB')}}"></textarea>
                    </div>

                    <div class="input" ng-hide="ShowAdvancedTextArea">
                        <advanced-options-editor ng-option-list="ExtendedOptionList" ng-model="ExtendedOptions"></advanced-options-editor>
                    </div>
                </div>

                <div class="buttons">
                    <input class="submit save" type="submit" id="save" ng-click="save()" value="{{'Save' | translate}}" />
                    <input class="submit prev" type="button" id="prevStep5" ng-click="prevPage()" value="&lt; {{'Previous' | translate}}" />
                </div>
            </form>
        </div>
        <!-- .step5 -->
    </div>
    <!-- .steps-boxes -->
</div>
<!-- .add --><|MERGE_RESOLUTION|>--- conflicted
+++ resolved
@@ -310,13 +310,9 @@
                     </select>
 
                     <div class="hint" translate>
-<<<<<<< HEAD
-                        This option does not relate to your maximum backup or file size, nor does it affect deduplication rates. <external-link link="'https://www.duplicati.com/articles/Choosing-Sizes/#remote-volume-size'">See this page before you change the remote volume size.</external-link>
-=======
 			The backups will be split up into multiple files called volumes. Here
 			you can set the maximum size of the individual volume files.
                         <external-link link="'https://www.duplicati.com/articles/Choosing-Sizes/#remote-volume-size'">See this page for more information.</external-link>
->>>>>>> 82c14c5c
                     </div>
 
                 </div>
