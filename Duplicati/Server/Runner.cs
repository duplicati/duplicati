--- conflicted
+++ resolved
@@ -1,1053 +1,965 @@
-#region Disclaimer / License
-// Copyright (C) 2019, The Duplicati Team
-// http://www.duplicati.com, info@duplicati.com
-//
-// This library is free software; you can redistribute it and/or
-// modify it under the terms of the GNU Lesser General Public
-// License as published by the Free Software Foundation; either
-// version 2.1 of the License, or (at your option) any later version.
-//
-// This library is distributed in the hope that it will be useful,
-// but WITHOUT ANY WARRANTY; without even the implied warranty of
-// MERCHANTABILITY or FITNESS FOR A PARTICULAR PURPOSE.  See the GNU
-// Lesser General Public License for more details.
-//
-// You should have received a copy of the GNU Lesser General Public
-// License along with this library; if not, write to the Free Software
-// Foundation, Inc., 51 Franklin Street, Fifth Floor, Boston, MA  02110-1301  USA
-//
-#endregion
-using System;
-using System.Linq;
-using System.Collections.Generic;
-using Duplicati.Library.Interface;
-using Duplicati.Server.Serialization;
-
-namespace Duplicati.Server
-{
-    public static class Runner
-    {
-        public interface IRunnerData : Duplicati.Server.Serialization.Interface.IQueuedTask
-        {
-            Duplicati.Server.Serialization.Interface.IBackup Backup { get; }
-            IDictionary<string, string> ExtraOptions { get; }
-            string[] FilterStrings { get; }
-            void Stop(bool allowCurrentFileToFinish);
-            void Abort();
-            void Pause();
-            void Resume();
-            void UpdateThrottleSpeed();
-            void SetController(Duplicati.Library.Main.Controller controller);
-        }
-
-        private class RunnerData : IRunnerData
-        {
-            private static long RunnerTaskID = 1;
-
-            public Duplicati.Server.Serialization.DuplicatiOperation Operation { get; internal set; }
-            public Duplicati.Server.Serialization.Interface.IBackup Backup { get; internal set; }
-            public IDictionary<string, string> ExtraOptions { get; internal set; }
-            public string[] FilterStrings { get; internal set; }
-
-            public string BackupID { get { return Backup.ID; } }
-            public long TaskID { get { return m_taskID; } }
-
-            internal Duplicati.Library.Main.Controller Controller { get; set; }
-
-            public void SetController(Duplicati.Library.Main.Controller controller)
-            {
-                Controller = controller;
-            }
-            
-            public void Stop(bool allowCurrentFileToFinish)
-            {
-                var c = Controller;
-                if (c != null)
-                    c.Stop(allowCurrentFileToFinish);
-            }
-
-            public void Abort()
-            {
-                var c = Controller;
-                if (c != null)
-                    c.Abort();
-            }
-
-            public void Pause()
-            {
-                var c = Controller;
-                if (c != null)
-                    c.Pause();
-            }
-
-            public void Resume()
-            {
-                var c = Controller;
-                if (c != null)
-                    c.Resume();
-            }
-
-            public long OriginalUploadSpeed { get; set; }
-            public long OriginalDownloadSpeed { get; set; }
-
-            public void UpdateThrottleSpeed()
-            {
-                var controller = this.Controller;
-                if (controller == null)
-                    return;
-
-                var job_upload_throttle = this.OriginalUploadSpeed <= 0 ? long.MaxValue : this.OriginalUploadSpeed;
-                var job_download_throttle = this.OriginalDownloadSpeed <= 0 ? long.MaxValue : this.OriginalDownloadSpeed;
-
-                var server_upload_throttle = long.MaxValue;
-                var server_download_throttle = long.MaxValue;
-
-                try
-                {
-                    if (!string.IsNullOrWhiteSpace(Program.DataConnection.ApplicationSettings.UploadSpeedLimit))
-                        server_upload_throttle = Duplicati.Library.Utility.Sizeparser.ParseSize(Program.DataConnection.ApplicationSettings.UploadSpeedLimit, "kb");
-                }
-                catch { }
-
-                try
-                {
-                    if (!string.IsNullOrWhiteSpace(Program.DataConnection.ApplicationSettings.DownloadSpeedLimit))
-                        server_download_throttle = Duplicati.Library.Utility.Sizeparser.ParseSize(Program.DataConnection.ApplicationSettings.DownloadSpeedLimit, "kb");
-                }
-                catch { }
-
-                var upload_throttle = Math.Min(job_upload_throttle, server_upload_throttle);
-                var download_throttle = Math.Min(job_download_throttle, server_download_throttle);
-
-                if (upload_throttle <= 0 || upload_throttle == long.MaxValue)
-                    upload_throttle = 0;
-
-                if (download_throttle <= 0 || download_throttle == long.MaxValue)
-                    download_throttle = 0;
-
-                controller.MaxUploadSpeed = upload_throttle;
-                controller.MaxDownloadSpeed = download_throttle;
-            }
-
-            private readonly long m_taskID;
-
-            public RunnerData()
-            {
-                m_taskID = System.Threading.Interlocked.Increment(ref RunnerTaskID);
-            }
-        }
-
-        private class CustomRunnerTask : RunnerData
-        {
-            public readonly Action<Library.Main.IMessageSink> Run;
-
-            public CustomRunnerTask(Action<Library.Main.IMessageSink> runner)
-                : base()
-            {
-                if (runner == null)
-                    throw new ArgumentNullException(nameof(runner));
-                Run = runner;
-                Operation = DuplicatiOperation.CustomRunner;
-                Backup = new Database.Backup();
-            }
-        }
-
-        public static IRunnerData CreateCustomTask(Action<Library.Main.IMessageSink> runner)
-        {
-            return new CustomRunnerTask(runner);
-        }
-
-        public static IRunnerData CreateTask(Duplicati.Server.Serialization.DuplicatiOperation operation, Duplicati.Server.Serialization.Interface.IBackup backup, IDictionary<string, string> extraOptions = null, string[] filterStrings = null)
-        {
-            return new RunnerData() {
-                Operation = operation,
-                Backup = backup,
-                ExtraOptions = extraOptions,
-                FilterStrings = filterStrings
-            };
-        }
-
-        public static IRunnerData CreateListTask(Duplicati.Server.Serialization.Interface.IBackup backup, string[] filters, bool onlyPrefix, bool allVersions, bool folderContents, DateTime time)
-        {
-            var dict = new Dictionary<string, string>();
-            if (onlyPrefix)
-                dict["list-prefix-only"] = "true";
-            if (allVersions)
-                dict["all-versions"] = "true";
-            if (time.Ticks > 0)
-                dict["time"] = Duplicati.Library.Utility.Utility.SerializeDateTime(time.ToUniversalTime());
-            if (folderContents)
-                dict["list-folder-contents"] = "true";
-
-            return CreateTask(
-                DuplicatiOperation.List,
-                backup,
-                dict,
-                filters);
-        }
-
-        public static IRunnerData CreateRestoreTask(Duplicati.Server.Serialization.Interface.IBackup backup, string[] filters, 
-                                                    DateTime time, string restoreTarget, bool overwrite, bool restore_permissions, 
-                                                    bool skip_metadata, string passphrase)
-        {
-            var dict = new Dictionary<string, string>
-            {
-                ["time"] = Library.Utility.Utility.SerializeDateTime(time.ToUniversalTime()),
-                ["overwrite"] = overwrite? Boolean.TrueString : Boolean.FalseString,
-                ["restore-permissions"] = restore_permissions ? Boolean.TrueString : Boolean.FalseString,
-                ["skip-metadata"] = skip_metadata ? Boolean.TrueString : Boolean.FalseString,
-                ["allow-passphrase-change"] = Boolean.TrueString
-            };
-            if (!string.IsNullOrWhiteSpace(restoreTarget))
-                dict["restore-path"] = SpecialFolders.ExpandEnvironmentVariables(restoreTarget);
-<<<<<<< HEAD
-            if (overwrite)
-                dict["overwrite"] = "true";
-            if (restore_permissions)
-                dict["restore-permissions"] = "true";
-            if (skip_metadata)
-                dict["skip-metadata"] = "true";
-=======
-            if (!(passphrase is null))
-                dict["passphrase"] = passphrase;
->>>>>>> 82c14c5c
-
-            return CreateTask(
-                DuplicatiOperation.Restore,
-                backup,
-                dict,
-                filters);
-        }
-        private class MessageSink : Duplicati.Library.Main.IMessageSink
-        {
-            private class ProgressState : Server.Serialization.Interface.IProgressEventData
-            {
-                private readonly string m_backupID;
-                private readonly long m_taskID;
-
-                internal Duplicati.Library.Main.BackendActionType m_backendAction;
-                internal string m_backendPath;
-                internal long m_backendFileSize;
-                internal long m_backendFileProgress;
-                internal long m_backendSpeed;
-                internal bool m_backendIsBlocking;
-
-                internal string m_currentFilename;
-                internal long m_currentFilesize;
-                internal long m_currentFileoffset;
-<<<<<<< HEAD
-=======
-                internal bool m_currentFilecomplete;
->>>>>>> 82c14c5c
-
-                internal Duplicati.Library.Main.OperationPhase m_phase;
-                internal float m_overallProgress;
-                internal long m_processedFileCount;
-                internal long m_processedFileSize;
-                internal long m_totalFileCount;
-                internal long m_totalFileSize;
-                internal bool m_stillCounting;
-
-                public ProgressState(long taskId, string backupId)
-                {
-                    m_backupID = backupId;
-                    m_taskID = taskId;
-                }
-
-                internal ProgressState Clone()
-                {
-                    return (ProgressState)this.MemberwiseClone();
-                }
-
-                #region IProgressEventData implementation
-                public string BackupID { get { return m_backupID; } }
-                public long TaskID { get { return m_taskID; } }
-                public string BackendAction { get { return m_backendAction.ToString(); } }
-                public string BackendPath { get { return m_backendPath; } }
-                public long BackendFileSize { get { return m_backendFileSize; } }
-                public long BackendFileProgress { get { return m_backendFileProgress; } }
-                public long BackendSpeed { get { return m_backendSpeed; } }
-                public bool BackendIsBlocking { get { return m_backendIsBlocking; } }
-                public string CurrentFilename { get { return m_currentFilename; } }
-                public long CurrentFilesize { get { return m_currentFilesize; } }
-                public long CurrentFileoffset { get { return m_currentFileoffset; } }
-                public bool CurrentFilecomplete { get { return m_currentFilecomplete; } }
-                public string Phase { get { return  m_phase.ToString(); } }
-                public float OverallProgress { get { return m_overallProgress; } }
-                public long ProcessedFileCount { get { return m_processedFileCount; } }
-                public long ProcessedFileSize { get { return m_processedFileSize; } }
-                public long TotalFileCount { get { return m_totalFileCount; } }
-                public long TotalFileSize { get { return m_totalFileSize; } }
-                public bool StillCounting { get { return m_stillCounting; } }
-                #endregion
-            }
-
-            private readonly ProgressState m_state;
-            private Duplicati.Library.Main.IBackendProgress m_backendProgress;
-            private Duplicati.Library.Main.IOperationProgress m_operationProgress;
-            private readonly object m_lock = new object();
-
-            public MessageSink(long taskId, string backupId)
-            {
-                m_state = new ProgressState(taskId, backupId);
-            }
-
-            public Server.Serialization.Interface.IProgressEventData Copy()
-            {
-                lock(m_lock)
-                {
-                    if (m_backendProgress != null)
-                        m_backendProgress.Update(out m_state.m_backendAction, out m_state.m_backendPath, out m_state.m_backendFileSize, out m_state.m_backendFileProgress, out m_state.m_backendSpeed, out m_state.m_backendIsBlocking);
-                    if (m_operationProgress != null)
-                    {
-                        m_operationProgress.UpdateFile(out m_state.m_currentFilename, out m_state.m_currentFilesize, out m_state.m_currentFileoffset, out m_state.m_currentFilecomplete);
-                        m_operationProgress.UpdateOverall(out m_state.m_phase, out m_state.m_overallProgress, out m_state.m_processedFileCount, out m_state.m_processedFileSize, out m_state.m_totalFileCount, out m_state.m_totalFileSize, out m_state.m_stillCounting);
-                    }
-
-                    return m_state.Clone();
-                }
-            }
-
-            #region IMessageSink implementation
-            public void BackendEvent(Duplicati.Library.Main.BackendActionType action, Duplicati.Library.Main.BackendEventType type, string path, long size)
-            {
-                lock(m_lock)
-                {
-                    m_state.m_backendAction = action;
-                    m_state.m_backendPath = path;
-                    if (type == Duplicati.Library.Main.BackendEventType.Started)
-                        m_state.m_backendFileSize = size;
-                    else if (type == Duplicati.Library.Main.BackendEventType.Progress)
-                        m_state.m_backendFileProgress = size;
-                    else
-                    {
-                        m_state.m_backendFileSize = 0;
-                        m_state.m_backendFileProgress = 0;
-                        m_state.m_backendSpeed = 0;
-                    }
-                }
-            }
-
-            public void SetBackendProgress(Library.Main.IBackendProgress progress)
-            {
-                lock (m_lock)
-                    m_backendProgress = progress;
-            }
-
-            public void SetOperationProgress(Library.Main.IOperationProgress progress)
-            {
-                lock (m_lock)
-                    m_operationProgress = progress;
-            }
-
-            public void WriteMessage(Library.Logging.LogEntry entry)
-            {
-<<<<<<< HEAD
-                set
-                {
-                    lock(m_lock)
-                        m_operationProgress = value;
-                }
-=======
-                // Do nothing.  Implementation needed for ILogDestination interface.
->>>>>>> 82c14c5c
-            }
-            #endregion
-        }
-
-        public static string GetCommandLine(IRunnerData data)
-        {
-            var backup = data.Backup;
-
-            var options = ApplyOptions(backup, GetCommonOptions());
-            if (data.ExtraOptions != null)
-                foreach(var k in data.ExtraOptions)
-                    options[k.Key] = k.Value;
-
-            var cf = Program.DataConnection.Filters;
-            var bf = backup.Filters;
-
-            var sources =
-                (from n in backup.Sources
-                    let p = SpecialFolders.ExpandEnvironmentVariables(n)
-                    where !string.IsNullOrWhiteSpace(p)
-                    select p).ToArray();
-
-            var exe =
-                System.IO.Path.Combine(
-                    Library.AutoUpdater.UpdaterManager.InstalledBaseDir,
-                        System.IO.Path.GetFileName(
-                            typeof(Duplicati.CommandLine.Commands).Assembly.Location
-                        )
-                );
-
-            var cmd = new System.Text.StringBuilder();
-            if (Library.Utility.Utility.IsMono)
-                cmd.Append("mono ");
-
-            cmd.Append(Library.Utility.Utility.WrapAsCommandLine(new string[] { exe, "backup", backup.TargetURL }, false));
-
-            cmd.Append(" ");
-            cmd.Append(Library.Utility.Utility.WrapAsCommandLine(sources, true));
-
-            // TODO: We should check each option to see if it is a path, and allow expansion on that
-            foreach(var opt in options)
-                cmd.AppendFormat(" --{0}={1}", opt.Key, Library.Utility.Utility.WrapCommandLineElement(opt.Value, false));
-
-            if (cf != null)
-                foreach(var f in cf)
-                    cmd.AppendFormat(" --{0}={1}", f.Include ? "include" : "exclude", Library.Utility.Utility.WrapCommandLineElement(f.Expression, true));
-
-            if (bf != null)
-                foreach(var f in bf)
-                    cmd.AppendFormat(" --{0}={1}", f.Include ? "include" : "exclude", Library.Utility.Utility.WrapCommandLineElement(f.Expression, true));
-
-            return cmd.ToString();
-        }
-
-        public static string[] GetCommandLineParts(IRunnerData data)
-        {
-            var backup = data.Backup;
-
-            var options = ApplyOptions(backup, GetCommonOptions());
-            if (data.ExtraOptions != null)
-                foreach (var k in data.ExtraOptions)
-                    options[k.Key] = k.Value;
-
-            var cf = Program.DataConnection.Filters;
-            var bf = backup.Filters;
-
-            var sources =
-                (from n in backup.Sources
-                 let p = SpecialFolders.ExpandEnvironmentVariables(n)
-                 where !string.IsNullOrWhiteSpace(p)
-                 select p).ToArray();
-
-            var parts = new List<string>
-            {
-                backup.TargetURL
-            };
-            parts.AddRange(sources);
-
-            foreach (var opt in options)
-                parts.Add(string.Format("--{0}={1}", opt.Key, opt.Value));
-
-            if (cf != null)
-                foreach (var f in cf)
-                    parts.Add(string.Format("--{0}={1}", f.Include ? "include" : "exclude", f.Expression));
-
-            if (bf != null)
-                foreach (var f in bf)
-                    parts.Add(string.Format("--{0}={1}", f.Include ? "include" : "exclude", f.Expression));
-
-            return parts.ToArray();
-        }
-
-        public static Duplicati.Library.Interface.IBasicResults Run(IRunnerData data, bool fromQueue)
-        {
-            if (data is CustomRunnerTask task)
-            {
-                try
-                {
-                    var sink = new MessageSink(task.TaskID, null);
-                    Program.GenerateProgressState = sink.Copy;
-                    Program.StatusEventNotifyer.SignalNewEvent();
-
-                    task.Run(sink);
-                }
-                catch(Exception ex)
-                {
-                    Program.DataConnection.LogError(string.Empty, "Failed while executing custom task", ex);
-                }
-
-                return null;
-            }
-
-            var backup = data.Backup;
-            if (backup.Metadata == null)
-            {
-                backup.Metadata = new Dictionary<string, string>();
-            }
-
-            Duplicati.Library.Utility.TempFolder tempfolder = null;
-
-            try
-            {
-                var sink = new MessageSink(data.TaskID, backup.ID);
-                if (fromQueue)
-                {
-                    Program.GenerateProgressState = () => sink.Copy();
-                    Program.StatusEventNotifyer.SignalNewEvent();
-                }
-
-<<<<<<< HEAD
-                var options = ApplyOptions(backup, data.Operation, GetCommonOptions(backup, data.Operation));
-=======
-                var options = ApplyOptions(backup, GetCommonOptions());
->>>>>>> 82c14c5c
-                if (data.ExtraOptions != null)
-                    foreach(var k in data.ExtraOptions)
-                        options[k.Key] = k.Value;
-
-                // Pack in the system or task config for easy restore
-                if (data.Operation == DuplicatiOperation.Backup && options.ContainsKey("store-task-config"))
-                {
-                    tempfolder = StoreTaskConfigAndGetTempFolder(data, options);
-                }
-
-                // Attach a log scope that tags all messages to relay the TaskID and BackupID
-                using (Library.Logging.Log.StartScope(log => {
-                    log[LogWriteHandler.LOG_EXTRA_TASKID] = data.TaskID.ToString();
-                    log[LogWriteHandler.LOG_EXTRA_BACKUPID] = data.BackupID;
-                }))
-
-                using(tempfolder)
-                using(var controller = new Duplicati.Library.Main.Controller(backup.TargetURL, options, sink))
-                {
-                    try
-                    {
-                        if (options.ContainsKey("throttle-upload"))
-                            ((RunnerData)data).OriginalUploadSpeed = Duplicati.Library.Utility.Sizeparser.ParseSize(options["throttle-upload"], "kb");
-                    }
-                    catch { }
-
-                    try
-                    {
-                        if (options.ContainsKey("throttle-download"))
-                            ((RunnerData)data).OriginalDownloadSpeed = Duplicati.Library.Utility.Sizeparser.ParseSize(options["throttle-download"], "kb");
-                    }
-                    catch { }
-
-                    ((RunnerData)data).Controller = controller;
-                    data.UpdateThrottleSpeed();
-
-                    if (backup.Metadata.ContainsKey("LastCompactFinished"))
-                        controller.LastCompact = Library.Utility.Utility.DeserializeDateTime(backup.Metadata["LastCompactFinished"]);
-
-                    if (backup.Metadata.ContainsKey("LastVacuumFinished"))
-                        controller.LastVacuum = Library.Utility.Utility.DeserializeDateTime(backup.Metadata["LastVacuumFinished"]);
-
-                    switch (data.Operation)
-                    {
-                        case DuplicatiOperation.Backup:
-                            {
-<<<<<<< HEAD
-                                var filter = ApplyFilter(backup, data.Operation, GetCommonFilter(backup, data.Operation));
-=======
-                                var filter = ApplyFilter(backup, GetCommonFilter());
->>>>>>> 82c14c5c
-                                var sources =
-                                    (from n in backup.Sources
-                                        let p = SpecialFolders.ExpandEnvironmentVariables(n)
-                                        where !string.IsNullOrWhiteSpace(p)
-                                        select p).ToArray();
-
-                                var r = controller.Backup(sources, filter);
-                                UpdateMetadata(backup, r);
-                                return r;
-                            }
-                        case DuplicatiOperation.List:
-                            {
-                                var r = controller.List(data.FilterStrings, null);
-                                UpdateMetadata(backup, r);
-                                return r;
-                            }
-                        case DuplicatiOperation.Repair:
-                            {
-                                var r = controller.Repair(data.FilterStrings == null ? null : new Library.Utility.FilterExpression(data.FilterStrings));
-                                UpdateMetadata(backup, r);
-                                return r;
-                            }
-                        case DuplicatiOperation.RepairUpdate:
-                            {
-                                var r = controller.UpdateDatabaseWithVersions();
-                                UpdateMetadata(backup, r);
-                                return r;
-                            }
-                        case DuplicatiOperation.Remove:
-                            {
-                                var r = controller.Delete();
-                                UpdateMetadata(backup, r);
-                                return r;
-                            }
-                        case DuplicatiOperation.Restore:
-                            {
-                                var r = controller.Restore(data.FilterStrings);
-                                UpdateMetadata(backup, r);
-                                return r;
-                            }
-                        case DuplicatiOperation.Verify:
-                            {
-                                var r = controller.Test();
-                                UpdateMetadata(backup, r);
-                                return r;
-                            }
-                        case DuplicatiOperation.Compact:
-                            {
-                                var r = controller.Compact();
-                                UpdateMetadata(backup, r);
-                                return r;
-                            }
-                        case DuplicatiOperation.CreateReport:
-                            {
-                                using(var tf = new Duplicati.Library.Utility.TempFile())
-                                {
-                                    var r = controller.CreateLogDatabase(tf);
-                                    var tempid = Program.DataConnection.RegisterTempFile("create-bug-report", r.TargetPath, DateTime.Now.AddDays(3));
-
-                                    if (string.Equals(tf, r.TargetPath, Library.Utility.Utility.ClientFilenameStringComparison))
-                                        tf.Protected = true;
-
-                                    Program.DataConnection.RegisterNotification(
-                                        NotificationType.Information,
-                                        "Bugreport ready",
-                                        "Bugreport is ready for download",
-                                         null,
-                                         null,
-                                         "bug-report:created:" + tempid,
-                                         null,
-                                         "BugreportCreatedReady",
-                                         "",
-                                         (n, a) => n
-                                     );
-
-                                    return r;
-                                }
-                            }
-
-                        case DuplicatiOperation.ListRemote:
-                            {
-                                var r = controller.ListRemote();
-                                UpdateMetadata(backup, r);
-                                return r;
-                            }
-
-                        case DuplicatiOperation.Delete:
-                            {
-                                if (Library.Utility.Utility.ParseBoolOption(data.ExtraOptions, "delete-remote-files"))
-                                    controller.DeleteAllRemoteFiles();
-
-                                if (Library.Utility.Utility.ParseBoolOption(data.ExtraOptions, "delete-local-db"))
-                                {
-                                    string dbpath;
-                                    options.TryGetValue("dbpath", out dbpath);
-
-                                    if (!string.IsNullOrWhiteSpace(dbpath) && System.IO.File.Exists(dbpath))
-                                        System.IO.File.Delete(dbpath);
-                                }
-                                Program.DataConnection.DeleteBackup(backup);
-                                Program.Scheduler.Reschedule();
-                                return null;
-                            }
-                        case DuplicatiOperation.Vacuum:
-                            {
-                                var r = controller.Vacuum();
-                                UpdateMetadata(backup, r);
-                                return r;
-                            }
-                        default:
-                            //TODO: Log this
-                            return null;
-                    }
-                }
-            }
-            catch (Exception ex)
-            {
-                Program.DataConnection.LogError(data.Backup.ID, string.Format("Failed while executing \"{0}\" with id: {1}", data.Operation, data.Backup.ID), ex);
-                UpdateMetadataError(data.Backup, ex);
-                Library.UsageReporter.Reporter.Report(ex);
-
-                if (!fromQueue)
-                    throw;
-
-                return null;
-            }
-            finally
-            {
-                ((RunnerData)data).Controller = null;
-            }
-        }
-
-        private static Duplicati.Library.Utility.TempFolder StoreTaskConfigAndGetTempFolder(IRunnerData data, Dictionary<string, string> options)
-        {
-            var all_tasks = string.Equals(options["store-task-config"], "all", StringComparison.OrdinalIgnoreCase) || string.Equals(options["store-task-config"], "*", StringComparison.OrdinalIgnoreCase);
-            var this_task = Duplicati.Library.Utility.Utility.ParseBool(options["store-task-config"], false);
-
-            options.Remove("store-task-config");
-
-            Duplicati.Library.Utility.TempFolder tempfolder = null;
-            if (all_tasks || this_task)
-            {
-                tempfolder = new Duplicati.Library.Utility.TempFolder();
-                var temppath = System.IO.Path.Combine(tempfolder, "task-setup.json");
-                using (var tempfile = Duplicati.Library.Utility.TempFile.WrapExistingFile(temppath))
-                {
-                    object taskdata = null;
-                    if (all_tasks)
-                        taskdata = Program.DataConnection.Backups.Where(x => !x.IsTemporary).Select(x => Program.DataConnection.PrepareBackupForExport(Program.DataConnection.GetBackup(x.ID)));
-                    else
-                        taskdata = new[] { Program.DataConnection.PrepareBackupForExport(data.Backup) };
-
-                    using (var fs = System.IO.File.OpenWrite(tempfile))
-                    using (var sw = new System.IO.StreamWriter(fs, System.Text.Encoding.UTF8))
-                        Serializer.SerializeJson(sw, taskdata, true);
-
-                    tempfile.Protected = true;
-
-                    options.TryGetValue("control-files", out string controlfiles);
-
-                    if (string.IsNullOrWhiteSpace(controlfiles))
-                        controlfiles = tempfile;
-                    else
-                        controlfiles += System.IO.Path.PathSeparator + tempfile;
-
-                    options["control-files"] = controlfiles;
-                }
-            }
-            return tempfolder;
-        }
-
-        private static void UpdateMetadataError(Duplicati.Server.Serialization.Interface.IBackup backup, Exception ex)
-        {
-            backup.Metadata["LastErrorDate"] = Library.Utility.Utility.SerializeDateTime(DateTime.UtcNow);
-            backup.Metadata["LastErrorMessage"] = ex.Message;
-
-            if (!backup.IsTemporary)
-                Program.DataConnection.SetMetadata(backup.Metadata, long.Parse(backup.ID), null);
-
-            string messageid = null;
-            if (ex is UserInformationException exception)
-                messageid = exception.HelpID;
-
-            System.Threading.Interlocked.Increment(ref Program.LastDataUpdateID);
-            Program.DataConnection.RegisterNotification(
-                NotificationType.Error,
-                backup.IsTemporary ?
-                    "Error" : string.Format("Error while running {0}", backup.Name),
-                ex.Message,
-                ex,
-                backup.ID,
-                "backup:show-log",
-                null,
-                messageid,
-                null,
-                (n, a) => {
-                    return a.FirstOrDefault(x => x.BackupID == backup.ID) ?? n;
-                }
-            );
-        }
-
-<<<<<<< HEAD
-=======
-        private static void UpdateMetadataLastCompact(Duplicati.Server.Serialization.Interface.IBackup backup, Duplicati.Library.Interface.ICompactResults r)
-        {
-            if (r != null)
-            {
-                backup.Metadata["LastCompactDuration"] = r.Duration.ToString();
-                backup.Metadata["LastCompactStarted"] = Library.Utility.Utility.SerializeDateTime(r.BeginTime.ToUniversalTime());
-                backup.Metadata["LastCompactFinished"] = Library.Utility.Utility.SerializeDateTime(r.EndTime.ToUniversalTime());
-            }
-        }
-
-        private static void UpdateMetadataLastVacuum(Duplicati.Server.Serialization.Interface.IBackup backup, Duplicati.Library.Interface.IVacuumResults r)
-        {
-            if (r != null)
-            {
-                backup.Metadata["LastVacuumDuration"] = r.Duration.ToString();
-                backup.Metadata["LastVacuumStarted"] = Library.Utility.Utility.SerializeDateTime(r.BeginTime.ToUniversalTime());
-                backup.Metadata["LastVacuumFinished"] = Library.Utility.Utility.SerializeDateTime(r.EndTime.ToUniversalTime());
-            }
-        }
-
->>>>>>> 82c14c5c
-        private static void UpdateMetadata(Duplicati.Server.Serialization.Interface.IBackup backup, Duplicati.Library.Interface.IParsedBackendStatistics r)
-        {
-            if (r != null)
-            {
-                backup.Metadata["LastBackupDate"] = Library.Utility.Utility.SerializeDateTime(r.LastBackupDate.ToUniversalTime());
-                backup.Metadata["BackupListCount"] = r.BackupListCount.ToString();
-                backup.Metadata["TotalQuotaSpace"] = r.TotalQuotaSpace.ToString();
-                backup.Metadata["FreeQuotaSpace"] = r.FreeQuotaSpace.ToString();
-                backup.Metadata["AssignedQuotaSpace"] = r.AssignedQuotaSpace.ToString();
-
-                backup.Metadata["TargetFilesSize"] = r.KnownFileSize.ToString();
-                backup.Metadata["TargetFilesCount"] = r.KnownFileCount.ToString();
-                backup.Metadata["TargetSizeString"] = Duplicati.Library.Utility.Utility.FormatSizeString(r.KnownFileSize);
-            }
-        }
-
-<<<<<<< HEAD
-        private static void UpdateMetadata(Duplicati.Server.Serialization.Interface.IBackup backup, object o)
-=======
-        private static void UpdateMetadata(Duplicati.Server.Serialization.Interface.IBackup backup, Duplicati.Library.Interface.IBasicResults result)
->>>>>>> 82c14c5c
-        {
-            if (result is IRestoreResults r1)
-            {
-                backup.Metadata["LastRestoreDuration"] = r1.Duration.ToString();
-                backup.Metadata["LastRestoreStarted"] = Library.Utility.Utility.SerializeDateTime(result.BeginTime.ToUniversalTime());
-                backup.Metadata["LastRestoreFinished"] = Library.Utility.Utility.SerializeDateTime(result.EndTime.ToUniversalTime());
-            }
-
-<<<<<<< HEAD
-            if (o is Duplicati.Library.Interface.IParsedBackendStatistics)
-=======
-            if (result is IParsedBackendStatistics r2)
-            {
-                UpdateMetadata(backup, r2);
-            }
-
-            if (result is IBackendStatsticsReporter r3)
-            {
-                if (r3.BackendStatistics is IParsedBackendStatistics statistics)
-                    UpdateMetadata(backup, statistics);
-            }
-
-            if (result is ICompactResults r4)
->>>>>>> 82c14c5c
-            {
-                UpdateMetadataLastCompact(backup, r4);
-
-                if (r4.VacuumResults != null)
-                    UpdateMetadataLastVacuum(backup, r4.VacuumResults);
-            }
-
-            if (result is IVacuumResults r5)
-            {
-                UpdateMetadataLastVacuum(backup, r5);
-            }
-
-            if (result is IBackupResults r)
-            {
-                backup.Metadata["SourceFilesSize"] = r.SizeOfExaminedFiles.ToString();
-                backup.Metadata["SourceFilesCount"] = r.ExaminedFiles.ToString();
-                backup.Metadata["SourceSizeString"] = Duplicati.Library.Utility.Utility.FormatSizeString(r.SizeOfExaminedFiles);
-                backup.Metadata["LastBackupStarted"] = Library.Utility.Utility.SerializeDateTime(r.BeginTime.ToUniversalTime());
-                backup.Metadata["LastBackupFinished"] = Library.Utility.Utility.SerializeDateTime(r.EndTime.ToUniversalTime());
-                backup.Metadata["LastBackupDuration"] = r.Duration.ToString();
-
-                if (r.CompactResults != null)
-                    UpdateMetadataLastCompact(backup, r.CompactResults);
-
-                if (r.VacuumResults != null)
-                    UpdateMetadataLastVacuum(backup, r.VacuumResults);
-
-                if (r.FilesWithError > 0 || r.Warnings.Any() || r.Errors.Any())
-                {
-                    string message;
-                    string titleType;
-                    if (r.FilesWithError > 0)
-                    {
-                        message = $"Errors affected {r.FilesWithError} file(s).";
-                        titleType = "Error";
-                    }
-                    else if (r.Errors.Any())
-                    {
-                        message = r.Errors.Count() == 1 ? r.Errors.Single() : $"Encountered {r.Errors.Count()} errors.";
-                        titleType = "Error";
-                    }
-                    else
-                    {
-                        message = r.Warnings.Count() == 1 ? r.Warnings.Single() : $"Encountered {r.Warnings.Count()} warnings.";
-                        titleType = "Warning";
-                    }
-
-                    Program.DataConnection.RegisterNotification(
-                        r.FilesWithError == 0 && !r.Errors.Any() ? NotificationType.Warning : NotificationType.Error,
-                        backup.IsTemporary ? "Warning" : $"{titleType} while running {backup.Name}",
-                        message,
-                        null,
-                        backup.ID,
-                        "backup:show-log",
-                        null,
-                        null,
-                        null,
-                        (n, a) =>
-                        {
-                            var existing = a.FirstOrDefault(x => x.BackupID == backup.ID);
-                            if (existing == null)
-                                return n;
-
-                            if (existing.Type == NotificationType.Error)
-                                return existing;
-
-                            return n;
-                        }
-                    );
-                }
-            }
-            else if (result.ParsedResult != Library.Interface.ParsedResultType.Success)
-            {
-<<<<<<< HEAD
-                var r = (Duplicati.Library.Interface.IBasicResults)o;
-                if (r.ParsedResult != Library.Interface.ParsedResultType.Success)
-                {
-                    var type = r.ParsedResult == Library.Interface.ParsedResultType.Warning
-                                ? NotificationType.Warning
-                                : NotificationType.Error;
-
-                    var title = r.ParsedResult == Library.Interface.ParsedResultType.Warning
-                                 ? (backup.IsTemporary ?
-                                    "Warning" : string.Format("Warning while running {0}", backup.Name))
-                                : (backup.IsTemporary ?
-                                   "Error" : string.Format("Error while running {0}", backup.Name));
-
-                    var message = r.ParsedResult == Library.Interface.ParsedResultType.Warning
-                                   ? string.Format("Got {0} warning(s) ", r.Warnings.Count())
-                                   : string.Format("Got {0} error(s) ", r.Errors.Count());
-
-                    Program.DataConnection.RegisterNotification(
-                        type,
-                        title,
-                        message,
-                        null,
-                        backup.ID,
-                        null,
-                        null,
-                        null,
-                        "backup:show-log",
-                        (n, a) => n
-                    );
-                }
-=======
-                var type = result.ParsedResult == Library.Interface.ParsedResultType.Warning
-                            ? NotificationType.Warning
-                            : NotificationType.Error;
-
-                var title = result.ParsedResult == Library.Interface.ParsedResultType.Warning
-                                ? (backup.IsTemporary ?
-                                "Warning" : string.Format("Warning while running {0}", backup.Name))
-                            : (backup.IsTemporary ?
-                                "Error" : string.Format("Error while running {0}", backup.Name));
-
-                var message = result.ParsedResult == Library.Interface.ParsedResultType.Warning
-                                    ? string.Format("Got {0} warning(s)", result.Warnings.Count())
-                                    : string.Format("Got {0} error(s)", result.Errors.Count());
-
-                Program.DataConnection.RegisterNotification(
-                    type,
-                    title,
-                    message,
-                    null,
-                    backup.ID,
-                    "backup:show-log",
-                    null,
-                    null,
-                    "backup:show-log",
-                    (n, a) => n
-                );
->>>>>>> 82c14c5c
-            }
-
-            if (!backup.IsTemporary)
-                Program.DataConnection.SetMetadata(backup.Metadata, long.Parse(backup.ID), null);
-
-            System.Threading.Interlocked.Increment(ref Program.LastDataUpdateID);
-            Program.StatusEventNotifyer.SignalNewEvent();
-        }
-
-<<<<<<< HEAD
-        private static bool TestIfOptionApplies(Duplicati.Server.Serialization.Interface.IBackup backup, DuplicatiOperation mode, string filter)
-=======
-        private static bool TestIfOptionApplies()
->>>>>>> 82c14c5c
-        {
-            //TODO: Implement to avoid warnings
-            return true;
-        }
-
-        private static void DisableModule(string module, Dictionary<string, string> options)
-        {
-            string disabledModules;
-            string enabledModules;
-
-            if (options.TryGetValue("enable-module", out enabledModules))
-            {
-                var emods = (enabledModules ?? "").Split(new char[] { ',' }, StringSplitOptions.RemoveEmptyEntries);
-                options["enable-module"] = string.Join(",", emods.Where(x => module.Equals(x, StringComparison.OrdinalIgnoreCase)));
-            }
-
-            options.TryGetValue("disable-module", out disabledModules);
-            var mods = (disabledModules ?? "").Split(new char[] { ',' }, StringSplitOptions.RemoveEmptyEntries);
-            options["disable-module"] = string.Join(",", mods.Union(new string[] { module }).Distinct(StringComparer.OrdinalIgnoreCase));
-        }
-
-<<<<<<< HEAD
-        internal static Dictionary<string, string> ApplyOptions(Duplicati.Server.Serialization.Interface.IBackup backup, DuplicatiOperation mode, Dictionary<string, string> options)
-=======
-        internal static Dictionary<string, string> ApplyOptions(Duplicati.Server.Serialization.Interface.IBackup backup, Dictionary<string, string> options)
->>>>>>> 82c14c5c
-        {
-            options["backup-name"] = backup.Name;
-            options["dbpath"] = backup.DBPath;
-
-            // Apply normal options
-            foreach(var o in backup.Settings)
-                if (!o.Name.StartsWith("--", StringComparison.Ordinal) && TestIfOptionApplies())
-                    options[o.Name] = o.Value;
-
-            // Apply override options
-            foreach(var o in backup.Settings)
-                if (o.Name.StartsWith("--", StringComparison.Ordinal) && TestIfOptionApplies())
-                    options[o.Name.Substring(2)] = o.Value;
-
-
-            // The server hangs if the module is enabled as there is no console attached
-            DisableModule("console-password-input", options);
-
-            return options;
-        }
-
-        private static Library.Utility.IFilter ApplyFilter(Serialization.Interface.IBackup backup, Library.Utility.IFilter filter)
-        {
-            var f2 = backup.Filters;
-            if (f2 != null && f2.Length > 0)
-            {
-                var nf =
-                    (from n in f2
-                    let exp =
-                        n.Expression.StartsWith("[", StringComparison.Ordinal) && n.Expression.EndsWith("]", StringComparison.Ordinal)
-                        ? SpecialFolders.ExpandEnvironmentVariablesRegexp(n.Expression)
-                        : SpecialFolders.ExpandEnvironmentVariables(n.Expression)
-                    orderby n.Order
-                    select (Library.Utility.IFilter)(new Library.Utility.FilterExpression(exp, n.Include)))
-                    .Aggregate((a, b) => Library.Utility.FilterExpression.Combine(a, b));
-
-                filter = Library.Utility.FilterExpression.Combine(filter, nf);
-            }
-
-            return filter;
-        }
-
-        internal static Dictionary<string, string> GetCommonOptions()
-        {
-            return
-                (from n in Program.DataConnection.Settings
-                 where TestIfOptionApplies()
-                 select n).ToDictionary(k => k.Name.StartsWith("--", StringComparison.Ordinal) ? k.Name.Substring(2) : k.Name, k => k.Value);
-        }
-
-<<<<<<< HEAD
-        private static Duplicati.Library.Utility.IFilter GetCommonFilter(Duplicati.Server.Serialization.Interface.IBackup backup, DuplicatiOperation mode)
-=======
-        private static Duplicati.Library.Utility.IFilter GetCommonFilter()
->>>>>>> 82c14c5c
-        {
-            var filters = Program.DataConnection.Filters;
-            if (filters == null || filters.Length == 0)
-                return null;
-
-<<<<<<< HEAD
-           return
-=======
-            return
->>>>>>> 82c14c5c
-                (from n in filters
-                    orderby n.Order
-                    let exp = Environment.ExpandEnvironmentVariables(n.Expression)
-                    select (Duplicati.Library.Utility.IFilter)(new Duplicati.Library.Utility.FilterExpression(exp, n.Include)))
-                .Aggregate((a, b) => Duplicati.Library.Utility.FilterExpression.Combine(a, b));
-        }
-    }
-}
-
+#region Disclaimer / License
+// Copyright (C) 2019, The Duplicati Team
+// http://www.duplicati.com, info@duplicati.com
+//
+// This library is free software; you can redistribute it and/or
+// modify it under the terms of the GNU Lesser General Public
+// License as published by the Free Software Foundation; either
+// version 2.1 of the License, or (at your option) any later version.
+//
+// This library is distributed in the hope that it will be useful,
+// but WITHOUT ANY WARRANTY; without even the implied warranty of
+// MERCHANTABILITY or FITNESS FOR A PARTICULAR PURPOSE.  See the GNU
+// Lesser General Public License for more details.
+//
+// You should have received a copy of the GNU Lesser General Public
+// License along with this library; if not, write to the Free Software
+// Foundation, Inc., 51 Franklin Street, Fifth Floor, Boston, MA  02110-1301  USA
+//
+#endregion
+using System;
+using System.Linq;
+using System.Collections.Generic;
+using Duplicati.Library.Interface;
+using Duplicati.Server.Serialization;
+
+namespace Duplicati.Server
+{
+    public static class Runner
+    {
+        public interface IRunnerData : Duplicati.Server.Serialization.Interface.IQueuedTask
+        {
+            Duplicati.Server.Serialization.Interface.IBackup Backup { get; }
+            IDictionary<string, string> ExtraOptions { get; }
+            string[] FilterStrings { get; }
+            void Stop(bool allowCurrentFileToFinish);
+            void Abort();
+            void Pause();
+            void Resume();
+            void UpdateThrottleSpeed();
+            void SetController(Duplicati.Library.Main.Controller controller);
+        }
+
+        private class RunnerData : IRunnerData
+        {
+            private static long RunnerTaskID = 1;
+
+            public Duplicati.Server.Serialization.DuplicatiOperation Operation { get; internal set; }
+            public Duplicati.Server.Serialization.Interface.IBackup Backup { get; internal set; }
+            public IDictionary<string, string> ExtraOptions { get; internal set; }
+            public string[] FilterStrings { get; internal set; }
+
+            public string BackupID { get { return Backup.ID; } }
+            public long TaskID { get { return m_taskID; } }
+
+            internal Duplicati.Library.Main.Controller Controller { get; set; }
+
+            public void SetController(Duplicati.Library.Main.Controller controller)
+            {
+                Controller = controller;
+            }
+            
+            public void Stop(bool allowCurrentFileToFinish)
+            {
+                var c = Controller;
+                if (c != null)
+                    c.Stop(allowCurrentFileToFinish);
+            }
+
+            public void Abort()
+            {
+                var c = Controller;
+                if (c != null)
+                    c.Abort();
+            }
+
+            public void Pause()
+            {
+                var c = Controller;
+                if (c != null)
+                    c.Pause();
+            }
+
+            public void Resume()
+            {
+                var c = Controller;
+                if (c != null)
+                    c.Resume();
+            }
+
+            public long OriginalUploadSpeed { get; set; }
+            public long OriginalDownloadSpeed { get; set; }
+
+            public void UpdateThrottleSpeed()
+            {
+                var controller = this.Controller;
+                if (controller == null)
+                    return;
+
+                var job_upload_throttle = this.OriginalUploadSpeed <= 0 ? long.MaxValue : this.OriginalUploadSpeed;
+                var job_download_throttle = this.OriginalDownloadSpeed <= 0 ? long.MaxValue : this.OriginalDownloadSpeed;
+
+                var server_upload_throttle = long.MaxValue;
+                var server_download_throttle = long.MaxValue;
+
+                try
+                {
+                    if (!string.IsNullOrWhiteSpace(Program.DataConnection.ApplicationSettings.UploadSpeedLimit))
+                        server_upload_throttle = Duplicati.Library.Utility.Sizeparser.ParseSize(Program.DataConnection.ApplicationSettings.UploadSpeedLimit, "kb");
+                }
+                catch { }
+
+                try
+                {
+                    if (!string.IsNullOrWhiteSpace(Program.DataConnection.ApplicationSettings.DownloadSpeedLimit))
+                        server_download_throttle = Duplicati.Library.Utility.Sizeparser.ParseSize(Program.DataConnection.ApplicationSettings.DownloadSpeedLimit, "kb");
+                }
+                catch { }
+
+                var upload_throttle = Math.Min(job_upload_throttle, server_upload_throttle);
+                var download_throttle = Math.Min(job_download_throttle, server_download_throttle);
+
+                if (upload_throttle <= 0 || upload_throttle == long.MaxValue)
+                    upload_throttle = 0;
+
+                if (download_throttle <= 0 || download_throttle == long.MaxValue)
+                    download_throttle = 0;
+
+                controller.MaxUploadSpeed = upload_throttle;
+                controller.MaxDownloadSpeed = download_throttle;
+            }
+
+            private readonly long m_taskID;
+
+            public RunnerData()
+            {
+                m_taskID = System.Threading.Interlocked.Increment(ref RunnerTaskID);
+            }
+        }
+
+        private class CustomRunnerTask : RunnerData
+        {
+            public readonly Action<Library.Main.IMessageSink> Run;
+
+            public CustomRunnerTask(Action<Library.Main.IMessageSink> runner)
+                : base()
+            {
+                if (runner == null)
+                    throw new ArgumentNullException(nameof(runner));
+                Run = runner;
+                Operation = DuplicatiOperation.CustomRunner;
+                Backup = new Database.Backup();
+            }
+        }
+
+        public static IRunnerData CreateCustomTask(Action<Library.Main.IMessageSink> runner)
+        {
+            return new CustomRunnerTask(runner);
+        }
+
+        public static IRunnerData CreateTask(Duplicati.Server.Serialization.DuplicatiOperation operation, Duplicati.Server.Serialization.Interface.IBackup backup, IDictionary<string, string> extraOptions = null, string[] filterStrings = null)
+        {
+            return new RunnerData() {
+                Operation = operation,
+                Backup = backup,
+                ExtraOptions = extraOptions,
+                FilterStrings = filterStrings
+            };
+        }
+
+        public static IRunnerData CreateListTask(Duplicati.Server.Serialization.Interface.IBackup backup, string[] filters, bool onlyPrefix, bool allVersions, bool folderContents, DateTime time)
+        {
+            var dict = new Dictionary<string, string>();
+            if (onlyPrefix)
+                dict["list-prefix-only"] = "true";
+            if (allVersions)
+                dict["all-versions"] = "true";
+            if (time.Ticks > 0)
+                dict["time"] = Duplicati.Library.Utility.Utility.SerializeDateTime(time.ToUniversalTime());
+            if (folderContents)
+                dict["list-folder-contents"] = "true";
+
+            return CreateTask(
+                DuplicatiOperation.List,
+                backup,
+                dict,
+                filters);
+        }
+
+        public static IRunnerData CreateRestoreTask(Duplicati.Server.Serialization.Interface.IBackup backup, string[] filters, 
+                                                    DateTime time, string restoreTarget, bool overwrite, bool restore_permissions, 
+                                                    bool skip_metadata, string passphrase)
+        {
+            var dict = new Dictionary<string, string>
+            {
+                ["time"] = Library.Utility.Utility.SerializeDateTime(time.ToUniversalTime()),
+                ["overwrite"] = overwrite? Boolean.TrueString : Boolean.FalseString,
+                ["restore-permissions"] = restore_permissions ? Boolean.TrueString : Boolean.FalseString,
+                ["skip-metadata"] = skip_metadata ? Boolean.TrueString : Boolean.FalseString,
+                ["allow-passphrase-change"] = Boolean.TrueString
+            };
+            if (!string.IsNullOrWhiteSpace(restoreTarget))
+                dict["restore-path"] = SpecialFolders.ExpandEnvironmentVariables(restoreTarget);
+            if (!(passphrase is null))
+                dict["passphrase"] = passphrase;
+
+            return CreateTask(
+                DuplicatiOperation.Restore,
+                backup,
+                dict,
+                filters);
+        }
+        private class MessageSink : Duplicati.Library.Main.IMessageSink
+        {
+            private class ProgressState : Server.Serialization.Interface.IProgressEventData
+            {
+                private readonly string m_backupID;
+                private readonly long m_taskID;
+
+                internal Duplicati.Library.Main.BackendActionType m_backendAction;
+                internal string m_backendPath;
+                internal long m_backendFileSize;
+                internal long m_backendFileProgress;
+                internal long m_backendSpeed;
+                internal bool m_backendIsBlocking;
+
+                internal string m_currentFilename;
+                internal long m_currentFilesize;
+                internal long m_currentFileoffset;
+                internal bool m_currentFilecomplete;
+
+                internal Duplicati.Library.Main.OperationPhase m_phase;
+                internal float m_overallProgress;
+                internal long m_processedFileCount;
+                internal long m_processedFileSize;
+                internal long m_totalFileCount;
+                internal long m_totalFileSize;
+                internal bool m_stillCounting;
+
+                public ProgressState(long taskId, string backupId)
+                {
+                    m_backupID = backupId;
+                    m_taskID = taskId;
+                }
+
+                internal ProgressState Clone()
+                {
+                    return (ProgressState)this.MemberwiseClone();
+                }
+
+                #region IProgressEventData implementation
+                public string BackupID { get { return m_backupID; } }
+                public long TaskID { get { return m_taskID; } }
+                public string BackendAction { get { return m_backendAction.ToString(); } }
+                public string BackendPath { get { return m_backendPath; } }
+                public long BackendFileSize { get { return m_backendFileSize; } }
+                public long BackendFileProgress { get { return m_backendFileProgress; } }
+                public long BackendSpeed { get { return m_backendSpeed; } }
+                public bool BackendIsBlocking { get { return m_backendIsBlocking; } }
+                public string CurrentFilename { get { return m_currentFilename; } }
+                public long CurrentFilesize { get { return m_currentFilesize; } }
+                public long CurrentFileoffset { get { return m_currentFileoffset; } }
+                public bool CurrentFilecomplete { get { return m_currentFilecomplete; } }
+                public string Phase { get { return  m_phase.ToString(); } }
+                public float OverallProgress { get { return m_overallProgress; } }
+                public long ProcessedFileCount { get { return m_processedFileCount; } }
+                public long ProcessedFileSize { get { return m_processedFileSize; } }
+                public long TotalFileCount { get { return m_totalFileCount; } }
+                public long TotalFileSize { get { return m_totalFileSize; } }
+                public bool StillCounting { get { return m_stillCounting; } }
+                #endregion
+            }
+
+            private readonly ProgressState m_state;
+            private Duplicati.Library.Main.IBackendProgress m_backendProgress;
+            private Duplicati.Library.Main.IOperationProgress m_operationProgress;
+            private readonly object m_lock = new object();
+
+            public MessageSink(long taskId, string backupId)
+            {
+                m_state = new ProgressState(taskId, backupId);
+            }
+
+            public Server.Serialization.Interface.IProgressEventData Copy()
+            {
+                lock(m_lock)
+                {
+                    if (m_backendProgress != null)
+                        m_backendProgress.Update(out m_state.m_backendAction, out m_state.m_backendPath, out m_state.m_backendFileSize, out m_state.m_backendFileProgress, out m_state.m_backendSpeed, out m_state.m_backendIsBlocking);
+                    if (m_operationProgress != null)
+                    {
+                        m_operationProgress.UpdateFile(out m_state.m_currentFilename, out m_state.m_currentFilesize, out m_state.m_currentFileoffset, out m_state.m_currentFilecomplete);
+                        m_operationProgress.UpdateOverall(out m_state.m_phase, out m_state.m_overallProgress, out m_state.m_processedFileCount, out m_state.m_processedFileSize, out m_state.m_totalFileCount, out m_state.m_totalFileSize, out m_state.m_stillCounting);
+                    }
+
+                    return m_state.Clone();
+                }
+            }
+
+            #region IMessageSink implementation
+            public void BackendEvent(Duplicati.Library.Main.BackendActionType action, Duplicati.Library.Main.BackendEventType type, string path, long size)
+            {
+                lock(m_lock)
+                {
+                    m_state.m_backendAction = action;
+                    m_state.m_backendPath = path;
+                    if (type == Duplicati.Library.Main.BackendEventType.Started)
+                        m_state.m_backendFileSize = size;
+                    else if (type == Duplicati.Library.Main.BackendEventType.Progress)
+                        m_state.m_backendFileProgress = size;
+                    else
+                    {
+                        m_state.m_backendFileSize = 0;
+                        m_state.m_backendFileProgress = 0;
+                        m_state.m_backendSpeed = 0;
+                    }
+                }
+            }
+
+            public void SetBackendProgress(Library.Main.IBackendProgress progress)
+            {
+                lock (m_lock)
+                    m_backendProgress = progress;
+            }
+
+            public void SetOperationProgress(Library.Main.IOperationProgress progress)
+            {
+                lock (m_lock)
+                    m_operationProgress = progress;
+            }
+
+            public void WriteMessage(Library.Logging.LogEntry entry)
+            {
+                // Do nothing.  Implementation needed for ILogDestination interface.
+            }
+            #endregion
+        }
+
+        public static string GetCommandLine(IRunnerData data)
+        {
+            var backup = data.Backup;
+
+            var options = ApplyOptions(backup, GetCommonOptions());
+            if (data.ExtraOptions != null)
+                foreach(var k in data.ExtraOptions)
+                    options[k.Key] = k.Value;
+
+            var cf = Program.DataConnection.Filters;
+            var bf = backup.Filters;
+
+            var sources =
+                (from n in backup.Sources
+                    let p = SpecialFolders.ExpandEnvironmentVariables(n)
+                    where !string.IsNullOrWhiteSpace(p)
+                    select p).ToArray();
+
+            var exe =
+                System.IO.Path.Combine(
+                    Library.AutoUpdater.UpdaterManager.InstalledBaseDir,
+                        System.IO.Path.GetFileName(
+                            typeof(Duplicati.CommandLine.Commands).Assembly.Location
+                        )
+                );
+
+            var cmd = new System.Text.StringBuilder();
+            if (Library.Utility.Utility.IsMono)
+                cmd.Append("mono ");
+
+            cmd.Append(Library.Utility.Utility.WrapAsCommandLine(new string[] { exe, "backup", backup.TargetURL }, false));
+
+            cmd.Append(" ");
+            cmd.Append(Library.Utility.Utility.WrapAsCommandLine(sources, true));
+
+            // TODO: We should check each option to see if it is a path, and allow expansion on that
+            foreach(var opt in options)
+                cmd.AppendFormat(" --{0}={1}", opt.Key, Library.Utility.Utility.WrapCommandLineElement(opt.Value, false));
+
+            if (cf != null)
+                foreach(var f in cf)
+                    cmd.AppendFormat(" --{0}={1}", f.Include ? "include" : "exclude", Library.Utility.Utility.WrapCommandLineElement(f.Expression, true));
+
+            if (bf != null)
+                foreach(var f in bf)
+                    cmd.AppendFormat(" --{0}={1}", f.Include ? "include" : "exclude", Library.Utility.Utility.WrapCommandLineElement(f.Expression, true));
+
+            return cmd.ToString();
+        }
+
+        public static string[] GetCommandLineParts(IRunnerData data)
+        {
+            var backup = data.Backup;
+
+            var options = ApplyOptions(backup, GetCommonOptions());
+            if (data.ExtraOptions != null)
+                foreach (var k in data.ExtraOptions)
+                    options[k.Key] = k.Value;
+
+            var cf = Program.DataConnection.Filters;
+            var bf = backup.Filters;
+
+            var sources =
+                (from n in backup.Sources
+                 let p = SpecialFolders.ExpandEnvironmentVariables(n)
+                 where !string.IsNullOrWhiteSpace(p)
+                 select p).ToArray();
+
+            var parts = new List<string>
+            {
+                backup.TargetURL
+            };
+            parts.AddRange(sources);
+
+            foreach (var opt in options)
+                parts.Add(string.Format("--{0}={1}", opt.Key, opt.Value));
+
+            if (cf != null)
+                foreach (var f in cf)
+                    parts.Add(string.Format("--{0}={1}", f.Include ? "include" : "exclude", f.Expression));
+
+            if (bf != null)
+                foreach (var f in bf)
+                    parts.Add(string.Format("--{0}={1}", f.Include ? "include" : "exclude", f.Expression));
+
+            return parts.ToArray();
+        }
+
+        public static Duplicati.Library.Interface.IBasicResults Run(IRunnerData data, bool fromQueue)
+        {
+            if (data is CustomRunnerTask task)
+            {
+                try
+                {
+                    var sink = new MessageSink(task.TaskID, null);
+                    Program.GenerateProgressState = sink.Copy;
+                    Program.StatusEventNotifyer.SignalNewEvent();
+
+                    task.Run(sink);
+                }
+                catch(Exception ex)
+                {
+                    Program.DataConnection.LogError(string.Empty, "Failed while executing custom task", ex);
+                }
+
+                return null;
+            }
+
+            var backup = data.Backup;
+            if (backup.Metadata == null)
+            {
+                backup.Metadata = new Dictionary<string, string>();
+            }
+
+            Duplicati.Library.Utility.TempFolder tempfolder = null;
+
+            try
+            {
+                var sink = new MessageSink(data.TaskID, backup.ID);
+                if (fromQueue)
+                {
+                    Program.GenerateProgressState = () => sink.Copy();
+                    Program.StatusEventNotifyer.SignalNewEvent();
+                }
+
+                var options = ApplyOptions(backup, GetCommonOptions());
+                if (data.ExtraOptions != null)
+                    foreach(var k in data.ExtraOptions)
+                        options[k.Key] = k.Value;
+
+                // Pack in the system or task config for easy restore
+                if (data.Operation == DuplicatiOperation.Backup && options.ContainsKey("store-task-config"))
+                {
+                    tempfolder = StoreTaskConfigAndGetTempFolder(data, options);
+                }
+
+                // Attach a log scope that tags all messages to relay the TaskID and BackupID
+                using (Library.Logging.Log.StartScope(log => {
+                    log[LogWriteHandler.LOG_EXTRA_TASKID] = data.TaskID.ToString();
+                    log[LogWriteHandler.LOG_EXTRA_BACKUPID] = data.BackupID;
+                }))
+
+                using(tempfolder)
+                using(var controller = new Duplicati.Library.Main.Controller(backup.TargetURL, options, sink))
+                {
+                    try
+                    {
+                        if (options.ContainsKey("throttle-upload"))
+                            ((RunnerData)data).OriginalUploadSpeed = Duplicati.Library.Utility.Sizeparser.ParseSize(options["throttle-upload"], "kb");
+                    }
+                    catch { }
+
+                    try
+                    {
+                        if (options.ContainsKey("throttle-download"))
+                            ((RunnerData)data).OriginalDownloadSpeed = Duplicati.Library.Utility.Sizeparser.ParseSize(options["throttle-download"], "kb");
+                    }
+                    catch { }
+
+                    ((RunnerData)data).Controller = controller;
+                    data.UpdateThrottleSpeed();
+
+                    if (backup.Metadata.ContainsKey("LastCompactFinished"))
+                        controller.LastCompact = Library.Utility.Utility.DeserializeDateTime(backup.Metadata["LastCompactFinished"]);
+
+                    if (backup.Metadata.ContainsKey("LastVacuumFinished"))
+                        controller.LastVacuum = Library.Utility.Utility.DeserializeDateTime(backup.Metadata["LastVacuumFinished"]);
+
+                    switch (data.Operation)
+                    {
+                        case DuplicatiOperation.Backup:
+                            {
+                                var filter = ApplyFilter(backup, GetCommonFilter());
+                                var sources =
+                                    (from n in backup.Sources
+                                        let p = SpecialFolders.ExpandEnvironmentVariables(n)
+                                        where !string.IsNullOrWhiteSpace(p)
+                                        select p).ToArray();
+
+                                var r = controller.Backup(sources, filter);
+                                UpdateMetadata(backup, r);
+                                return r;
+                            }
+                        case DuplicatiOperation.List:
+                            {
+                                var r = controller.List(data.FilterStrings, null);
+                                UpdateMetadata(backup, r);
+                                return r;
+                            }
+                        case DuplicatiOperation.Repair:
+                            {
+                                var r = controller.Repair(data.FilterStrings == null ? null : new Library.Utility.FilterExpression(data.FilterStrings));
+                                UpdateMetadata(backup, r);
+                                return r;
+                            }
+                        case DuplicatiOperation.RepairUpdate:
+                            {
+                                var r = controller.UpdateDatabaseWithVersions();
+                                UpdateMetadata(backup, r);
+                                return r;
+                            }
+                        case DuplicatiOperation.Remove:
+                            {
+                                var r = controller.Delete();
+                                UpdateMetadata(backup, r);
+                                return r;
+                            }
+                        case DuplicatiOperation.Restore:
+                            {
+                                var r = controller.Restore(data.FilterStrings);
+                                UpdateMetadata(backup, r);
+                                return r;
+                            }
+                        case DuplicatiOperation.Verify:
+                            {
+                                var r = controller.Test();
+                                UpdateMetadata(backup, r);
+                                return r;
+                            }
+                        case DuplicatiOperation.Compact:
+                            {
+                                var r = controller.Compact();
+                                UpdateMetadata(backup, r);
+                                return r;
+                            }
+                        case DuplicatiOperation.CreateReport:
+                            {
+                                using(var tf = new Duplicati.Library.Utility.TempFile())
+                                {
+                                    var r = controller.CreateLogDatabase(tf);
+                                    var tempid = Program.DataConnection.RegisterTempFile("create-bug-report", r.TargetPath, DateTime.Now.AddDays(3));
+
+                                    if (string.Equals(tf, r.TargetPath, Library.Utility.Utility.ClientFilenameStringComparison))
+                                        tf.Protected = true;
+
+                                    Program.DataConnection.RegisterNotification(
+                                        NotificationType.Information,
+                                        "Bugreport ready",
+                                        "Bugreport is ready for download",
+                                         null,
+                                         null,
+                                         "bug-report:created:" + tempid,
+                                         null,
+                                         "BugreportCreatedReady",
+                                         "",
+                                         (n, a) => n
+                                     );
+
+                                    return r;
+                                }
+                            }
+
+                        case DuplicatiOperation.ListRemote:
+                            {
+                                var r = controller.ListRemote();
+                                UpdateMetadata(backup, r);
+                                return r;
+                            }
+
+                        case DuplicatiOperation.Delete:
+                            {
+                                if (Library.Utility.Utility.ParseBoolOption(data.ExtraOptions, "delete-remote-files"))
+                                    controller.DeleteAllRemoteFiles();
+
+                                if (Library.Utility.Utility.ParseBoolOption(data.ExtraOptions, "delete-local-db"))
+                                {
+                                    string dbpath;
+                                    options.TryGetValue("dbpath", out dbpath);
+
+                                    if (!string.IsNullOrWhiteSpace(dbpath) && System.IO.File.Exists(dbpath))
+                                        System.IO.File.Delete(dbpath);
+                                }
+                                Program.DataConnection.DeleteBackup(backup);
+                                Program.Scheduler.Reschedule();
+                                return null;
+                            }
+                        case DuplicatiOperation.Vacuum:
+                            {
+                                var r = controller.Vacuum();
+                                UpdateMetadata(backup, r);
+                                return r;
+                            }
+                        default:
+                            //TODO: Log this
+                            return null;
+                    }
+                }
+            }
+            catch (Exception ex)
+            {
+                Program.DataConnection.LogError(data.Backup.ID, string.Format("Failed while executing \"{0}\" with id: {1}", data.Operation, data.Backup.ID), ex);
+                UpdateMetadataError(data.Backup, ex);
+                Library.UsageReporter.Reporter.Report(ex);
+
+                if (!fromQueue)
+                    throw;
+
+                return null;
+            }
+            finally
+            {
+                ((RunnerData)data).Controller = null;
+            }
+        }
+
+        private static Duplicati.Library.Utility.TempFolder StoreTaskConfigAndGetTempFolder(IRunnerData data, Dictionary<string, string> options)
+        {
+            var all_tasks = string.Equals(options["store-task-config"], "all", StringComparison.OrdinalIgnoreCase) || string.Equals(options["store-task-config"], "*", StringComparison.OrdinalIgnoreCase);
+            var this_task = Duplicati.Library.Utility.Utility.ParseBool(options["store-task-config"], false);
+
+            options.Remove("store-task-config");
+
+            Duplicati.Library.Utility.TempFolder tempfolder = null;
+            if (all_tasks || this_task)
+            {
+                tempfolder = new Duplicati.Library.Utility.TempFolder();
+                var temppath = System.IO.Path.Combine(tempfolder, "task-setup.json");
+                using (var tempfile = Duplicati.Library.Utility.TempFile.WrapExistingFile(temppath))
+                {
+                    object taskdata = null;
+                    if (all_tasks)
+                        taskdata = Program.DataConnection.Backups.Where(x => !x.IsTemporary).Select(x => Program.DataConnection.PrepareBackupForExport(Program.DataConnection.GetBackup(x.ID)));
+                    else
+                        taskdata = new[] { Program.DataConnection.PrepareBackupForExport(data.Backup) };
+
+                    using (var fs = System.IO.File.OpenWrite(tempfile))
+                    using (var sw = new System.IO.StreamWriter(fs, System.Text.Encoding.UTF8))
+                        Serializer.SerializeJson(sw, taskdata, true);
+
+                    tempfile.Protected = true;
+
+                    options.TryGetValue("control-files", out string controlfiles);
+
+                    if (string.IsNullOrWhiteSpace(controlfiles))
+                        controlfiles = tempfile;
+                    else
+                        controlfiles += System.IO.Path.PathSeparator + tempfile;
+
+                    options["control-files"] = controlfiles;
+                }
+            }
+            return tempfolder;
+        }
+
+        private static void UpdateMetadataError(Duplicati.Server.Serialization.Interface.IBackup backup, Exception ex)
+        {
+            backup.Metadata["LastErrorDate"] = Library.Utility.Utility.SerializeDateTime(DateTime.UtcNow);
+            backup.Metadata["LastErrorMessage"] = ex.Message;
+
+            if (!backup.IsTemporary)
+                Program.DataConnection.SetMetadata(backup.Metadata, long.Parse(backup.ID), null);
+
+            string messageid = null;
+            if (ex is UserInformationException exception)
+                messageid = exception.HelpID;
+
+            System.Threading.Interlocked.Increment(ref Program.LastDataUpdateID);
+            Program.DataConnection.RegisterNotification(
+                NotificationType.Error,
+                backup.IsTemporary ?
+                    "Error" : string.Format("Error while running {0}", backup.Name),
+                ex.Message,
+                ex,
+                backup.ID,
+                "backup:show-log",
+                null,
+                messageid,
+                null,
+                (n, a) => {
+                    return a.FirstOrDefault(x => x.BackupID == backup.ID) ?? n;
+                }
+            );
+        }
+
+        private static void UpdateMetadataLastCompact(Duplicati.Server.Serialization.Interface.IBackup backup, Duplicati.Library.Interface.ICompactResults r)
+        {
+            if (r != null)
+            {
+                backup.Metadata["LastCompactDuration"] = r.Duration.ToString();
+                backup.Metadata["LastCompactStarted"] = Library.Utility.Utility.SerializeDateTime(r.BeginTime.ToUniversalTime());
+                backup.Metadata["LastCompactFinished"] = Library.Utility.Utility.SerializeDateTime(r.EndTime.ToUniversalTime());
+            }
+        }
+
+        private static void UpdateMetadataLastVacuum(Duplicati.Server.Serialization.Interface.IBackup backup, Duplicati.Library.Interface.IVacuumResults r)
+        {
+            if (r != null)
+            {
+                backup.Metadata["LastVacuumDuration"] = r.Duration.ToString();
+                backup.Metadata["LastVacuumStarted"] = Library.Utility.Utility.SerializeDateTime(r.BeginTime.ToUniversalTime());
+                backup.Metadata["LastVacuumFinished"] = Library.Utility.Utility.SerializeDateTime(r.EndTime.ToUniversalTime());
+            }
+        }
+
+        private static void UpdateMetadata(Duplicati.Server.Serialization.Interface.IBackup backup, Duplicati.Library.Interface.IParsedBackendStatistics r)
+        {
+            if (r != null)
+            {
+                backup.Metadata["LastBackupDate"] = Library.Utility.Utility.SerializeDateTime(r.LastBackupDate.ToUniversalTime());
+                backup.Metadata["BackupListCount"] = r.BackupListCount.ToString();
+                backup.Metadata["TotalQuotaSpace"] = r.TotalQuotaSpace.ToString();
+                backup.Metadata["FreeQuotaSpace"] = r.FreeQuotaSpace.ToString();
+                backup.Metadata["AssignedQuotaSpace"] = r.AssignedQuotaSpace.ToString();
+
+                backup.Metadata["TargetFilesSize"] = r.KnownFileSize.ToString();
+                backup.Metadata["TargetFilesCount"] = r.KnownFileCount.ToString();
+                backup.Metadata["TargetSizeString"] = Duplicati.Library.Utility.Utility.FormatSizeString(r.KnownFileSize);
+            }
+        }
+
+        private static void UpdateMetadata(Duplicati.Server.Serialization.Interface.IBackup backup, Duplicati.Library.Interface.IBasicResults result)
+        {
+            if (result is IRestoreResults r1)
+            {
+                backup.Metadata["LastRestoreDuration"] = r1.Duration.ToString();
+                backup.Metadata["LastRestoreStarted"] = Library.Utility.Utility.SerializeDateTime(result.BeginTime.ToUniversalTime());
+                backup.Metadata["LastRestoreFinished"] = Library.Utility.Utility.SerializeDateTime(result.EndTime.ToUniversalTime());
+            }
+
+            if (result is IParsedBackendStatistics r2)
+            {
+                UpdateMetadata(backup, r2);
+            }
+
+            if (result is IBackendStatsticsReporter r3)
+            {
+                if (r3.BackendStatistics is IParsedBackendStatistics statistics)
+                    UpdateMetadata(backup, statistics);
+            }
+
+            if (result is ICompactResults r4)
+            {
+                UpdateMetadataLastCompact(backup, r4);
+
+                if (r4.VacuumResults != null)
+                    UpdateMetadataLastVacuum(backup, r4.VacuumResults);
+            }
+
+            if (result is IVacuumResults r5)
+            {
+                UpdateMetadataLastVacuum(backup, r5);
+            }
+
+            if (result is IBackupResults r)
+            {
+                backup.Metadata["SourceFilesSize"] = r.SizeOfExaminedFiles.ToString();
+                backup.Metadata["SourceFilesCount"] = r.ExaminedFiles.ToString();
+                backup.Metadata["SourceSizeString"] = Duplicati.Library.Utility.Utility.FormatSizeString(r.SizeOfExaminedFiles);
+                backup.Metadata["LastBackupStarted"] = Library.Utility.Utility.SerializeDateTime(r.BeginTime.ToUniversalTime());
+                backup.Metadata["LastBackupFinished"] = Library.Utility.Utility.SerializeDateTime(r.EndTime.ToUniversalTime());
+                backup.Metadata["LastBackupDuration"] = r.Duration.ToString();
+
+                if (r.CompactResults != null)
+                    UpdateMetadataLastCompact(backup, r.CompactResults);
+
+                if (r.VacuumResults != null)
+                    UpdateMetadataLastVacuum(backup, r.VacuumResults);
+
+                if (r.FilesWithError > 0 || r.Warnings.Any() || r.Errors.Any())
+                {
+                    string message;
+                    string titleType;
+                    if (r.FilesWithError > 0)
+                    {
+                        message = $"Errors affected {r.FilesWithError} file(s).";
+                        titleType = "Error";
+                    }
+                    else if (r.Errors.Any())
+                    {
+                        message = r.Errors.Count() == 1 ? r.Errors.Single() : $"Encountered {r.Errors.Count()} errors.";
+                        titleType = "Error";
+                    }
+                    else
+                    {
+                        message = r.Warnings.Count() == 1 ? r.Warnings.Single() : $"Encountered {r.Warnings.Count()} warnings.";
+                        titleType = "Warning";
+                    }
+
+                    Program.DataConnection.RegisterNotification(
+                        r.FilesWithError == 0 && !r.Errors.Any() ? NotificationType.Warning : NotificationType.Error,
+                        backup.IsTemporary ? "Warning" : $"{titleType} while running {backup.Name}",
+                        message,
+                        null,
+                        backup.ID,
+                        "backup:show-log",
+                        null,
+                        null,
+                        null,
+                        (n, a) =>
+                        {
+                            var existing = a.FirstOrDefault(x => x.BackupID == backup.ID);
+                            if (existing == null)
+                                return n;
+
+                            if (existing.Type == NotificationType.Error)
+                                return existing;
+
+                            return n;
+                        }
+                    );
+                }
+            }
+            else if (result.ParsedResult != Library.Interface.ParsedResultType.Success)
+            {
+                var type = result.ParsedResult == Library.Interface.ParsedResultType.Warning
+                            ? NotificationType.Warning
+                            : NotificationType.Error;
+
+                var title = result.ParsedResult == Library.Interface.ParsedResultType.Warning
+                                ? (backup.IsTemporary ?
+                                "Warning" : string.Format("Warning while running {0}", backup.Name))
+                            : (backup.IsTemporary ?
+                                "Error" : string.Format("Error while running {0}", backup.Name));
+
+                var message = result.ParsedResult == Library.Interface.ParsedResultType.Warning
+                                    ? string.Format("Got {0} warning(s)", result.Warnings.Count())
+                                    : string.Format("Got {0} error(s)", result.Errors.Count());
+
+                Program.DataConnection.RegisterNotification(
+                    type,
+                    title,
+                    message,
+                    null,
+                    backup.ID,
+                    "backup:show-log",
+                    null,
+                    null,
+                    "backup:show-log",
+                    (n, a) => n
+                );
+            }
+
+            if (!backup.IsTemporary)
+                Program.DataConnection.SetMetadata(backup.Metadata, long.Parse(backup.ID), null);
+
+            System.Threading.Interlocked.Increment(ref Program.LastDataUpdateID);
+            Program.StatusEventNotifyer.SignalNewEvent();
+        }
+
+        private static bool TestIfOptionApplies()
+        {
+            //TODO: Implement to avoid warnings
+            return true;
+        }
+
+        private static void DisableModule(string module, Dictionary<string, string> options)
+        {
+            string disabledModules;
+            string enabledModules;
+
+            if (options.TryGetValue("enable-module", out enabledModules))
+            {
+                var emods = (enabledModules ?? "").Split(new char[] { ',' }, StringSplitOptions.RemoveEmptyEntries);
+                options["enable-module"] = string.Join(",", emods.Where(x => module.Equals(x, StringComparison.OrdinalIgnoreCase)));
+            }
+
+            options.TryGetValue("disable-module", out disabledModules);
+            var mods = (disabledModules ?? "").Split(new char[] { ',' }, StringSplitOptions.RemoveEmptyEntries);
+            options["disable-module"] = string.Join(",", mods.Union(new string[] { module }).Distinct(StringComparer.OrdinalIgnoreCase));
+        }
+
+        internal static Dictionary<string, string> ApplyOptions(Duplicati.Server.Serialization.Interface.IBackup backup, Dictionary<string, string> options)
+        {
+            options["backup-name"] = backup.Name;
+            options["dbpath"] = backup.DBPath;
+
+            // Apply normal options
+            foreach(var o in backup.Settings)
+                if (!o.Name.StartsWith("--", StringComparison.Ordinal) && TestIfOptionApplies())
+                    options[o.Name] = o.Value;
+
+            // Apply override options
+            foreach(var o in backup.Settings)
+                if (o.Name.StartsWith("--", StringComparison.Ordinal) && TestIfOptionApplies())
+                    options[o.Name.Substring(2)] = o.Value;
+
+
+            // The server hangs if the module is enabled as there is no console attached
+            DisableModule("console-password-input", options);
+
+            return options;
+        }
+
+        private static Library.Utility.IFilter ApplyFilter(Serialization.Interface.IBackup backup, Library.Utility.IFilter filter)
+        {
+            var f2 = backup.Filters;
+            if (f2 != null && f2.Length > 0)
+            {
+                var nf =
+                    (from n in f2
+                    let exp =
+                        n.Expression.StartsWith("[", StringComparison.Ordinal) && n.Expression.EndsWith("]", StringComparison.Ordinal)
+                        ? SpecialFolders.ExpandEnvironmentVariablesRegexp(n.Expression)
+                        : SpecialFolders.ExpandEnvironmentVariables(n.Expression)
+                    orderby n.Order
+                    select (Library.Utility.IFilter)(new Library.Utility.FilterExpression(exp, n.Include)))
+                    .Aggregate((a, b) => Library.Utility.FilterExpression.Combine(a, b));
+
+                filter = Library.Utility.FilterExpression.Combine(filter, nf);
+            }
+
+            return filter;
+        }
+
+        internal static Dictionary<string, string> GetCommonOptions()
+        {
+            return
+                (from n in Program.DataConnection.Settings
+                 where TestIfOptionApplies()
+                 select n).ToDictionary(k => k.Name.StartsWith("--", StringComparison.Ordinal) ? k.Name.Substring(2) : k.Name, k => k.Value);
+        }
+
+        private static Duplicati.Library.Utility.IFilter GetCommonFilter()
+        {
+            var filters = Program.DataConnection.Filters;
+            if (filters == null || filters.Length == 0)
+                return null;
+
+            return
+                (from n in filters
+                    orderby n.Order
+                    let exp = Environment.ExpandEnvironmentVariables(n.Expression)
+                    select (Duplicati.Library.Utility.IFilter)(new Duplicati.Library.Utility.FilterExpression(exp, n.Include)))
+                .Aggregate((a, b) => Duplicati.Library.Utility.FilterExpression.Combine(a, b));
+        }
+    }
+}
+