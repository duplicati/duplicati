﻿//  Copyright (C) 2015, The Duplicati Team

//  http://www.duplicati.com, info@duplicati.com
//
//  This library is free software; you can redistribute it and/or modify
//  it under the terms of the GNU Lesser General Public License as
//  published by the Free Software Foundation; either version 2.1 of the
//  License, or (at your option) any later version.
//
//  This library is distributed in the hope that it will be useful, but
//  WITHOUT ANY WARRANTY; without even the implied warranty of
//  MERCHANTABILITY or FITNESS FOR A PARTICULAR PURPOSE. See the GNU
//  Lesser General Public License for more details.
//
//  You should have received a copy of the GNU Lesser General Public
//  License along with this library; if not, write to the Free Software
//  Foundation, Inc., 59 Temple Place, Suite 330, Boston, MA 02111-1307 USA
using System;
using System.Linq;
using System.Collections.Generic;
using System.Security.Cryptography;
using System.Security.Cryptography.X509Certificates;
using Duplicati.Library.Common;

namespace Duplicati.Server.Database
{
    public class ServerSettings
    {
        private static class CONST
        {
            public const string STARTUP_DELAY = "startup-delay";
            public const string DOWNLOAD_SPEED_LIMIT = "max-download-speed";
            public const string UPLOAD_SPEED_LIMIT = "max-upload-speed";
            public const string THREAD_PRIORITY = "thread-priority";
            public const string LAST_WEBSERVER_PORT = "last-webserver-port";
            public const string IS_FIRST_RUN = "is-first-run";
            public const string SERVER_PORT_CHANGED = "server-port-changed";
            public const string SERVER_PASSPHRASE = "server-passphrase";
            public const string SERVER_PASSPHRASE_SALT = "server-passphrase-salt";
            public const string SERVER_PASSPHRASETRAYICON = "server-passphrase-trayicon";
            public const string SERVER_PASSPHRASETRAYICONHASH = "server-passphrase-trayicon-hash";
            public const string UPDATE_CHECK_LAST = "last-update-check";
            public const string UPDATE_CHECK_INTERVAL = "update-check-interval";
            public const string UPDATE_CHECK_NEW_VERSION = "update-check-latest";
            public const string UNACKED_ERROR = "unacked-error";
            public const string UNACKED_WARNING = "unacked-warning";
            public const string SERVER_LISTEN_INTERFACE = "server-listen-interface";
            public const string SERVER_SSL_CERTIFICATE = "server-ssl-certificate";
            public const string HAS_FIXED_INVALID_BACKUPID = "has-fixed-invalid-backup-id";
            public const string UPDATE_CHANNEL = "update-channel";
            public const string USAGE_REPORTER_LEVEL = "usage-reporter-level";
			public const string HAS_ASKED_FOR_PASSWORD_PROTECTION = "has-asked-for-password-protection";
            public const string DISABLE_TRAY_ICON_LOGIN = "disable-tray-icon-login";
<<<<<<< HEAD
=======
            public const string SERVER_ALLOWED_HOSTNAMES = "allowed-hostnames";
>>>>>>> 82c14c5c
		}

        private readonly Dictionary<string, string> settings;
        private readonly Connection databaseConnection;
        private Library.AutoUpdater.UpdateInfo m_latestUpdate;

        internal ServerSettings(Connection con)
        {
            settings = new Dictionary<string, string>();
            databaseConnection = con;
            ReloadSettings();
        }

        public void ReloadSettings()
        {
            lock(databaseConnection.m_lock)
            {
                settings.Clear();
                foreach(var n in typeof(CONST).GetFields(System.Reflection.BindingFlags.Public | System.Reflection.BindingFlags.DeclaredOnly | System.Reflection.BindingFlags.Static).Select(x => (string)x.GetValue(null)))
                    settings[n] = null;
                foreach(var n in databaseConnection.GetSettings(Connection.SERVER_SETTINGS_ID))
                    settings[n.Name] = n.Value;
            }
        }

        public void UpdateSettings(Dictionary<string, string> newsettings, bool clearExisting)
        {
            if (newsettings == null)
                throw new ArgumentNullException();

            lock(databaseConnection.m_lock)
            {
                m_latestUpdate = null;
                if (clearExisting)
                    settings.Clear();

                foreach(var k in newsettings)
                    if (!clearExisting && newsettings[k.Key] == null && k.Key.StartsWith("--", StringComparison.Ordinal))
                        settings.Remove(k.Key);
                    else
                        settings[k.Key] = newsettings[k.Key];

            }

            SaveSettings();
            
            if (newsettings.Keys.Contains(CONST.SERVER_PASSPHRASE))
                GenerateWebserverPasswordTrayIcon();
        }
            
        private void SaveSettings()
        {
            databaseConnection.SetSettings(
                from n in settings
                select (Duplicati.Server.Serialization.Interface.ISetting)new Setting() {
                    Filter = "",
                    Name = n.Key,
                    Value = n.Value
            }, Database.Connection.SERVER_SETTINGS_ID);

			System.Threading.Interlocked.Increment(ref Program.LastDataUpdateID);
			Program.StatusEventNotifyer.SignalNewEvent();

			// In case the usage reporter is enabled or disabled, refresh now
			Program.StartOrStopUsageReporter();
            // If throttle options were changed, update now
            Program.UpdateThrottleSpeeds();
        }
        
        public string StartupDelayDuration
        {
            get 
            {
                return settings[CONST.STARTUP_DELAY];
            }
            set
            {
                lock(databaseConnection.m_lock)
                    settings[CONST.STARTUP_DELAY] = value;
                SaveSettings();
            }
        }
        
        public System.Threading.ThreadPriority? ThreadPriorityOverride
        {
            get
            {
                var tp = settings[CONST.THREAD_PRIORITY];
                if (string.IsNullOrEmpty(tp))
                    return null;
                  
                System.Threading.ThreadPriority r;  
                if (Enum.TryParse<System.Threading.ThreadPriority>(tp, true, out r))
                    return r;
                
                return null;
            }
            set
            {
                lock(databaseConnection.m_lock)
                    settings[CONST.THREAD_PRIORITY] = value.HasValue ? Enum.GetName(typeof(System.Threading.ThreadPriority), value.Value) : null;
            }
        }
        
        public string DownloadSpeedLimit
        {
            get 
            {
                return settings[CONST.DOWNLOAD_SPEED_LIMIT];
            }
            set
            {
                lock(databaseConnection.m_lock)
                    settings[CONST.DOWNLOAD_SPEED_LIMIT] = value;
                SaveSettings();
            }
        }
        
        public string UploadSpeedLimit
        {
            get 
            {
                return settings[CONST.UPLOAD_SPEED_LIMIT];
            }
            set
            {
                lock(databaseConnection.m_lock)
                    settings[CONST.UPLOAD_SPEED_LIMIT] = value;
                SaveSettings();
            }
        }

        public bool IsFirstRun
        {
            get
            {
                return Duplicati.Library.Utility.Utility.ParseBoolOption(settings, CONST.IS_FIRST_RUN);
            }
            set
            {
                lock(databaseConnection.m_lock)
                    settings[CONST.IS_FIRST_RUN] = value.ToString();
                SaveSettings();
            }
        }

        public bool HasAskedForPasswordProtection
        {
            get
            {
                return Duplicati.Library.Utility.Utility.ParseBoolOption(settings, CONST.HAS_ASKED_FOR_PASSWORD_PROTECTION);
            }
            set
            {
                lock (databaseConnection.m_lock)
                    settings[CONST.HAS_ASKED_FOR_PASSWORD_PROTECTION] = value.ToString();
                SaveSettings();
            }
        }

        public bool UnackedError
        {
            get
            {
                return Duplicati.Library.Utility.Utility.ParseBool(settings[CONST.UNACKED_ERROR], false);
            }
            set
            {
                lock(databaseConnection.m_lock)
                    settings[CONST.UNACKED_ERROR] = value.ToString();
                SaveSettings();
            }
        }

        public bool UnackedWarning
        {
            get
            {
                return Duplicati.Library.Utility.Utility.ParseBool(settings[CONST.UNACKED_WARNING], false);
            }
            set
            {
                lock(databaseConnection.m_lock)
                    settings[CONST.UNACKED_WARNING] = value.ToString();
                SaveSettings();
            }
        }

        public bool ServerPortChanged
        {
            get
            {
                return Duplicati.Library.Utility.Utility.ParseBool(settings[CONST.SERVER_PORT_CHANGED], false);
            }
            set
            {
                lock(databaseConnection.m_lock)
                    settings[CONST.SERVER_PORT_CHANGED] = value.ToString();
                SaveSettings();
            }
        }

        public bool DisableTrayIconLogin
        {
            get
            {
                return Duplicati.Library.Utility.Utility.ParseBool(settings[CONST.DISABLE_TRAY_ICON_LOGIN], false);
            }
            set
            {
                lock (databaseConnection.m_lock)
                    settings[CONST.DISABLE_TRAY_ICON_LOGIN] = value.ToString();
                SaveSettings();
            }
        }

        public bool DisableTrayIconLogin
        {
            get
            {
                return Duplicati.Library.Utility.Utility.ParseBool(m_values[CONST.DISABLE_TRAY_ICON_LOGIN], false);
            }
            set
            {
                lock (m_connection.m_lock)
                    m_values[CONST.DISABLE_TRAY_ICON_LOGIN] = value.ToString();
                SaveSettings();
            }
        }

        public int LastWebserverPort
        {
            get
            {
                var tp = settings[CONST.LAST_WEBSERVER_PORT];
                int p;
                if (string.IsNullOrEmpty(tp) || !int.TryParse(tp, out p))
                    return -1;

                return p;
            }
            set
            {
                lock(databaseConnection.m_lock)
                    settings[CONST.LAST_WEBSERVER_PORT] = value.ToString();
                SaveSettings();
            }
        }

        public string WebserverPassword
        {
            get 
            {
                return settings[CONST.SERVER_PASSPHRASE];
            }
        }

        public string WebserverPasswordSalt
        {
            get 
            {
                return settings[CONST.SERVER_PASSPHRASE_SALT];
            }
        }

        public void SetWebserverPassword(string password)
        {
            if (string.IsNullOrWhiteSpace(password))
            {
                lock(databaseConnection.m_lock)
                {
                    settings[CONST.SERVER_PASSPHRASE] = "";
                    settings[CONST.SERVER_PASSPHRASE_SALT] = "";
                }
            }
            else
            {
                var prng = RandomNumberGenerator.Create();
                var buf = new byte[32];
                prng.GetBytes(buf);
                var salt = Convert.ToBase64String(buf);

                var sha256 = System.Security.Cryptography.SHA256.Create();
                var str = System.Text.Encoding.UTF8.GetBytes(password);

                sha256.TransformBlock(str, 0, str.Length, str, 0);
                sha256.TransformFinalBlock(buf, 0, buf.Length);
                var pwd = Convert.ToBase64String(sha256.Hash);

                lock(databaseConnection.m_lock)
                {
                    settings[CONST.SERVER_PASSPHRASE] = pwd;
                    settings[CONST.SERVER_PASSPHRASE_SALT] = salt;
                }
            }

            SaveSettings();
        }

        public void SetAllowedHostnames(string allowedHostnames)
        {
            lock (databaseConnection.m_lock)
                settings[CONST.SERVER_ALLOWED_HOSTNAMES] = allowedHostnames;

            SaveSettings();
        }

        public string WebserverPasswordTrayIcon => settings[CONST.SERVER_PASSPHRASETRAYICON];

        public string WebserverPasswordTrayIconHash => settings[CONST.SERVER_PASSPHRASETRAYICONHASH];

        public string AllowedHostnames => settings[CONST.SERVER_ALLOWED_HOSTNAMES];

        public void GenerateWebserverPasswordTrayIcon()
        {
            var password = "";
            var pwd = "";

            if (!string.IsNullOrEmpty(settings[CONST.SERVER_PASSPHRASE]))
            {
                password = Guid.NewGuid().ToString();
                var buf = Convert.FromBase64String(settings[CONST.SERVER_PASSPHRASE_SALT]);

                var sha256 = System.Security.Cryptography.SHA256.Create();
                var str = System.Text.Encoding.UTF8.GetBytes(password);

                sha256.TransformBlock(str, 0, str.Length, str, 0);
                sha256.TransformFinalBlock(buf, 0, buf.Length);
                pwd = Convert.ToBase64String(sha256.Hash);
            }
            
            lock (databaseConnection.m_lock)
            {
                settings[CONST.SERVER_PASSPHRASETRAYICON] = password;
                settings[CONST.SERVER_PASSPHRASETRAYICONHASH] = pwd;
            }

            SaveSettings();
        }

        public DateTime LastUpdateCheck
        {
            get 
            {
                long t;
                if (long.TryParse(settings[CONST.UPDATE_CHECK_LAST], out t))
                    return new DateTime(t, DateTimeKind.Utc);
                else
                    return new DateTime(0, DateTimeKind.Utc);
            }
            set
            {
                lock(databaseConnection.m_lock)
                    settings[CONST.UPDATE_CHECK_LAST] = value.ToUniversalTime().Ticks.ToString();
                SaveSettings();
            }
        }

        public string UpdateCheckInterval
        {
            get
            {
                var tp = settings[CONST.UPDATE_CHECK_INTERVAL];
                if (string.IsNullOrWhiteSpace(tp))
                    tp = "1W";

                return tp;
            }
            set
            {
                lock(databaseConnection.m_lock)
                    settings[CONST.UPDATE_CHECK_INTERVAL] = value;
                SaveSettings();
                Program.UpdatePoller.Reschedule();
            }
        }

        public DateTime NextUpdateCheck
        {
            get
            {
                try
                {
                    return Duplicati.Library.Utility.Timeparser.ParseTimeInterval(UpdateCheckInterval, LastUpdateCheck);
                }
                catch
                {
                    return LastUpdateCheck.AddDays(7);
                }
            }
        }

        public Library.AutoUpdater.UpdateInfo UpdatedVersion
        {
            get
            {
                if (string.IsNullOrWhiteSpace(settings[CONST.UPDATE_CHECK_NEW_VERSION]))
                    return null;

                try
                {
                    if (m_latestUpdate != null)
                        return m_latestUpdate;

                    using(var tr = new System.IO.StringReader(settings[CONST.UPDATE_CHECK_NEW_VERSION]))
                        return m_latestUpdate = Server.Serialization.Serializer.Deserialize<Library.AutoUpdater.UpdateInfo>(tr);
                }
                catch
                {
                }

                return null;
            }
            set
            {
                string result = null;
                if (value != null)
                {
                    var sb = new System.Text.StringBuilder();
                    using(var tw = new System.IO.StringWriter(sb))
                        Server.Serialization.Serializer.SerializeJson(tw, value);

                    result = sb.ToString();
                }

                m_latestUpdate = value;
                lock(databaseConnection.m_lock)
                    settings[CONST.UPDATE_CHECK_NEW_VERSION] = result;

                SaveSettings();
            }
        }

        public string ServerListenInterface
        {
            get 
            {
                return settings[CONST.SERVER_LISTEN_INTERFACE];
            }
            set
            {
                lock(databaseConnection.m_lock)
                    settings[CONST.SERVER_LISTEN_INTERFACE] = value;
                SaveSettings();
            }
        }

        public X509Certificate2 ServerSSLCertificate
        {
            get
            {
                if (String.IsNullOrEmpty(settings[CONST.SERVER_SSL_CERTIFICATE]))
                    return null;

                if (Platform.IsClientWindows)
                    return new X509Certificate2(Convert.FromBase64String(settings[CONST.SERVER_SSL_CERTIFICATE]));
                else
                    return new X509Certificate2(Convert.FromBase64String(settings[CONST.SERVER_SSL_CERTIFICATE]), "");
            }
            set
            {
                if (value == null)
                {
                    lock (databaseConnection.m_lock)
                        settings[CONST.SERVER_SSL_CERTIFICATE] = String.Empty;
                }
                else
                {
                    if (Platform.IsClientWindows)
                        lock (databaseConnection.m_lock)
                            settings[CONST.SERVER_SSL_CERTIFICATE] = Convert.ToBase64String(value.Export(X509ContentType.Pkcs12));
                    else
                        lock (databaseConnection.m_lock)
                            settings[CONST.SERVER_SSL_CERTIFICATE] = Convert.ToBase64String(value.Export(X509ContentType.Pkcs12, ""));
                }
                SaveSettings();
            }
        }

        public bool FixedInvalidBackupId
        {
            get
            {
                return Duplicati.Library.Utility.Utility.ParseBool(settings[CONST.HAS_FIXED_INVALID_BACKUPID], false);
            }
            set
            {
                lock(databaseConnection.m_lock)
                    settings[CONST.HAS_FIXED_INVALID_BACKUPID] = value.ToString();
                SaveSettings();
            }
        }

        public string UpdateChannel
        {
            get 
            {
                return settings[CONST.UPDATE_CHANNEL];
            }
            set
            {
                lock(databaseConnection.m_lock)
                    settings[CONST.UPDATE_CHANNEL] = value;
                SaveSettings();
            }
        }

        public string UsageReporterLevel
        {
            get 
            {
                return settings[CONST.USAGE_REPORTER_LEVEL];
            }
            set
            {
                lock(databaseConnection.m_lock)
                    settings[CONST.USAGE_REPORTER_LEVEL] = value;
                SaveSettings();
            }
        }
    }
}

<|MERGE_RESOLUTION|>--- conflicted
+++ resolved
@@ -1,211 +1,208 @@
-﻿//  Copyright (C) 2015, The Duplicati Team
-
-//  http://www.duplicati.com, info@duplicati.com
-//
-//  This library is free software; you can redistribute it and/or modify
-//  it under the terms of the GNU Lesser General Public License as
-//  published by the Free Software Foundation; either version 2.1 of the
-//  License, or (at your option) any later version.
-//
-//  This library is distributed in the hope that it will be useful, but
-//  WITHOUT ANY WARRANTY; without even the implied warranty of
-//  MERCHANTABILITY or FITNESS FOR A PARTICULAR PURPOSE. See the GNU
-//  Lesser General Public License for more details.
-//
-//  You should have received a copy of the GNU Lesser General Public
-//  License along with this library; if not, write to the Free Software
-//  Foundation, Inc., 59 Temple Place, Suite 330, Boston, MA 02111-1307 USA
-using System;
-using System.Linq;
-using System.Collections.Generic;
-using System.Security.Cryptography;
-using System.Security.Cryptography.X509Certificates;
+﻿//  Copyright (C) 2015, The Duplicati Team
+
+//  http://www.duplicati.com, info@duplicati.com
+//
+//  This library is free software; you can redistribute it and/or modify
+//  it under the terms of the GNU Lesser General Public License as
+//  published by the Free Software Foundation; either version 2.1 of the
+//  License, or (at your option) any later version.
+//
+//  This library is distributed in the hope that it will be useful, but
+//  WITHOUT ANY WARRANTY; without even the implied warranty of
+//  MERCHANTABILITY or FITNESS FOR A PARTICULAR PURPOSE. See the GNU
+//  Lesser General Public License for more details.
+//
+//  You should have received a copy of the GNU Lesser General Public
+//  License along with this library; if not, write to the Free Software
+//  Foundation, Inc., 59 Temple Place, Suite 330, Boston, MA 02111-1307 USA
+using System;
+using System.Linq;
+using System.Collections.Generic;
+using System.Security.Cryptography;
+using System.Security.Cryptography.X509Certificates;
 using Duplicati.Library.Common;
 
-namespace Duplicati.Server.Database
-{
-    public class ServerSettings
-    {
-        private static class CONST
-        {
-            public const string STARTUP_DELAY = "startup-delay";
-            public const string DOWNLOAD_SPEED_LIMIT = "max-download-speed";
-            public const string UPLOAD_SPEED_LIMIT = "max-upload-speed";
-            public const string THREAD_PRIORITY = "thread-priority";
-            public const string LAST_WEBSERVER_PORT = "last-webserver-port";
-            public const string IS_FIRST_RUN = "is-first-run";
-            public const string SERVER_PORT_CHANGED = "server-port-changed";
-            public const string SERVER_PASSPHRASE = "server-passphrase";
-            public const string SERVER_PASSPHRASE_SALT = "server-passphrase-salt";
-            public const string SERVER_PASSPHRASETRAYICON = "server-passphrase-trayicon";
-            public const string SERVER_PASSPHRASETRAYICONHASH = "server-passphrase-trayicon-hash";
-            public const string UPDATE_CHECK_LAST = "last-update-check";
-            public const string UPDATE_CHECK_INTERVAL = "update-check-interval";
-            public const string UPDATE_CHECK_NEW_VERSION = "update-check-latest";
-            public const string UNACKED_ERROR = "unacked-error";
-            public const string UNACKED_WARNING = "unacked-warning";
-            public const string SERVER_LISTEN_INTERFACE = "server-listen-interface";
-            public const string SERVER_SSL_CERTIFICATE = "server-ssl-certificate";
-            public const string HAS_FIXED_INVALID_BACKUPID = "has-fixed-invalid-backup-id";
-            public const string UPDATE_CHANNEL = "update-channel";
+namespace Duplicati.Server.Database
+{
+    public class ServerSettings
+    {
+        private static class CONST
+        {
+            public const string STARTUP_DELAY = "startup-delay";
+            public const string DOWNLOAD_SPEED_LIMIT = "max-download-speed";
+            public const string UPLOAD_SPEED_LIMIT = "max-upload-speed";
+            public const string THREAD_PRIORITY = "thread-priority";
+            public const string LAST_WEBSERVER_PORT = "last-webserver-port";
+            public const string IS_FIRST_RUN = "is-first-run";
+            public const string SERVER_PORT_CHANGED = "server-port-changed";
+            public const string SERVER_PASSPHRASE = "server-passphrase";
+            public const string SERVER_PASSPHRASE_SALT = "server-passphrase-salt";
+            public const string SERVER_PASSPHRASETRAYICON = "server-passphrase-trayicon";
+            public const string SERVER_PASSPHRASETRAYICONHASH = "server-passphrase-trayicon-hash";
+            public const string UPDATE_CHECK_LAST = "last-update-check";
+            public const string UPDATE_CHECK_INTERVAL = "update-check-interval";
+            public const string UPDATE_CHECK_NEW_VERSION = "update-check-latest";
+            public const string UNACKED_ERROR = "unacked-error";
+            public const string UNACKED_WARNING = "unacked-warning";
+            public const string SERVER_LISTEN_INTERFACE = "server-listen-interface";
+            public const string SERVER_SSL_CERTIFICATE = "server-ssl-certificate";
+            public const string HAS_FIXED_INVALID_BACKUPID = "has-fixed-invalid-backup-id";
+            public const string UPDATE_CHANNEL = "update-channel";
             public const string USAGE_REPORTER_LEVEL = "usage-reporter-level";
 			public const string HAS_ASKED_FOR_PASSWORD_PROTECTION = "has-asked-for-password-protection";
-            public const string DISABLE_TRAY_ICON_LOGIN = "disable-tray-icon-login";
-<<<<<<< HEAD
-=======
-            public const string SERVER_ALLOWED_HOSTNAMES = "allowed-hostnames";
->>>>>>> 82c14c5c
-		}
-
-        private readonly Dictionary<string, string> settings;
-        private readonly Connection databaseConnection;
-        private Library.AutoUpdater.UpdateInfo m_latestUpdate;
-
-        internal ServerSettings(Connection con)
-        {
-            settings = new Dictionary<string, string>();
-            databaseConnection = con;
-            ReloadSettings();
-        }
-
-        public void ReloadSettings()
-        {
-            lock(databaseConnection.m_lock)
-            {
-                settings.Clear();
-                foreach(var n in typeof(CONST).GetFields(System.Reflection.BindingFlags.Public | System.Reflection.BindingFlags.DeclaredOnly | System.Reflection.BindingFlags.Static).Select(x => (string)x.GetValue(null)))
-                    settings[n] = null;
-                foreach(var n in databaseConnection.GetSettings(Connection.SERVER_SETTINGS_ID))
-                    settings[n.Name] = n.Value;
-            }
-        }
-
-        public void UpdateSettings(Dictionary<string, string> newsettings, bool clearExisting)
-        {
-            if (newsettings == null)
-                throw new ArgumentNullException();
-
-            lock(databaseConnection.m_lock)
-            {
-                m_latestUpdate = null;
-                if (clearExisting)
-                    settings.Clear();
-
-                foreach(var k in newsettings)
-                    if (!clearExisting && newsettings[k.Key] == null && k.Key.StartsWith("--", StringComparison.Ordinal))
-                        settings.Remove(k.Key);
-                    else
-                        settings[k.Key] = newsettings[k.Key];
-
-            }
-
-            SaveSettings();
-            
-            if (newsettings.Keys.Contains(CONST.SERVER_PASSPHRASE))
-                GenerateWebserverPasswordTrayIcon();
-        }
-            
-        private void SaveSettings()
-        {
-            databaseConnection.SetSettings(
-                from n in settings
-                select (Duplicati.Server.Serialization.Interface.ISetting)new Setting() {
-                    Filter = "",
-                    Name = n.Key,
-                    Value = n.Value
-            }, Database.Connection.SERVER_SETTINGS_ID);
-
-			System.Threading.Interlocked.Increment(ref Program.LastDataUpdateID);
-			Program.StatusEventNotifyer.SignalNewEvent();
-
-			// In case the usage reporter is enabled or disabled, refresh now
-			Program.StartOrStopUsageReporter();
-            // If throttle options were changed, update now
-            Program.UpdateThrottleSpeeds();
-        }
-        
-        public string StartupDelayDuration
-        {
-            get 
-            {
-                return settings[CONST.STARTUP_DELAY];
-            }
-            set
-            {
-                lock(databaseConnection.m_lock)
-                    settings[CONST.STARTUP_DELAY] = value;
-                SaveSettings();
-            }
-        }
-        
-        public System.Threading.ThreadPriority? ThreadPriorityOverride
-        {
-            get
-            {
-                var tp = settings[CONST.THREAD_PRIORITY];
-                if (string.IsNullOrEmpty(tp))
-                    return null;
-                  
-                System.Threading.ThreadPriority r;  
-                if (Enum.TryParse<System.Threading.ThreadPriority>(tp, true, out r))
-                    return r;
-                
-                return null;
-            }
-            set
-            {
-                lock(databaseConnection.m_lock)
-                    settings[CONST.THREAD_PRIORITY] = value.HasValue ? Enum.GetName(typeof(System.Threading.ThreadPriority), value.Value) : null;
-            }
-        }
-        
-        public string DownloadSpeedLimit
-        {
-            get 
-            {
-                return settings[CONST.DOWNLOAD_SPEED_LIMIT];
-            }
-            set
-            {
-                lock(databaseConnection.m_lock)
-                    settings[CONST.DOWNLOAD_SPEED_LIMIT] = value;
-                SaveSettings();
-            }
-        }
-        
-        public string UploadSpeedLimit
-        {
-            get 
-            {
-                return settings[CONST.UPLOAD_SPEED_LIMIT];
-            }
-            set
-            {
-                lock(databaseConnection.m_lock)
-                    settings[CONST.UPLOAD_SPEED_LIMIT] = value;
-                SaveSettings();
-            }
-        }
-
-        public bool IsFirstRun
-        {
-            get
-            {
-                return Duplicati.Library.Utility.Utility.ParseBoolOption(settings, CONST.IS_FIRST_RUN);
-            }
-            set
-            {
-                lock(databaseConnection.m_lock)
-                    settings[CONST.IS_FIRST_RUN] = value.ToString();
-                SaveSettings();
-            }
+            public const string DISABLE_TRAY_ICON_LOGIN = "disable-tray-icon-login";
+            public const string SERVER_ALLOWED_HOSTNAMES = "allowed-hostnames";
+		}
+
+        private readonly Dictionary<string, string> settings;
+        private readonly Connection databaseConnection;
+        private Library.AutoUpdater.UpdateInfo m_latestUpdate;
+
+        internal ServerSettings(Connection con)
+        {
+            settings = new Dictionary<string, string>();
+            databaseConnection = con;
+            ReloadSettings();
+        }
+
+        public void ReloadSettings()
+        {
+            lock(databaseConnection.m_lock)
+            {
+                settings.Clear();
+                foreach(var n in typeof(CONST).GetFields(System.Reflection.BindingFlags.Public | System.Reflection.BindingFlags.DeclaredOnly | System.Reflection.BindingFlags.Static).Select(x => (string)x.GetValue(null)))
+                    settings[n] = null;
+                foreach(var n in databaseConnection.GetSettings(Connection.SERVER_SETTINGS_ID))
+                    settings[n.Name] = n.Value;
+            }
+        }
+
+        public void UpdateSettings(Dictionary<string, string> newsettings, bool clearExisting)
+        {
+            if (newsettings == null)
+                throw new ArgumentNullException();
+
+            lock(databaseConnection.m_lock)
+            {
+                m_latestUpdate = null;
+                if (clearExisting)
+                    settings.Clear();
+
+                foreach(var k in newsettings)
+                    if (!clearExisting && newsettings[k.Key] == null && k.Key.StartsWith("--", StringComparison.Ordinal))
+                        settings.Remove(k.Key);
+                    else
+                        settings[k.Key] = newsettings[k.Key];
+
+            }
+
+            SaveSettings();
+            
+            if (newsettings.Keys.Contains(CONST.SERVER_PASSPHRASE))
+                GenerateWebserverPasswordTrayIcon();
+        }
+            
+        private void SaveSettings()
+        {
+            databaseConnection.SetSettings(
+                from n in settings
+                select (Duplicati.Server.Serialization.Interface.ISetting)new Setting() {
+                    Filter = "",
+                    Name = n.Key,
+                    Value = n.Value
+            }, Database.Connection.SERVER_SETTINGS_ID);
+
+			System.Threading.Interlocked.Increment(ref Program.LastDataUpdateID);
+			Program.StatusEventNotifyer.SignalNewEvent();
+
+			// In case the usage reporter is enabled or disabled, refresh now
+			Program.StartOrStopUsageReporter();
+            // If throttle options were changed, update now
+            Program.UpdateThrottleSpeeds();
+        }
+        
+        public string StartupDelayDuration
+        {
+            get 
+            {
+                return settings[CONST.STARTUP_DELAY];
+            }
+            set
+            {
+                lock(databaseConnection.m_lock)
+                    settings[CONST.STARTUP_DELAY] = value;
+                SaveSettings();
+            }
+        }
+        
+        public System.Threading.ThreadPriority? ThreadPriorityOverride
+        {
+            get
+            {
+                var tp = settings[CONST.THREAD_PRIORITY];
+                if (string.IsNullOrEmpty(tp))
+                    return null;
+                  
+                System.Threading.ThreadPriority r;  
+                if (Enum.TryParse<System.Threading.ThreadPriority>(tp, true, out r))
+                    return r;
+                
+                return null;
+            }
+            set
+            {
+                lock(databaseConnection.m_lock)
+                    settings[CONST.THREAD_PRIORITY] = value.HasValue ? Enum.GetName(typeof(System.Threading.ThreadPriority), value.Value) : null;
+            }
+        }
+        
+        public string DownloadSpeedLimit
+        {
+            get 
+            {
+                return settings[CONST.DOWNLOAD_SPEED_LIMIT];
+            }
+            set
+            {
+                lock(databaseConnection.m_lock)
+                    settings[CONST.DOWNLOAD_SPEED_LIMIT] = value;
+                SaveSettings();
+            }
+        }
+        
+        public string UploadSpeedLimit
+        {
+            get 
+            {
+                return settings[CONST.UPLOAD_SPEED_LIMIT];
+            }
+            set
+            {
+                lock(databaseConnection.m_lock)
+                    settings[CONST.UPLOAD_SPEED_LIMIT] = value;
+                SaveSettings();
+            }
+        }
+
+        public bool IsFirstRun
+        {
+            get
+            {
+                return Duplicati.Library.Utility.Utility.ParseBoolOption(settings, CONST.IS_FIRST_RUN);
+            }
+            set
+            {
+                lock(databaseConnection.m_lock)
+                    settings[CONST.IS_FIRST_RUN] = value.ToString();
+                SaveSettings();
+            }
         }
 
         public bool HasAskedForPasswordProtection
         {
             get
-            {
-                return Duplicati.Library.Utility.Utility.ParseBoolOption(settings, CONST.HAS_ASKED_FOR_PASSWORD_PROTECTION);
+            {
+                return Duplicati.Library.Utility.Utility.ParseBoolOption(settings, CONST.HAS_ASKED_FOR_PASSWORD_PROTECTION);
             }
             set
             {
@@ -215,366 +212,352 @@
             }
         }
 
-        public bool UnackedError
-        {
-            get
-            {
-                return Duplicati.Library.Utility.Utility.ParseBool(settings[CONST.UNACKED_ERROR], false);
-            }
-            set
-            {
-                lock(databaseConnection.m_lock)
-                    settings[CONST.UNACKED_ERROR] = value.ToString();
-                SaveSettings();
-            }
-        }
-
-        public bool UnackedWarning
-        {
-            get
-            {
-                return Duplicati.Library.Utility.Utility.ParseBool(settings[CONST.UNACKED_WARNING], false);
-            }
-            set
-            {
-                lock(databaseConnection.m_lock)
-                    settings[CONST.UNACKED_WARNING] = value.ToString();
-                SaveSettings();
-            }
-        }
-
-        public bool ServerPortChanged
-        {
-            get
-            {
-                return Duplicati.Library.Utility.Utility.ParseBool(settings[CONST.SERVER_PORT_CHANGED], false);
-            }
-            set
-            {
-                lock(databaseConnection.m_lock)
-                    settings[CONST.SERVER_PORT_CHANGED] = value.ToString();
-                SaveSettings();
-            }
-        }
-
-        public bool DisableTrayIconLogin
-        {
-            get
-            {
-                return Duplicati.Library.Utility.Utility.ParseBool(settings[CONST.DISABLE_TRAY_ICON_LOGIN], false);
-            }
-            set
-            {
-                lock (databaseConnection.m_lock)
-                    settings[CONST.DISABLE_TRAY_ICON_LOGIN] = value.ToString();
-                SaveSettings();
-            }
-        }
-
-        public bool DisableTrayIconLogin
-        {
-            get
-            {
-                return Duplicati.Library.Utility.Utility.ParseBool(m_values[CONST.DISABLE_TRAY_ICON_LOGIN], false);
-            }
-            set
-            {
-                lock (m_connection.m_lock)
-                    m_values[CONST.DISABLE_TRAY_ICON_LOGIN] = value.ToString();
-                SaveSettings();
-            }
-        }
-
-        public int LastWebserverPort
-        {
-            get
-            {
-                var tp = settings[CONST.LAST_WEBSERVER_PORT];
-                int p;
-                if (string.IsNullOrEmpty(tp) || !int.TryParse(tp, out p))
-                    return -1;
-
-                return p;
-            }
-            set
-            {
-                lock(databaseConnection.m_lock)
-                    settings[CONST.LAST_WEBSERVER_PORT] = value.ToString();
-                SaveSettings();
-            }
-        }
-
-        public string WebserverPassword
-        {
-            get 
-            {
-                return settings[CONST.SERVER_PASSPHRASE];
-            }
-        }
-
-        public string WebserverPasswordSalt
-        {
-            get 
-            {
-                return settings[CONST.SERVER_PASSPHRASE_SALT];
-            }
-        }
-
-        public void SetWebserverPassword(string password)
-        {
-            if (string.IsNullOrWhiteSpace(password))
-            {
-                lock(databaseConnection.m_lock)
-                {
-                    settings[CONST.SERVER_PASSPHRASE] = "";
-                    settings[CONST.SERVER_PASSPHRASE_SALT] = "";
-                }
-            }
-            else
-            {
-                var prng = RandomNumberGenerator.Create();
-                var buf = new byte[32];
-                prng.GetBytes(buf);
-                var salt = Convert.ToBase64String(buf);
-
-                var sha256 = System.Security.Cryptography.SHA256.Create();
-                var str = System.Text.Encoding.UTF8.GetBytes(password);
-
-                sha256.TransformBlock(str, 0, str.Length, str, 0);
-                sha256.TransformFinalBlock(buf, 0, buf.Length);
-                var pwd = Convert.ToBase64String(sha256.Hash);
-
-                lock(databaseConnection.m_lock)
-                {
-                    settings[CONST.SERVER_PASSPHRASE] = pwd;
-                    settings[CONST.SERVER_PASSPHRASE_SALT] = salt;
-                }
-            }
-
-            SaveSettings();
-        }
-
-        public void SetAllowedHostnames(string allowedHostnames)
-        {
-            lock (databaseConnection.m_lock)
-                settings[CONST.SERVER_ALLOWED_HOSTNAMES] = allowedHostnames;
-
-            SaveSettings();
-        }
-
-        public string WebserverPasswordTrayIcon => settings[CONST.SERVER_PASSPHRASETRAYICON];
-
-        public string WebserverPasswordTrayIconHash => settings[CONST.SERVER_PASSPHRASETRAYICONHASH];
-
-        public string AllowedHostnames => settings[CONST.SERVER_ALLOWED_HOSTNAMES];
-
-        public void GenerateWebserverPasswordTrayIcon()
-        {
-            var password = "";
-            var pwd = "";
-
-            if (!string.IsNullOrEmpty(settings[CONST.SERVER_PASSPHRASE]))
-            {
-                password = Guid.NewGuid().ToString();
-                var buf = Convert.FromBase64String(settings[CONST.SERVER_PASSPHRASE_SALT]);
-
-                var sha256 = System.Security.Cryptography.SHA256.Create();
-                var str = System.Text.Encoding.UTF8.GetBytes(password);
-
-                sha256.TransformBlock(str, 0, str.Length, str, 0);
-                sha256.TransformFinalBlock(buf, 0, buf.Length);
-                pwd = Convert.ToBase64String(sha256.Hash);
-            }
-            
-            lock (databaseConnection.m_lock)
-            {
-                settings[CONST.SERVER_PASSPHRASETRAYICON] = password;
-                settings[CONST.SERVER_PASSPHRASETRAYICONHASH] = pwd;
-            }
-
-            SaveSettings();
-        }
-
-        public DateTime LastUpdateCheck
-        {
-            get 
-            {
-                long t;
-                if (long.TryParse(settings[CONST.UPDATE_CHECK_LAST], out t))
-                    return new DateTime(t, DateTimeKind.Utc);
-                else
-                    return new DateTime(0, DateTimeKind.Utc);
-            }
-            set
-            {
-                lock(databaseConnection.m_lock)
-                    settings[CONST.UPDATE_CHECK_LAST] = value.ToUniversalTime().Ticks.ToString();
-                SaveSettings();
-            }
-        }
-
-        public string UpdateCheckInterval
-        {
-            get
-            {
-                var tp = settings[CONST.UPDATE_CHECK_INTERVAL];
-                if (string.IsNullOrWhiteSpace(tp))
-                    tp = "1W";
-
-                return tp;
-            }
-            set
-            {
-                lock(databaseConnection.m_lock)
-                    settings[CONST.UPDATE_CHECK_INTERVAL] = value;
-                SaveSettings();
-                Program.UpdatePoller.Reschedule();
-            }
-        }
-
-        public DateTime NextUpdateCheck
-        {
-            get
-            {
-                try
-                {
-                    return Duplicati.Library.Utility.Timeparser.ParseTimeInterval(UpdateCheckInterval, LastUpdateCheck);
-                }
-                catch
-                {
-                    return LastUpdateCheck.AddDays(7);
-                }
-            }
-        }
-
-        public Library.AutoUpdater.UpdateInfo UpdatedVersion
-        {
-            get
-            {
-                if (string.IsNullOrWhiteSpace(settings[CONST.UPDATE_CHECK_NEW_VERSION]))
-                    return null;
-
-                try
-                {
-                    if (m_latestUpdate != null)
-                        return m_latestUpdate;
-
-                    using(var tr = new System.IO.StringReader(settings[CONST.UPDATE_CHECK_NEW_VERSION]))
-                        return m_latestUpdate = Server.Serialization.Serializer.Deserialize<Library.AutoUpdater.UpdateInfo>(tr);
-                }
-                catch
-                {
-                }
-
-                return null;
-            }
-            set
-            {
-                string result = null;
-                if (value != null)
-                {
-                    var sb = new System.Text.StringBuilder();
-                    using(var tw = new System.IO.StringWriter(sb))
-                        Server.Serialization.Serializer.SerializeJson(tw, value);
-
-                    result = sb.ToString();
-                }
-
-                m_latestUpdate = value;
-                lock(databaseConnection.m_lock)
-                    settings[CONST.UPDATE_CHECK_NEW_VERSION] = result;
-
-                SaveSettings();
-            }
-        }
-
-        public string ServerListenInterface
-        {
-            get 
-            {
-                return settings[CONST.SERVER_LISTEN_INTERFACE];
-            }
-            set
-            {
-                lock(databaseConnection.m_lock)
-                    settings[CONST.SERVER_LISTEN_INTERFACE] = value;
-                SaveSettings();
-            }
-        }
-
-        public X509Certificate2 ServerSSLCertificate
-        {
-            get
-            {
-                if (String.IsNullOrEmpty(settings[CONST.SERVER_SSL_CERTIFICATE]))
-                    return null;
-
-                if (Platform.IsClientWindows)
-                    return new X509Certificate2(Convert.FromBase64String(settings[CONST.SERVER_SSL_CERTIFICATE]));
-                else
-                    return new X509Certificate2(Convert.FromBase64String(settings[CONST.SERVER_SSL_CERTIFICATE]), "");
-            }
-            set
-            {
-                if (value == null)
-                {
-                    lock (databaseConnection.m_lock)
-                        settings[CONST.SERVER_SSL_CERTIFICATE] = String.Empty;
-                }
-                else
-                {
-                    if (Platform.IsClientWindows)
-                        lock (databaseConnection.m_lock)
-                            settings[CONST.SERVER_SSL_CERTIFICATE] = Convert.ToBase64String(value.Export(X509ContentType.Pkcs12));
-                    else
-                        lock (databaseConnection.m_lock)
-                            settings[CONST.SERVER_SSL_CERTIFICATE] = Convert.ToBase64String(value.Export(X509ContentType.Pkcs12, ""));
-                }
-                SaveSettings();
-            }
-        }
-
-        public bool FixedInvalidBackupId
-        {
-            get
-            {
-                return Duplicati.Library.Utility.Utility.ParseBool(settings[CONST.HAS_FIXED_INVALID_BACKUPID], false);
-            }
-            set
-            {
-                lock(databaseConnection.m_lock)
-                    settings[CONST.HAS_FIXED_INVALID_BACKUPID] = value.ToString();
-                SaveSettings();
-            }
-        }
-
-        public string UpdateChannel
-        {
-            get 
-            {
-                return settings[CONST.UPDATE_CHANNEL];
-            }
-            set
-            {
-                lock(databaseConnection.m_lock)
-                    settings[CONST.UPDATE_CHANNEL] = value;
-                SaveSettings();
-            }
-        }
-
-        public string UsageReporterLevel
-        {
-            get 
-            {
-                return settings[CONST.USAGE_REPORTER_LEVEL];
-            }
-            set
-            {
-                lock(databaseConnection.m_lock)
-                    settings[CONST.USAGE_REPORTER_LEVEL] = value;
-                SaveSettings();
-            }
-        }
-    }
-}
-
+        public bool UnackedError
+        {
+            get
+            {
+                return Duplicati.Library.Utility.Utility.ParseBool(settings[CONST.UNACKED_ERROR], false);
+            }
+            set
+            {
+                lock(databaseConnection.m_lock)
+                    settings[CONST.UNACKED_ERROR] = value.ToString();
+                SaveSettings();
+            }
+        }
+
+        public bool UnackedWarning
+        {
+            get
+            {
+                return Duplicati.Library.Utility.Utility.ParseBool(settings[CONST.UNACKED_WARNING], false);
+            }
+            set
+            {
+                lock(databaseConnection.m_lock)
+                    settings[CONST.UNACKED_WARNING] = value.ToString();
+                SaveSettings();
+            }
+        }
+
+        public bool ServerPortChanged
+        {
+            get
+            {
+                return Duplicati.Library.Utility.Utility.ParseBool(settings[CONST.SERVER_PORT_CHANGED], false);
+            }
+            set
+            {
+                lock(databaseConnection.m_lock)
+                    settings[CONST.SERVER_PORT_CHANGED] = value.ToString();
+                SaveSettings();
+            }
+        }
+
+        public bool DisableTrayIconLogin
+        {
+            get
+            {
+                return Duplicati.Library.Utility.Utility.ParseBool(settings[CONST.DISABLE_TRAY_ICON_LOGIN], false);
+            }
+            set
+            {
+                lock (databaseConnection.m_lock)
+                    settings[CONST.DISABLE_TRAY_ICON_LOGIN] = value.ToString();
+                SaveSettings();
+            }
+        }
+
+        public int LastWebserverPort
+        {
+            get
+            {
+                var tp = settings[CONST.LAST_WEBSERVER_PORT];
+                int p;
+                if (string.IsNullOrEmpty(tp) || !int.TryParse(tp, out p))
+                    return -1;
+
+                return p;
+            }
+            set
+            {
+                lock(databaseConnection.m_lock)
+                    settings[CONST.LAST_WEBSERVER_PORT] = value.ToString();
+                SaveSettings();
+            }
+        }
+
+        public string WebserverPassword
+        {
+            get 
+            {
+                return settings[CONST.SERVER_PASSPHRASE];
+            }
+        }
+
+        public string WebserverPasswordSalt
+        {
+            get 
+            {
+                return settings[CONST.SERVER_PASSPHRASE_SALT];
+            }
+        }
+
+        public void SetWebserverPassword(string password)
+        {
+            if (string.IsNullOrWhiteSpace(password))
+            {
+                lock(databaseConnection.m_lock)
+                {
+                    settings[CONST.SERVER_PASSPHRASE] = "";
+                    settings[CONST.SERVER_PASSPHRASE_SALT] = "";
+                }
+            }
+            else
+            {
+                var prng = RandomNumberGenerator.Create();
+                var buf = new byte[32];
+                prng.GetBytes(buf);
+                var salt = Convert.ToBase64String(buf);
+
+                var sha256 = System.Security.Cryptography.SHA256.Create();
+                var str = System.Text.Encoding.UTF8.GetBytes(password);
+
+                sha256.TransformBlock(str, 0, str.Length, str, 0);
+                sha256.TransformFinalBlock(buf, 0, buf.Length);
+                var pwd = Convert.ToBase64String(sha256.Hash);
+
+                lock(databaseConnection.m_lock)
+                {
+                    settings[CONST.SERVER_PASSPHRASE] = pwd;
+                    settings[CONST.SERVER_PASSPHRASE_SALT] = salt;
+                }
+            }
+
+            SaveSettings();
+        }
+
+        public void SetAllowedHostnames(string allowedHostnames)
+        {
+            lock (databaseConnection.m_lock)
+                settings[CONST.SERVER_ALLOWED_HOSTNAMES] = allowedHostnames;
+
+            SaveSettings();
+        }
+
+        public string WebserverPasswordTrayIcon => settings[CONST.SERVER_PASSPHRASETRAYICON];
+
+        public string WebserverPasswordTrayIconHash => settings[CONST.SERVER_PASSPHRASETRAYICONHASH];
+
+        public string AllowedHostnames => settings[CONST.SERVER_ALLOWED_HOSTNAMES];
+
+        public void GenerateWebserverPasswordTrayIcon()
+        {
+            var password = "";
+            var pwd = "";
+
+            if (!string.IsNullOrEmpty(settings[CONST.SERVER_PASSPHRASE]))
+            {
+                password = Guid.NewGuid().ToString();
+                var buf = Convert.FromBase64String(settings[CONST.SERVER_PASSPHRASE_SALT]);
+
+                var sha256 = System.Security.Cryptography.SHA256.Create();
+                var str = System.Text.Encoding.UTF8.GetBytes(password);
+
+                sha256.TransformBlock(str, 0, str.Length, str, 0);
+                sha256.TransformFinalBlock(buf, 0, buf.Length);
+                pwd = Convert.ToBase64String(sha256.Hash);
+            }
+            
+            lock (databaseConnection.m_lock)
+            {
+                settings[CONST.SERVER_PASSPHRASETRAYICON] = password;
+                settings[CONST.SERVER_PASSPHRASETRAYICONHASH] = pwd;
+            }
+
+            SaveSettings();
+        }
+
+        public DateTime LastUpdateCheck
+        {
+            get 
+            {
+                long t;
+                if (long.TryParse(settings[CONST.UPDATE_CHECK_LAST], out t))
+                    return new DateTime(t, DateTimeKind.Utc);
+                else
+                    return new DateTime(0, DateTimeKind.Utc);
+            }
+            set
+            {
+                lock(databaseConnection.m_lock)
+                    settings[CONST.UPDATE_CHECK_LAST] = value.ToUniversalTime().Ticks.ToString();
+                SaveSettings();
+            }
+        }
+
+        public string UpdateCheckInterval
+        {
+            get
+            {
+                var tp = settings[CONST.UPDATE_CHECK_INTERVAL];
+                if (string.IsNullOrWhiteSpace(tp))
+                    tp = "1W";
+
+                return tp;
+            }
+            set
+            {
+                lock(databaseConnection.m_lock)
+                    settings[CONST.UPDATE_CHECK_INTERVAL] = value;
+                SaveSettings();
+                Program.UpdatePoller.Reschedule();
+            }
+        }
+
+        public DateTime NextUpdateCheck
+        {
+            get
+            {
+                try
+                {
+                    return Duplicati.Library.Utility.Timeparser.ParseTimeInterval(UpdateCheckInterval, LastUpdateCheck);
+                }
+                catch
+                {
+                    return LastUpdateCheck.AddDays(7);
+                }
+            }
+        }
+
+        public Library.AutoUpdater.UpdateInfo UpdatedVersion
+        {
+            get
+            {
+                if (string.IsNullOrWhiteSpace(settings[CONST.UPDATE_CHECK_NEW_VERSION]))
+                    return null;
+
+                try
+                {
+                    if (m_latestUpdate != null)
+                        return m_latestUpdate;
+
+                    using(var tr = new System.IO.StringReader(settings[CONST.UPDATE_CHECK_NEW_VERSION]))
+                        return m_latestUpdate = Server.Serialization.Serializer.Deserialize<Library.AutoUpdater.UpdateInfo>(tr);
+                }
+                catch
+                {
+                }
+
+                return null;
+            }
+            set
+            {
+                string result = null;
+                if (value != null)
+                {
+                    var sb = new System.Text.StringBuilder();
+                    using(var tw = new System.IO.StringWriter(sb))
+                        Server.Serialization.Serializer.SerializeJson(tw, value);
+
+                    result = sb.ToString();
+                }
+
+                m_latestUpdate = value;
+                lock(databaseConnection.m_lock)
+                    settings[CONST.UPDATE_CHECK_NEW_VERSION] = result;
+
+                SaveSettings();
+            }
+        }
+
+        public string ServerListenInterface
+        {
+            get 
+            {
+                return settings[CONST.SERVER_LISTEN_INTERFACE];
+            }
+            set
+            {
+                lock(databaseConnection.m_lock)
+                    settings[CONST.SERVER_LISTEN_INTERFACE] = value;
+                SaveSettings();
+            }
+        }
+
+        public X509Certificate2 ServerSSLCertificate
+        {
+            get
+            {
+                if (String.IsNullOrEmpty(settings[CONST.SERVER_SSL_CERTIFICATE]))
+                    return null;
+
+                if (Platform.IsClientWindows)
+                    return new X509Certificate2(Convert.FromBase64String(settings[CONST.SERVER_SSL_CERTIFICATE]));
+                else
+                    return new X509Certificate2(Convert.FromBase64String(settings[CONST.SERVER_SSL_CERTIFICATE]), "");
+            }
+            set
+            {
+                if (value == null)
+                {
+                    lock (databaseConnection.m_lock)
+                        settings[CONST.SERVER_SSL_CERTIFICATE] = String.Empty;
+                }
+                else
+                {
+                    if (Platform.IsClientWindows)
+                        lock (databaseConnection.m_lock)
+                            settings[CONST.SERVER_SSL_CERTIFICATE] = Convert.ToBase64String(value.Export(X509ContentType.Pkcs12));
+                    else
+                        lock (databaseConnection.m_lock)
+                            settings[CONST.SERVER_SSL_CERTIFICATE] = Convert.ToBase64String(value.Export(X509ContentType.Pkcs12, ""));
+                }
+                SaveSettings();
+            }
+        }
+
+        public bool FixedInvalidBackupId
+        {
+            get
+            {
+                return Duplicati.Library.Utility.Utility.ParseBool(settings[CONST.HAS_FIXED_INVALID_BACKUPID], false);
+            }
+            set
+            {
+                lock(databaseConnection.m_lock)
+                    settings[CONST.HAS_FIXED_INVALID_BACKUPID] = value.ToString();
+                SaveSettings();
+            }
+        }
+
+        public string UpdateChannel
+        {
+            get 
+            {
+                return settings[CONST.UPDATE_CHANNEL];
+            }
+            set
+            {
+                lock(databaseConnection.m_lock)
+                    settings[CONST.UPDATE_CHANNEL] = value;
+                SaveSettings();
+            }
+        }
+
+        public string UsageReporterLevel
+        {
+            get 
+            {
+                return settings[CONST.USAGE_REPORTER_LEVEL];
+            }
+            set
+            {
+                lock(databaseConnection.m_lock)
+                    settings[CONST.USAGE_REPORTER_LEVEL] = value;
+                SaveSettings();
+            }
+        }
+    }
+}
+