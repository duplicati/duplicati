﻿//  Copyright (C) 2015, The Duplicati Team

//  http://www.duplicati.com, info@duplicati.com
//
//  This library is free software; you can redistribute it and/or modify
//  it under the terms of the GNU Lesser General Public License as
//  published by the Free Software Foundation; either version 2.1 of the
//  License, or (at your option) any later version.
//
//  This library is distributed in the hope that it will be useful, but
//  WITHOUT ANY WARRANTY; without even the implied warranty of
//  MERCHANTABILITY or FITNESS FOR A PARTICULAR PURPOSE. See the GNU
//  Lesser General Public License for more details.
//
//  You should have received a copy of the GNU Lesser General Public
//  License along with this library; if not, write to the Free Software
//  Foundation, Inc., 59 Temple Place, Suite 330, Boston, MA 02111-1307 USA
using System;
using System.Linq;
using System.Threading;
using Duplicati.Library.AutoUpdater;
using Duplicati.Server.Serialization;

namespace Duplicati.Server
{
    /// <summary>
    /// The thread that checks on the update server if new versions are available
    /// </summary>
    public class UpdatePollThread
    {
        private Thread m_thread;
        private volatile bool m_terminated = false;
        private volatile bool m_download = false;
        private volatile bool m_forceCheck = false;
        private object m_lock = new object();
        private AutoResetEvent m_waitSignal;
        private double m_downloadProgress;

        public bool IsUpdateRequested { get; private set; } = false;

        public UpdatePollerStates ThreadState { get; private set; }
        public double DownloadProgess
        {
            get { return m_downloadProgress ; }

            private set
            {
                var oldv = m_downloadProgress;
                m_downloadProgress = value;
                if ((int)(oldv * 100) != (int)(value * 100))
                    Program.StatusEventNotifyer.SignalNewEvent();
            }
        }
        
        public UpdatePollThread()
        {
            m_waitSignal = new AutoResetEvent(false);
            ThreadState = UpdatePollerStates.Waiting;
            m_thread = new Thread(Run);
            m_thread.IsBackground = true;
            m_thread.Name = "UpdatePollThread";
            m_thread.Start();
        }

        public void CheckNow()
        {
            lock(m_lock)
            {
                m_forceCheck = true;
                m_waitSignal.Set();
            }
        }

        public void InstallUpdate()
        {
            lock(m_lock)
            {
                m_forceCheck = true;
                m_download = true;
                m_waitSignal.Set();
            }
        }

        public bool ActivateUpdate()
        {
            if (Duplicati.Library.AutoUpdater.UpdaterManager.SetRunUpdate())
            {
                UpdateLogger.Log("Start activating updates.");
                // If we are on Windows
                if (Library.Utility.Utility.IsClientWindows)
                {
                    UpdateLogger.Log("Execute updates script.");
                    var lastUpdatesFolderLocation = AppDomain.CurrentDomain.GetData("AUTOUPDATER_LOAD_UPDATE");
                    var runUpdateScriptBat = "run-update-script.bat";

                    // On Windows, execute script file from the Last updates folder location
                    var ex = Library.Utility.Utility.ExecuteCommand(lastUpdatesFolderLocation.ToString(), runUpdateScriptBat);
                    if (null != ex)
                    {
                        UpdateLogger.Log($"Exception occurred on ExecuteCommand: {ex.Message}");
                    }

                    // Wait a few seconds for script to finish running
                    UpdateLogger.Log("Executing updates script. Wait a few seconds for script to finish running");
                    Thread.Sleep(5000);
                }
                // If we are on OSX
                else if (Library.Utility.Utility.IsClientOSX)
                {
                    UpdateLogger.Log("Execute OSX updates script.");
                    var lastUpdatesFolderLocation = AppDomain.CurrentDomain.GetData("AUTOUPDATER_LOAD_UPDATE");
                    UpdateLogger.Log($"lastUpdatesFolderLocation: {lastUpdatesFolderLocation}");

<<<<<<< HEAD
                    var runUpdateScript = "run-update-script_linux.sh";
=======
                    var runUpdateScriptBat = "run-update-script_osx.sh";
>>>>>>> 2c887253

                    // Execute script file from the Last updates folder location
                    var ex = Library.Utility.Utility.ExecuteCommand(lastUpdatesFolderLocation.ToString(), runUpdateScript, true);
                    if (null != ex)
                    {
                        UpdateLogger.Log($"Exception occurred on ExecuteCommand: {ex.Message}");
                    }

                    // Wait a few seconds for script to finish running
                    UpdateLogger.Log("Executing OSX updates script. Wait a few seconds for script to finish running");
                    Thread.Sleep(5000);
                }
                // If we are on Linux
                else if (Library.Utility.Utility.IsClientLinux)
                {
                    UpdateLogger.Log("Execute linux updates script.");
                    var lastUpdatesFolderLocation = AppDomain.CurrentDomain.GetData("AUTOUPDATER_LOAD_UPDATE");
                    UpdateLogger.Log($"lastUpdatesFolderLocation: {lastUpdatesFolderLocation}");

<<<<<<< HEAD
                    var runUpdateScript = "run-update-script_osx.sh";
=======
                    var runUpdateScriptBat = "run-update-script_linux.sh";
>>>>>>> 2c887253

                    // Execute script file from the Last updates folder location
                    var ex = Library.Utility.Utility.ExecuteCommand(lastUpdatesFolderLocation.ToString(), runUpdateScript, true);
                    if (null != ex)
                    {
                        UpdateLogger.Log($"Exception occurred on ExecuteCommand: {ex.Message}");
                    }

                    // Wait a few seconds for script to finish running
                    UpdateLogger.Log("Executing linux updates script. Wait a few seconds for script to finish running");
                    Thread.Sleep(5000);
                }

                UpdateLogger.Log("Application Exit Event.");
                IsUpdateRequested = true;
                Program.ApplicationExitEvent.Set();
                return true;
            }
            else
            {
                UpdateLogger.Log("Stop activating updates. Update has not been installed");
            return false;
            }
        }

        private bool DownloadUpdate()
        {
            bool downloadAndUnpackFinished = false;
            lock (m_lock)
                m_download = false;

            var v = Program.DataConnection.ApplicationSettings.UpdatedVersion;
            if (v != null)
            {
                ThreadState = UpdatePollerStates.Downloading;
                Program.StatusEventNotifyer.SignalNewEvent();

                downloadAndUnpackFinished = UpdaterManager.DownloadAndUnpackUpdate(v, (pg) => { DownloadProgess = pg; });
                if (downloadAndUnpackFinished)
                    Program.StatusEventNotifyer.SignalNewEvent();
            }

            return downloadAndUnpackFinished;
        }

        // If tasks are running or scheduled, retry the operation for about 180 seconds until can be safely executed
        private static bool TryExecuteOperation(Func<bool> operationMethod)
        {
            bool done = false;
            int retry = 0;
            int retries = 60;
            bool operationResult = false;

            // Try to execute Operation, wait until resources are available
            while (!done)
            {
                // Cannot execute Operation while task is running or scheduled
                if (Program.WorkThread.CurrentTask == null && Program.WorkThread.CurrentTasks.Count == 0)
                {
                    UpdateLogger.Log($"Executing Operation '{operationMethod.Method.Name}'.");
                    operationResult = operationMethod();
                    done = true;
                }
                else
                {
                    if (retry++ < retries)
                        Thread.Sleep(3000);
                    else
                    {
                        // Give up
                        UpdateLogger.Log($"Cannot execute Operation '{operationMethod.Method.Name}' while task is running or scheduled.");
                        done = true;
                    }
                }
            }

            return operationResult;
        }

        public void Terminate()
        {
            lock(m_lock)
            {
                m_terminated = true;
                m_waitSignal.Set();
            }
        }

        public void Reschedule()
        {
            m_waitSignal.Set();
        }

        private void Run()
        {
            // Wait on startup
            m_waitSignal.WaitOne(TimeSpan.FromMinutes(1), true);

            while (!m_terminated)
            {
                UpdateLogger.Log($"Running update pool (at every {Program.DataConnection.ApplicationSettings.UpdateCheckInterval})");
                var nextCheck = Program.DataConnection.ApplicationSettings.NextUpdateCheck;

                var maxcheck = TimeSpan.FromDays(7);
                try
                {
                    maxcheck = Library.Utility.Timeparser.ParseTimeSpan(Program.DataConnection.ApplicationSettings.UpdateCheckInterval);
                }
                catch
                {
                }

                // If we have some weirdness, just check now
                if (nextCheck - DateTime.UtcNow > maxcheck)
                    nextCheck = DateTime.UtcNow - TimeSpan.FromSeconds(1);

                bool autoUpdateCheck = nextCheck < DateTime.UtcNow;
                bool updatePrepareForDownload = false;
                if (autoUpdateCheck || m_forceCheck)
                {
                    UpdateLogger.Log($"Checking updates ({(autoUpdateCheck ? "auto" : "force")}).");
                    lock (m_lock)
                        m_forceCheck = false;

                    ThreadState = UpdatePollerStates.Checking;
                    Program.StatusEventNotifyer.SignalNewEvent();
                     
                    DateTime started = DateTime.UtcNow;
                    Program.DataConnection.ApplicationSettings.LastUpdateCheck = started;
                    nextCheck = Program.DataConnection.ApplicationSettings.NextUpdateCheck;

                    Library.AutoUpdater.ReleaseType rt;
                    if (!Enum.TryParse<Library.AutoUpdater.ReleaseType>(Program.DataConnection.ApplicationSettings.UpdateChannel, true, out rt))
                        rt = Duplicati.Library.AutoUpdater.ReleaseType.Unknown;

                    // Choose the default channel in case we have unknown
                    rt = rt == Duplicati.Library.AutoUpdater.ReleaseType.Unknown ? Duplicati.Library.AutoUpdater.AutoUpdateSettings.DefaultUpdateChannel : rt;

                    try
                    {                        
                        var update = Duplicati.Library.AutoUpdater.UpdaterManager.CheckForUpdate(rt);
                        if (update != null)
                            Program.DataConnection.ApplicationSettings.UpdatedVersion = update;
                    }
                    catch
                    {
                    }

                    // It could be that we have registered an update from a more unstable channel, 
                    // but the user has switched to a more stable channel.
                    // In that case we discard the old update to avoid offering it.
                    if (Program.DataConnection.ApplicationSettings.UpdatedVersion != null)
                    {
                        Library.AutoUpdater.ReleaseType updatert;
                        var updatertstring = Program.DataConnection.ApplicationSettings.UpdatedVersion.ReleaseType;
                        if (string.Equals(updatertstring, "preview", StringComparison.OrdinalIgnoreCase))
                            updatertstring = Library.AutoUpdater.ReleaseType.Experimental.ToString();
                        
                        if (!Enum.TryParse<Library.AutoUpdater.ReleaseType>(updatertstring, true, out updatert))
                            updatert = Duplicati.Library.AutoUpdater.ReleaseType.Nightly;

                        if (updatert == Duplicati.Library.AutoUpdater.ReleaseType.Unknown)
                            updatert = Duplicati.Library.AutoUpdater.ReleaseType.Nightly;
                        
                        if (updatert > rt)
                            Program.DataConnection.ApplicationSettings.UpdatedVersion = null;
                    }

                    if (Program.DataConnection.ApplicationSettings.UpdatedVersion != null && Duplicati.Library.AutoUpdater.UpdaterManager.TryParseVersion(Program.DataConnection.ApplicationSettings.UpdatedVersion.Version) > System.Reflection.Assembly.GetExecutingAssembly().GetName().Version)
                    {
                        updatePrepareForDownload = true;
                        Program.DataConnection.RegisterNotification(
                                    NotificationType.Information,
                                    "Found update",
                                    Program.DataConnection.ApplicationSettings.UpdatedVersion.Displayname,
                                    null,
                                    null,
                                    "update:new",
                                    (self, all) => {
                                        return all.Where(x => x.Action == "update:new").FirstOrDefault() ?? self;
                                    }
                                );
                        UpdateLogger.Log($"Updates {Program.DataConnection.ApplicationSettings.UpdatedVersion.Displayname} found.");
                    }
                }

                bool autoDownloadUpdate = autoUpdateCheck && Program.DataConnection.ApplicationSettings.AutoInstallUpdate && updatePrepareForDownload;
                bool downloadAndUnpackUpdateFinished = false;

                if(autoDownloadUpdate)
                    UpdateLogger.Log($"Auto install update {Program.DataConnection.ApplicationSettings.UpdatedVersion.Displayname}.");

                if (m_download)
                    UpdateLogger.Log($"Manual install update {Program.DataConnection.ApplicationSettings.UpdatedVersion.Displayname}.");

                if (autoDownloadUpdate || m_download)
                {
                    // Do not download another update if an update has been installed
                    if (!UpdaterManager.HasUpdateInstalled)
                    {
                        downloadAndUnpackUpdateFinished = TryExecuteOperation(DownloadUpdate);
                    }
                    else
                    {
                        UpdateLogger.Log("An update has been installed. Cannot download another update.");
                    }
                }

                DownloadProgess = 0;

                if (ThreadState != UpdatePollerStates.Waiting)
                {
                    ThreadState = UpdatePollerStates.Waiting;
                    Program.StatusEventNotifyer.SignalNewEvent();
                }

                if (autoDownloadUpdate && (downloadAndUnpackUpdateFinished || UpdaterManager.HasUpdateInstalled))
                {
                    if (downloadAndUnpackUpdateFinished)
                        UpdateLogger.Log($"Auto activate update {Program.DataConnection.ApplicationSettings.UpdatedVersion.Displayname}.");
                    else if (UpdaterManager.HasUpdateInstalled)
                        UpdateLogger.Log($"Auto activate previous installed update {Program.DataConnection.ApplicationSettings.UpdatedVersion.Displayname}.");

                    TryExecuteOperation(ActivateUpdate);
                }

                var waitTime = nextCheck - DateTime.UtcNow;

                // Guard against spin-loop
                if (waitTime.TotalSeconds < 5)
                    waitTime = TimeSpan.FromSeconds(5);
                
                // Guard against year-long waits
                // A re-check does not cause an update check
                if (waitTime.TotalDays > 1)
                    waitTime = TimeSpan.FromDays(1);

                UpdateLogger.Log($"Update pool next running time: {waitTime}.");
                m_waitSignal.WaitOne(waitTime, true);
            }   
        }
    }
}

<|MERGE_RESOLUTION|>--- conflicted
+++ resolved
@@ -1,386 +1,378 @@
-﻿//  Copyright (C) 2015, The Duplicati Team
-
-//  http://www.duplicati.com, info@duplicati.com
-//
-//  This library is free software; you can redistribute it and/or modify
-//  it under the terms of the GNU Lesser General Public License as
-//  published by the Free Software Foundation; either version 2.1 of the
-//  License, or (at your option) any later version.
-//
-//  This library is distributed in the hope that it will be useful, but
-//  WITHOUT ANY WARRANTY; without even the implied warranty of
-//  MERCHANTABILITY or FITNESS FOR A PARTICULAR PURPOSE. See the GNU
-//  Lesser General Public License for more details.
-//
-//  You should have received a copy of the GNU Lesser General Public
-//  License along with this library; if not, write to the Free Software
-//  Foundation, Inc., 59 Temple Place, Suite 330, Boston, MA 02111-1307 USA
-using System;
-using System.Linq;
-using System.Threading;
-using Duplicati.Library.AutoUpdater;
-using Duplicati.Server.Serialization;
-
-namespace Duplicati.Server
-{
-    /// <summary>
-    /// The thread that checks on the update server if new versions are available
-    /// </summary>
-    public class UpdatePollThread
-    {
-        private Thread m_thread;
-        private volatile bool m_terminated = false;
-        private volatile bool m_download = false;
-        private volatile bool m_forceCheck = false;
-        private object m_lock = new object();
-        private AutoResetEvent m_waitSignal;
-        private double m_downloadProgress;
-
-        public bool IsUpdateRequested { get; private set; } = false;
-
-        public UpdatePollerStates ThreadState { get; private set; }
-        public double DownloadProgess
-        {
-            get { return m_downloadProgress ; }
-
-            private set
-            {
-                var oldv = m_downloadProgress;
-                m_downloadProgress = value;
-                if ((int)(oldv * 100) != (int)(value * 100))
-                    Program.StatusEventNotifyer.SignalNewEvent();
-            }
-        }
-        
-        public UpdatePollThread()
-        {
-            m_waitSignal = new AutoResetEvent(false);
-            ThreadState = UpdatePollerStates.Waiting;
-            m_thread = new Thread(Run);
-            m_thread.IsBackground = true;
-            m_thread.Name = "UpdatePollThread";
-            m_thread.Start();
-        }
-
-        public void CheckNow()
-        {
-            lock(m_lock)
-            {
-                m_forceCheck = true;
-                m_waitSignal.Set();
-            }
-        }
-
-        public void InstallUpdate()
-        {
-            lock(m_lock)
-            {
-                m_forceCheck = true;
-                m_download = true;
-                m_waitSignal.Set();
-            }
-        }
-
-        public bool ActivateUpdate()
-        {
-            if (Duplicati.Library.AutoUpdater.UpdaterManager.SetRunUpdate())
-            {
-                UpdateLogger.Log("Start activating updates.");
-                // If we are on Windows
-                if (Library.Utility.Utility.IsClientWindows)
-                {
-                    UpdateLogger.Log("Execute updates script.");
-                    var lastUpdatesFolderLocation = AppDomain.CurrentDomain.GetData("AUTOUPDATER_LOAD_UPDATE");
-                    var runUpdateScriptBat = "run-update-script.bat";
-
-                    // On Windows, execute script file from the Last updates folder location
-                    var ex = Library.Utility.Utility.ExecuteCommand(lastUpdatesFolderLocation.ToString(), runUpdateScriptBat);
-                    if (null != ex)
-                    {
-                        UpdateLogger.Log($"Exception occurred on ExecuteCommand: {ex.Message}");
-                    }
-
-                    // Wait a few seconds for script to finish running
-                    UpdateLogger.Log("Executing updates script. Wait a few seconds for script to finish running");
-                    Thread.Sleep(5000);
-                }
-                // If we are on OSX
-                else if (Library.Utility.Utility.IsClientOSX)
-                {
-                    UpdateLogger.Log("Execute OSX updates script.");
-                    var lastUpdatesFolderLocation = AppDomain.CurrentDomain.GetData("AUTOUPDATER_LOAD_UPDATE");
-                    UpdateLogger.Log($"lastUpdatesFolderLocation: {lastUpdatesFolderLocation}");
-
-<<<<<<< HEAD
-                    var runUpdateScript = "run-update-script_linux.sh";
-=======
-                    var runUpdateScriptBat = "run-update-script_osx.sh";
->>>>>>> 2c887253
-
-                    // Execute script file from the Last updates folder location
-                    var ex = Library.Utility.Utility.ExecuteCommand(lastUpdatesFolderLocation.ToString(), runUpdateScript, true);
-                    if (null != ex)
-                    {
-                        UpdateLogger.Log($"Exception occurred on ExecuteCommand: {ex.Message}");
-                    }
-
-                    // Wait a few seconds for script to finish running
-                    UpdateLogger.Log("Executing OSX updates script. Wait a few seconds for script to finish running");
-                    Thread.Sleep(5000);
-                }
-                // If we are on Linux
-                else if (Library.Utility.Utility.IsClientLinux)
-                {
-                    UpdateLogger.Log("Execute linux updates script.");
-                    var lastUpdatesFolderLocation = AppDomain.CurrentDomain.GetData("AUTOUPDATER_LOAD_UPDATE");
-                    UpdateLogger.Log($"lastUpdatesFolderLocation: {lastUpdatesFolderLocation}");
-
-<<<<<<< HEAD
-                    var runUpdateScript = "run-update-script_osx.sh";
-=======
-                    var runUpdateScriptBat = "run-update-script_linux.sh";
->>>>>>> 2c887253
-
-                    // Execute script file from the Last updates folder location
-                    var ex = Library.Utility.Utility.ExecuteCommand(lastUpdatesFolderLocation.ToString(), runUpdateScript, true);
-                    if (null != ex)
-                    {
-                        UpdateLogger.Log($"Exception occurred on ExecuteCommand: {ex.Message}");
-                    }
-
-                    // Wait a few seconds for script to finish running
-                    UpdateLogger.Log("Executing linux updates script. Wait a few seconds for script to finish running");
-                    Thread.Sleep(5000);
-                }
-
-                UpdateLogger.Log("Application Exit Event.");
-                IsUpdateRequested = true;
-                Program.ApplicationExitEvent.Set();
-                return true;
-            }
-            else
-            {
-                UpdateLogger.Log("Stop activating updates. Update has not been installed");
-            return false;
-            }
-        }
-
-        private bool DownloadUpdate()
-        {
-            bool downloadAndUnpackFinished = false;
-            lock (m_lock)
-                m_download = false;
-
-            var v = Program.DataConnection.ApplicationSettings.UpdatedVersion;
-            if (v != null)
-            {
-                ThreadState = UpdatePollerStates.Downloading;
-                Program.StatusEventNotifyer.SignalNewEvent();
-
-                downloadAndUnpackFinished = UpdaterManager.DownloadAndUnpackUpdate(v, (pg) => { DownloadProgess = pg; });
-                if (downloadAndUnpackFinished)
-                    Program.StatusEventNotifyer.SignalNewEvent();
-            }
-
-            return downloadAndUnpackFinished;
-        }
-
-        // If tasks are running or scheduled, retry the operation for about 180 seconds until can be safely executed
-        private static bool TryExecuteOperation(Func<bool> operationMethod)
-        {
-            bool done = false;
-            int retry = 0;
-            int retries = 60;
-            bool operationResult = false;
-
-            // Try to execute Operation, wait until resources are available
-            while (!done)
-            {
-                // Cannot execute Operation while task is running or scheduled
-                if (Program.WorkThread.CurrentTask == null && Program.WorkThread.CurrentTasks.Count == 0)
-                {
-                    UpdateLogger.Log($"Executing Operation '{operationMethod.Method.Name}'.");
-                    operationResult = operationMethod();
-                    done = true;
-                }
-                else
-                {
-                    if (retry++ < retries)
-                        Thread.Sleep(3000);
-                    else
-                    {
-                        // Give up
-                        UpdateLogger.Log($"Cannot execute Operation '{operationMethod.Method.Name}' while task is running or scheduled.");
-                        done = true;
-                    }
-                }
-            }
-
-            return operationResult;
-        }
-
-        public void Terminate()
-        {
-            lock(m_lock)
-            {
-                m_terminated = true;
-                m_waitSignal.Set();
-            }
-        }
-
-        public void Reschedule()
-        {
-            m_waitSignal.Set();
-        }
-
-        private void Run()
-        {
-            // Wait on startup
-            m_waitSignal.WaitOne(TimeSpan.FromMinutes(1), true);
-
-            while (!m_terminated)
-            {
-                UpdateLogger.Log($"Running update pool (at every {Program.DataConnection.ApplicationSettings.UpdateCheckInterval})");
-                var nextCheck = Program.DataConnection.ApplicationSettings.NextUpdateCheck;
-
-                var maxcheck = TimeSpan.FromDays(7);
-                try
-                {
-                    maxcheck = Library.Utility.Timeparser.ParseTimeSpan(Program.DataConnection.ApplicationSettings.UpdateCheckInterval);
-                }
-                catch
-                {
-                }
-
-                // If we have some weirdness, just check now
-                if (nextCheck - DateTime.UtcNow > maxcheck)
-                    nextCheck = DateTime.UtcNow - TimeSpan.FromSeconds(1);
-
-                bool autoUpdateCheck = nextCheck < DateTime.UtcNow;
-                bool updatePrepareForDownload = false;
-                if (autoUpdateCheck || m_forceCheck)
-                {
-                    UpdateLogger.Log($"Checking updates ({(autoUpdateCheck ? "auto" : "force")}).");
-                    lock (m_lock)
-                        m_forceCheck = false;
-
-                    ThreadState = UpdatePollerStates.Checking;
-                    Program.StatusEventNotifyer.SignalNewEvent();
-                     
-                    DateTime started = DateTime.UtcNow;
-                    Program.DataConnection.ApplicationSettings.LastUpdateCheck = started;
-                    nextCheck = Program.DataConnection.ApplicationSettings.NextUpdateCheck;
-
-                    Library.AutoUpdater.ReleaseType rt;
-                    if (!Enum.TryParse<Library.AutoUpdater.ReleaseType>(Program.DataConnection.ApplicationSettings.UpdateChannel, true, out rt))
-                        rt = Duplicati.Library.AutoUpdater.ReleaseType.Unknown;
-
-                    // Choose the default channel in case we have unknown
-                    rt = rt == Duplicati.Library.AutoUpdater.ReleaseType.Unknown ? Duplicati.Library.AutoUpdater.AutoUpdateSettings.DefaultUpdateChannel : rt;
-
-                    try
-                    {                        
-                        var update = Duplicati.Library.AutoUpdater.UpdaterManager.CheckForUpdate(rt);
-                        if (update != null)
-                            Program.DataConnection.ApplicationSettings.UpdatedVersion = update;
-                    }
-                    catch
-                    {
-                    }
-
-                    // It could be that we have registered an update from a more unstable channel, 
-                    // but the user has switched to a more stable channel.
-                    // In that case we discard the old update to avoid offering it.
-                    if (Program.DataConnection.ApplicationSettings.UpdatedVersion != null)
-                    {
-                        Library.AutoUpdater.ReleaseType updatert;
-                        var updatertstring = Program.DataConnection.ApplicationSettings.UpdatedVersion.ReleaseType;
-                        if (string.Equals(updatertstring, "preview", StringComparison.OrdinalIgnoreCase))
-                            updatertstring = Library.AutoUpdater.ReleaseType.Experimental.ToString();
-                        
-                        if (!Enum.TryParse<Library.AutoUpdater.ReleaseType>(updatertstring, true, out updatert))
-                            updatert = Duplicati.Library.AutoUpdater.ReleaseType.Nightly;
-
-                        if (updatert == Duplicati.Library.AutoUpdater.ReleaseType.Unknown)
-                            updatert = Duplicati.Library.AutoUpdater.ReleaseType.Nightly;
-                        
-                        if (updatert > rt)
-                            Program.DataConnection.ApplicationSettings.UpdatedVersion = null;
-                    }
-
-                    if (Program.DataConnection.ApplicationSettings.UpdatedVersion != null && Duplicati.Library.AutoUpdater.UpdaterManager.TryParseVersion(Program.DataConnection.ApplicationSettings.UpdatedVersion.Version) > System.Reflection.Assembly.GetExecutingAssembly().GetName().Version)
-                    {
-                        updatePrepareForDownload = true;
-                        Program.DataConnection.RegisterNotification(
-                                    NotificationType.Information,
-                                    "Found update",
-                                    Program.DataConnection.ApplicationSettings.UpdatedVersion.Displayname,
-                                    null,
-                                    null,
-                                    "update:new",
-                                    (self, all) => {
-                                        return all.Where(x => x.Action == "update:new").FirstOrDefault() ?? self;
-                                    }
-                                );
-                        UpdateLogger.Log($"Updates {Program.DataConnection.ApplicationSettings.UpdatedVersion.Displayname} found.");
-                    }
-                }
-
-                bool autoDownloadUpdate = autoUpdateCheck && Program.DataConnection.ApplicationSettings.AutoInstallUpdate && updatePrepareForDownload;
-                bool downloadAndUnpackUpdateFinished = false;
-
-                if(autoDownloadUpdate)
-                    UpdateLogger.Log($"Auto install update {Program.DataConnection.ApplicationSettings.UpdatedVersion.Displayname}.");
-
-                if (m_download)
-                    UpdateLogger.Log($"Manual install update {Program.DataConnection.ApplicationSettings.UpdatedVersion.Displayname}.");
-
-                if (autoDownloadUpdate || m_download)
-                {
-                    // Do not download another update if an update has been installed
-                    if (!UpdaterManager.HasUpdateInstalled)
-                    {
-                        downloadAndUnpackUpdateFinished = TryExecuteOperation(DownloadUpdate);
-                    }
-                    else
-                    {
-                        UpdateLogger.Log("An update has been installed. Cannot download another update.");
-                    }
-                }
-
-                DownloadProgess = 0;
-
-                if (ThreadState != UpdatePollerStates.Waiting)
-                {
-                    ThreadState = UpdatePollerStates.Waiting;
-                    Program.StatusEventNotifyer.SignalNewEvent();
-                }
-
-                if (autoDownloadUpdate && (downloadAndUnpackUpdateFinished || UpdaterManager.HasUpdateInstalled))
-                {
-                    if (downloadAndUnpackUpdateFinished)
-                        UpdateLogger.Log($"Auto activate update {Program.DataConnection.ApplicationSettings.UpdatedVersion.Displayname}.");
-                    else if (UpdaterManager.HasUpdateInstalled)
-                        UpdateLogger.Log($"Auto activate previous installed update {Program.DataConnection.ApplicationSettings.UpdatedVersion.Displayname}.");
-
-                    TryExecuteOperation(ActivateUpdate);
-                }
-
-                var waitTime = nextCheck - DateTime.UtcNow;
-
-                // Guard against spin-loop
-                if (waitTime.TotalSeconds < 5)
-                    waitTime = TimeSpan.FromSeconds(5);
-                
-                // Guard against year-long waits
-                // A re-check does not cause an update check
-                if (waitTime.TotalDays > 1)
-                    waitTime = TimeSpan.FromDays(1);
-
-                UpdateLogger.Log($"Update pool next running time: {waitTime}.");
-                m_waitSignal.WaitOne(waitTime, true);
-            }   
-        }
-    }
-}
-
+﻿//  Copyright (C) 2015, The Duplicati Team
+
+//  http://www.duplicati.com, info@duplicati.com
+//
+//  This library is free software; you can redistribute it and/or modify
+//  it under the terms of the GNU Lesser General Public License as
+//  published by the Free Software Foundation; either version 2.1 of the
+//  License, or (at your option) any later version.
+//
+//  This library is distributed in the hope that it will be useful, but
+//  WITHOUT ANY WARRANTY; without even the implied warranty of
+//  MERCHANTABILITY or FITNESS FOR A PARTICULAR PURPOSE. See the GNU
+//  Lesser General Public License for more details.
+//
+//  You should have received a copy of the GNU Lesser General Public
+//  License along with this library; if not, write to the Free Software
+//  Foundation, Inc., 59 Temple Place, Suite 330, Boston, MA 02111-1307 USA
+using System;
+using System.Linq;
+using System.Threading;
+using Duplicati.Library.AutoUpdater;
+using Duplicati.Server.Serialization;
+
+namespace Duplicati.Server
+{
+    /// <summary>
+    /// The thread that checks on the update server if new versions are available
+    /// </summary>
+    public class UpdatePollThread
+    {
+        private Thread m_thread;
+        private volatile bool m_terminated = false;
+        private volatile bool m_download = false;
+        private volatile bool m_forceCheck = false;
+        private object m_lock = new object();
+        private AutoResetEvent m_waitSignal;
+        private double m_downloadProgress;
+
+        public bool IsUpdateRequested { get; private set; } = false;
+
+        public UpdatePollerStates ThreadState { get; private set; }
+        public double DownloadProgess
+        {
+            get { return m_downloadProgress ; }
+
+            private set
+            {
+                var oldv = m_downloadProgress;
+                m_downloadProgress = value;
+                if ((int)(oldv * 100) != (int)(value * 100))
+                    Program.StatusEventNotifyer.SignalNewEvent();
+            }
+        }
+        
+        public UpdatePollThread()
+        {
+            m_waitSignal = new AutoResetEvent(false);
+            ThreadState = UpdatePollerStates.Waiting;
+            m_thread = new Thread(Run);
+            m_thread.IsBackground = true;
+            m_thread.Name = "UpdatePollThread";
+            m_thread.Start();
+        }
+
+        public void CheckNow()
+        {
+            lock(m_lock)
+            {
+                m_forceCheck = true;
+                m_waitSignal.Set();
+            }
+        }
+
+        public void InstallUpdate()
+        {
+            lock(m_lock)
+            {
+                m_forceCheck = true;
+                m_download = true;
+                m_waitSignal.Set();
+            }
+        }
+
+        public bool ActivateUpdate()
+        {
+            if (Duplicati.Library.AutoUpdater.UpdaterManager.SetRunUpdate())
+            {
+                UpdateLogger.Log("Start activating updates.");
+                // If we are on Windows
+                if (Library.Utility.Utility.IsClientWindows)
+                {
+                    UpdateLogger.Log("Execute updates script.");
+                    var lastUpdatesFolderLocation = AppDomain.CurrentDomain.GetData("AUTOUPDATER_LOAD_UPDATE");
+                    var runUpdateScriptBat = "run-update-script.bat";
+
+                    // On Windows, execute script file from the Last updates folder location
+                    var ex = Library.Utility.Utility.ExecuteCommand(lastUpdatesFolderLocation.ToString(), runUpdateScriptBat);
+                    if (null != ex)
+                    {
+                        UpdateLogger.Log($"Exception occurred on ExecuteCommand: {ex.Message}");
+                    }
+
+                    // Wait a few seconds for script to finish running
+                    UpdateLogger.Log("Executing updates script. Wait a few seconds for script to finish running");
+                    Thread.Sleep(5000);
+                }
+                // If we are on OSX
+                else if (Library.Utility.Utility.IsClientOSX)
+                {
+                    UpdateLogger.Log("Execute OSX updates script.");
+                    var lastUpdatesFolderLocation = AppDomain.CurrentDomain.GetData("AUTOUPDATER_LOAD_UPDATE");
+                    UpdateLogger.Log($"lastUpdatesFolderLocation: {lastUpdatesFolderLocation}");
+
+                    var runUpdateScript = "run-update-script_linux.sh";
+
+                    // Execute script file from the Last updates folder location
+                    var ex = Library.Utility.Utility.ExecuteCommand(lastUpdatesFolderLocation.ToString(), runUpdateScript, true);
+                    if (null != ex)
+                    {
+                        UpdateLogger.Log($"Exception occurred on ExecuteCommand: {ex.Message}");
+                    }
+
+                    // Wait a few seconds for script to finish running
+                    UpdateLogger.Log("Executing OSX updates script. Wait a few seconds for script to finish running");
+                    Thread.Sleep(5000);
+                }
+                // If we are on Linux
+                else if (Library.Utility.Utility.IsClientLinux)
+                {
+                    UpdateLogger.Log("Execute linux updates script.");
+                    var lastUpdatesFolderLocation = AppDomain.CurrentDomain.GetData("AUTOUPDATER_LOAD_UPDATE");
+                    UpdateLogger.Log($"lastUpdatesFolderLocation: {lastUpdatesFolderLocation}");
+
+                    var runUpdateScript = "run-update-script_osx.sh";
+
+                    // Execute script file from the Last updates folder location
+                    var ex = Library.Utility.Utility.ExecuteCommand(lastUpdatesFolderLocation.ToString(), runUpdateScript, true);
+                    if (null != ex)
+                    {
+                        UpdateLogger.Log($"Exception occurred on ExecuteCommand: {ex.Message}");
+                    }
+
+                    // Wait a few seconds for script to finish running
+                    UpdateLogger.Log("Executing linux updates script. Wait a few seconds for script to finish running");
+                    Thread.Sleep(5000);
+                }
+
+                UpdateLogger.Log("Application Exit Event.");
+                IsUpdateRequested = true;
+                Program.ApplicationExitEvent.Set();
+                return true;
+            }
+            else
+            {
+                UpdateLogger.Log("Stop activating updates. Update has not been installed");
+            return false;
+            }
+        }
+
+        private bool DownloadUpdate()
+        {
+            bool downloadAndUnpackFinished = false;
+            lock (m_lock)
+                m_download = false;
+
+            var v = Program.DataConnection.ApplicationSettings.UpdatedVersion;
+            if (v != null)
+            {
+                ThreadState = UpdatePollerStates.Downloading;
+                Program.StatusEventNotifyer.SignalNewEvent();
+
+                downloadAndUnpackFinished = UpdaterManager.DownloadAndUnpackUpdate(v, (pg) => { DownloadProgess = pg; });
+                if (downloadAndUnpackFinished)
+                    Program.StatusEventNotifyer.SignalNewEvent();
+            }
+
+            return downloadAndUnpackFinished;
+        }
+
+        // If tasks are running or scheduled, retry the operation for about 180 seconds until can be safely executed
+        private static bool TryExecuteOperation(Func<bool> operationMethod)
+        {
+            bool done = false;
+            int retry = 0;
+            int retries = 60;
+            bool operationResult = false;
+
+            // Try to execute Operation, wait until resources are available
+            while (!done)
+            {
+                // Cannot execute Operation while task is running or scheduled
+                if (Program.WorkThread.CurrentTask == null && Program.WorkThread.CurrentTasks.Count == 0)
+                {
+                    UpdateLogger.Log($"Executing Operation '{operationMethod.Method.Name}'.");
+                    operationResult = operationMethod();
+                    done = true;
+                }
+                else
+                {
+                    if (retry++ < retries)
+                        Thread.Sleep(3000);
+                    else
+                    {
+                        // Give up
+                        UpdateLogger.Log($"Cannot execute Operation '{operationMethod.Method.Name}' while task is running or scheduled.");
+                        done = true;
+                    }
+                }
+            }
+
+            return operationResult;
+        }
+
+        public void Terminate()
+        {
+            lock(m_lock)
+            {
+                m_terminated = true;
+                m_waitSignal.Set();
+            }
+        }
+
+        public void Reschedule()
+        {
+            m_waitSignal.Set();
+        }
+
+        private void Run()
+        {
+            // Wait on startup
+            m_waitSignal.WaitOne(TimeSpan.FromMinutes(1), true);
+
+            while (!m_terminated)
+            {
+                UpdateLogger.Log($"Running update pool (at every {Program.DataConnection.ApplicationSettings.UpdateCheckInterval})");
+                var nextCheck = Program.DataConnection.ApplicationSettings.NextUpdateCheck;
+
+                var maxcheck = TimeSpan.FromDays(7);
+                try
+                {
+                    maxcheck = Library.Utility.Timeparser.ParseTimeSpan(Program.DataConnection.ApplicationSettings.UpdateCheckInterval);
+                }
+                catch
+                {
+                }
+
+                // If we have some weirdness, just check now
+                if (nextCheck - DateTime.UtcNow > maxcheck)
+                    nextCheck = DateTime.UtcNow - TimeSpan.FromSeconds(1);
+
+                bool autoUpdateCheck = nextCheck < DateTime.UtcNow;
+                bool updatePrepareForDownload = false;
+                if (autoUpdateCheck || m_forceCheck)
+                {
+                    UpdateLogger.Log($"Checking updates ({(autoUpdateCheck ? "auto" : "force")}).");
+                    lock (m_lock)
+                        m_forceCheck = false;
+
+                    ThreadState = UpdatePollerStates.Checking;
+                    Program.StatusEventNotifyer.SignalNewEvent();
+                     
+                    DateTime started = DateTime.UtcNow;
+                    Program.DataConnection.ApplicationSettings.LastUpdateCheck = started;
+                    nextCheck = Program.DataConnection.ApplicationSettings.NextUpdateCheck;
+
+                    Library.AutoUpdater.ReleaseType rt;
+                    if (!Enum.TryParse<Library.AutoUpdater.ReleaseType>(Program.DataConnection.ApplicationSettings.UpdateChannel, true, out rt))
+                        rt = Duplicati.Library.AutoUpdater.ReleaseType.Unknown;
+
+                    // Choose the default channel in case we have unknown
+                    rt = rt == Duplicati.Library.AutoUpdater.ReleaseType.Unknown ? Duplicati.Library.AutoUpdater.AutoUpdateSettings.DefaultUpdateChannel : rt;
+
+                    try
+                    {                        
+                        var update = Duplicati.Library.AutoUpdater.UpdaterManager.CheckForUpdate(rt);
+                        if (update != null)
+                            Program.DataConnection.ApplicationSettings.UpdatedVersion = update;
+                    }
+                    catch
+                    {
+                    }
+
+                    // It could be that we have registered an update from a more unstable channel, 
+                    // but the user has switched to a more stable channel.
+                    // In that case we discard the old update to avoid offering it.
+                    if (Program.DataConnection.ApplicationSettings.UpdatedVersion != null)
+                    {
+                        Library.AutoUpdater.ReleaseType updatert;
+                        var updatertstring = Program.DataConnection.ApplicationSettings.UpdatedVersion.ReleaseType;
+                        if (string.Equals(updatertstring, "preview", StringComparison.OrdinalIgnoreCase))
+                            updatertstring = Library.AutoUpdater.ReleaseType.Experimental.ToString();
+                        
+                        if (!Enum.TryParse<Library.AutoUpdater.ReleaseType>(updatertstring, true, out updatert))
+                            updatert = Duplicati.Library.AutoUpdater.ReleaseType.Nightly;
+
+                        if (updatert == Duplicati.Library.AutoUpdater.ReleaseType.Unknown)
+                            updatert = Duplicati.Library.AutoUpdater.ReleaseType.Nightly;
+                        
+                        if (updatert > rt)
+                            Program.DataConnection.ApplicationSettings.UpdatedVersion = null;
+                    }
+
+                    if (Program.DataConnection.ApplicationSettings.UpdatedVersion != null && Duplicati.Library.AutoUpdater.UpdaterManager.TryParseVersion(Program.DataConnection.ApplicationSettings.UpdatedVersion.Version) > System.Reflection.Assembly.GetExecutingAssembly().GetName().Version)
+                    {
+                        updatePrepareForDownload = true;
+                        Program.DataConnection.RegisterNotification(
+                                    NotificationType.Information,
+                                    "Found update",
+                                    Program.DataConnection.ApplicationSettings.UpdatedVersion.Displayname,
+                                    null,
+                                    null,
+                                    "update:new",
+                                    (self, all) => {
+                                        return all.Where(x => x.Action == "update:new").FirstOrDefault() ?? self;
+                                    }
+                                );
+                        UpdateLogger.Log($"Updates {Program.DataConnection.ApplicationSettings.UpdatedVersion.Displayname} found.");
+                    }
+                }
+
+                bool autoDownloadUpdate = autoUpdateCheck && Program.DataConnection.ApplicationSettings.AutoInstallUpdate && updatePrepareForDownload;
+                bool downloadAndUnpackUpdateFinished = false;
+
+                if(autoDownloadUpdate)
+                    UpdateLogger.Log($"Auto install update {Program.DataConnection.ApplicationSettings.UpdatedVersion.Displayname}.");
+
+                if (m_download)
+                    UpdateLogger.Log($"Manual install update {Program.DataConnection.ApplicationSettings.UpdatedVersion.Displayname}.");
+
+                if (autoDownloadUpdate || m_download)
+                {
+                    // Do not download another update if an update has been installed
+                    if (!UpdaterManager.HasUpdateInstalled)
+                    {
+                        downloadAndUnpackUpdateFinished = TryExecuteOperation(DownloadUpdate);
+                    }
+                    else
+                    {
+                        UpdateLogger.Log("An update has been installed. Cannot download another update.");
+                    }
+                }
+
+                DownloadProgess = 0;
+
+                if (ThreadState != UpdatePollerStates.Waiting)
+                {
+                    ThreadState = UpdatePollerStates.Waiting;
+                    Program.StatusEventNotifyer.SignalNewEvent();
+                }
+
+                if (autoDownloadUpdate && (downloadAndUnpackUpdateFinished || UpdaterManager.HasUpdateInstalled))
+                {
+                    if (downloadAndUnpackUpdateFinished)
+                        UpdateLogger.Log($"Auto activate update {Program.DataConnection.ApplicationSettings.UpdatedVersion.Displayname}.");
+                    else if (UpdaterManager.HasUpdateInstalled)
+                        UpdateLogger.Log($"Auto activate previous installed update {Program.DataConnection.ApplicationSettings.UpdatedVersion.Displayname}.");
+
+                    TryExecuteOperation(ActivateUpdate);
+                }
+
+                var waitTime = nextCheck - DateTime.UtcNow;
+
+                // Guard against spin-loop
+                if (waitTime.TotalSeconds < 5)
+                    waitTime = TimeSpan.FromSeconds(5);
+                
+                // Guard against year-long waits
+                // A re-check does not cause an update check
+                if (waitTime.TotalDays > 1)
+                    waitTime = TimeSpan.FromDays(1);
+
+                UpdateLogger.Log($"Update pool next running time: {waitTime}.");
+                m_waitSignal.WaitOne(waitTime, true);
+            }   
+        }
+    }
+}
+