RELEASE_TIMESTAMP=$(date +%Y-%m-%d)

RELEASE_INC_VERSION=$(cat Updates/build_version.txt)
RELEASE_INC_VERSION=$((RELEASE_INC_VERSION+1))

if [ "x$1" == "x" ]; then
	RELEASE_TYPE="canary"
	echo "No release type specified, using ${RELEASE_TYPE}"
else
	RELEASE_TYPE=$1
fi

RELEASE_VERSION="2.0.3.${RELEASE_INC_VERSION}"
RELEASE_NAME="${RELEASE_VERSION}_${RELEASE_TYPE}_${RELEASE_TIMESTAMP}"

RELEASE_CHANGELOG_FILE="changelog.txt"
RELEASE_CHANGELOG_NEWS_FILE="changelog-news.txt"

RELEASE_FILE_NAME="duplicati-${RELEASE_NAME}"

GIT_STASH_NAME="auto-build-${RELEASE_TIMESTAMP}"

UPDATE_ZIP_URLS="https://updates.duplicati.com/${RELEASE_TYPE}/${RELEASE_FILE_NAME}.zip;https://alt.updates.duplicati.com/${RELEASE_TYPE}/${RELEASE_FILE_NAME}.zip"
UPDATE_MANIFEST_URLS="https://updates.duplicati.com/${RELEASE_TYPE}/latest.manifest;https://alt.updates.duplicati.com/${RELEASE_TYPE}/latest.manifest"
UPDATER_KEYFILE="${HOME}/.config/signkeys/Duplicati/updater-release.key"
GPG_KEYFILE="${HOME}/.config/signkeys/Duplicati/updater-gpgkey.key"
AUTHENTICODE_PFXFILE="${HOME}/.config/signkeys/Duplicati/authenticode.pfx"
AUTHENTICODE_PASSWORD="${HOME}/.config/signkeys/Duplicati/authenticode.key"

GITHUB_TOKEN_FILE="${HOME}/.config/github-api-token"
DISCOURSE_TOKEN_FILE="${HOME}/.config/discourse-api-token"
XBUILD=/Library/Frameworks/Mono.framework/Commands/msbuild
NUGET=/Library/Frameworks/Mono.framework/Commands/nuget
MONO=/Library/Frameworks/Mono.framework/Commands/mono
GPG=/usr/local/bin/gpg2

# Newer GPG needs this to allow input from a non-terminal
export GPG_TTY=$(tty)

if [ ! -f "$GPG" ]; then
	echo "gpg executable not found: $GPG"
	exit 1
fi

if [ ! -f "$XBUILD" ]; then
	echo "xbuild/msbuild executable not found: $XBUILD"
	exit 1
fi

if [ ! -f "$MONO" ]; then
	echo "mono executable not found: $MONO"
	exit 1
fi

if [ ! -f "$NUGET" ]; then
	echo "NuGet executable not found: $NUGET"
	exit 1
fi

# The "OTHER_UPLOADS" setting is no longer used
if [ "${RELEASE_TYPE}" == "nightly" ]; then
	OTHER_UPLOADS=""
elif [ "${RELEASE_TYPE}" == "canary" ]; then
	OTHER_UPLOADS="nightly"
elif [ "${RELEASE_TYPE}" == "experimental" ]; then
	OTHER_UPLOADS="nightly canary"
elif [ "${RELEASE_TYPE}" == "beta" ]; then
	OTHER_UPLOADS="experimental canary nightly"
elif [ "${RELEASE_TYPE}" == "stable" ]; then
	OTHER_UPLOADS="beta experimental canary nightly"
else
	echo "Unsupported release type: ${RELEASE_TYPE}, supported types are: nightly, canary, experimental, beta, stable"
	exit 0
fi


if [ ! -f "${RELEASE_CHANGELOG_FILE}" ]; then
	echo "Changelog file is missing..."
	exit 0
fi

if [ ! -f "${RELEASE_CHANGELOG_NEWS_FILE}" ]; then
	echo "No updates to changelog file found"
	echo
	echo "To make a build without changelog news, run:"
	echo "    touch ""${RELEASE_CHANGELOG_NEWS_FILE}"" "
	exit 0
fi

echo -n "Enter keyfile password: "
read -s KEYFILE_PASSWORD
echo

if [ "z${KEYFILE_PASSWORD}" == "z" ]; then
	echo "No password entered, quitting"
	exit 0
fi

RELEASE_CHANGEINFO_NEWS=$(cat "${RELEASE_CHANGELOG_NEWS_FILE}")

git stash save "${GIT_STASH_NAME}"

if [ ! "x${RELEASE_CHANGEINFO_NEWS}" == "x" ]; then

	echo "${RELEASE_TIMESTAMP} - ${RELEASE_NAME}" > "tmp_changelog.txt"
	echo "==========" >> "tmp_changelog.txt"
	echo "${RELEASE_CHANGEINFO_NEWS}" >> "tmp_changelog.txt"
	echo >> "tmp_changelog.txt"
	cat "${RELEASE_CHANGELOG_FILE}" >> "tmp_changelog.txt"
	cp "tmp_changelog.txt" "${RELEASE_CHANGELOG_FILE}"
	rm "tmp_changelog.txt"
fi

echo "${RELEASE_NAME}" > "Duplicati/License/VersionTag.txt"
echo "${RELEASE_TYPE}" > "Duplicati/Library/AutoUpdater/AutoUpdateBuildChannel.txt"
echo "${UPDATE_MANIFEST_URLS}" > "Duplicati/Library/AutoUpdater/AutoUpdateURL.txt"
cp "Updates/release_key.txt"  "Duplicati/Library/AutoUpdater/AutoUpdateSignKey.txt"

RELEASE_CHANGEINFO=$(cat ${RELEASE_CHANGELOG_FILE})
if [ "x${RELEASE_CHANGEINFO}" == "x" ]; then
    echo "No information in changeinfo file"
    exit 0
fi

rm -rf "Duplicati/GUI/Duplicati.GUI.TrayIcon/bin/Release"

"${XBUILD}" /property:Configuration=Release "BuildTools/UpdateVersionStamp/UpdateVersionStamp.csproj"
"${MONO}" "BuildTools/UpdateVersionStamp/bin/Release/UpdateVersionStamp.exe" --version="${RELEASE_VERSION}"

"${NUGET}" restore "BuildTools/AutoUpdateBuilder/AutoUpdateBuilder.sln"
"${NUGET}" restore "Duplicati.sln"

"${XBUILD}" /p:Configuration=Debug "BuildTools/AutoUpdateBuilder/AutoUpdateBuilder.sln"

"${XBUILD}" /p:Configuration=Release /target:Clean "Duplicati.sln"
find "Duplicati" -type d -name "Release" | xargs rm -rf
"${XBUILD}" /p:DefineConstants=__MonoCS__ /p:DefineConstants=ENABLE_GTK /p:Configuration=Release "Duplicati.sln"
BUILD_STATUS=$?

if [ "${BUILD_STATUS}" -ne 0 ]; then
    echo "Failed to build, xbuild gave ${BUILD_STATUS}, exiting"
    exit 4
fi

if [ ! -d "Updates/build" ]; then mkdir "Updates/build"; fi

UPDATE_SOURCE=Updates/build/${RELEASE_TYPE}_source-${RELEASE_VERSION}
UPDATE_TARGET=Updates/build/${RELEASE_TYPE}_target-${RELEASE_VERSION}

if [ -e "${UPDATE_SOURCE}" ]; then rm -rf "${UPDATE_SOURCE}"; fi
if [ -e "${UPDATE_TARGET}" ]; then rm -rf "${UPDATE_TARGET}"; fi

mkdir "${UPDATE_SOURCE}"
mkdir "${UPDATE_TARGET}"

cp -R Duplicati/GUI/Duplicati.GUI.TrayIcon/bin/Release/* "${UPDATE_SOURCE}"
cp -R Duplicati/Server/webroot "${UPDATE_SOURCE}"

# We copy some files for alphavss manually as they are not picked up by xbuild
mkdir "${UPDATE_SOURCE}/alphavss"
for FN in Duplicati/Library/Snapshots/bin/Release/AlphaVSS.*.dll; do
	cp "${FN}" "${UPDATE_SOURCE}/alphavss/"
done

# Fix for some support libraries not being picked up
for BACKEND in Duplicati/Library/Backend/*; do
	if [ -d "${BACKEND}/bin/Release/" ]; then
		cp "${BACKEND}/bin/Release/"*.dll "${UPDATE_SOURCE}"
	fi
done

# Install the assembly redirects for all Duplicati .exe files
find "${UPDATE_SOURCE}" -type f -name Duplicati.*.exe -maxdepth 1 -exec cp Installer/AssemblyRedirects.xml {}.config \;

# Clean some unwanted build files
for FILE in "control_dir" "Duplicati-server.sqlite" "Duplicati.debug.log" "updates"; do
	if [ -e "${UPDATE_SOURCE}/${FILE}" ]; then rm -rf "${UPDATE_SOURCE}/${FILE}"; fi	
done

# Clean the localization spam from Azure
for FILE in "de" "es" "fr" "it" "ja" "ko" "ru" "zh-Hans" "zh-Hant"; do
	if [ -e "${UPDATE_SOURCE}/${FILE}" ]; then rm -rf "${UPDATE_SOURCE}/${FILE}"; fi	
done

# Clean debug files, if any
rm -rf "${UPDATE_SOURCE}/"*.mdb;
rm -rf "${UPDATE_SOURCE}/"*.pdb;

# Remove all library docs files
rm -rf "${UPDATE_SOURCE}/"*.xml;

# Remove all .DS_Store and Thumbs.db files
find  . -type f -name ".DS_Store" | xargs rm -rf
find  . -type f -name "Thumbs.db" | xargs rm -rf

# Sign all files with Authenticode
if [ -f "${AUTHENTICODE_PFXFILE}" ] && [ -f "${AUTHENTICODE_PASSWORD}" ]; then
	echo "Performing authenticode signing of executables and libraries"

	authenticode_sign() {
		NEST=""
		for hashalg in sha1 sha256; do
			SIGN_MSG=$(osslsigncode sign -pkcs12 "${AUTHENTICODE_PFXFILE}" -pass "${PFX_PASS}" -n "Duplicati" -i "http://www.duplicati.com" -h "${hashalg}" ${NEST} -t "http://timestamp.verisign.com/scripts/timstamp.dll" -in "$1" -out tmpfile)
			if [ "${SIGN_MSG}" != "Succeeded" ]; then echo "${SIGN_MSG}"; fi
			mv tmpfile "$1"
			NEST="-nest"
		done
	}

	PFX_PASS=$("${MONO}" "BuildTools/AutoUpdateBuilder/bin/Debug/SharpAESCrypt.exe" d "${KEYFILE_PASSWORD}" "${AUTHENTICODE_PASSWORD}")

	DECRYPT_STATUS=$?
	if [ "${DECRYPT_STATUS}" -ne 0 ]; then
	    echo "Failed to decrypt, SharpAESCrypt gave status ${DECRYPT_STATUS}, exiting"
	    exit 4
	fi

	if [ "x${PFX_PASS}" == "x" ]; then
	    echo "Failed to decrypt, SharpAESCrypt gave empty password, exiting"
	    exit 4
	fi

	for exec in "${UPDATE_SOURCE}/Duplicati."*.exe; do
		authenticode_sign "${exec}"
	done
	for exec in "${UPDATE_SOURCE}/Duplicati."*.dll; do
		authenticode_sign "${exec}"
	done

else
	echo "Skipped authenticode signing as files are missing"
fi

echo
echo "Building signed package ..."

"${MONO}" "BuildTools/AutoUpdateBuilder/bin/Debug/AutoUpdateBuilder.exe" --input="${UPDATE_SOURCE}" --output="${UPDATE_TARGET}" --keyfile="${UPDATER_KEYFILE}" --manifest=Updates/${RELEASE_TYPE}.manifest --changeinfo="${RELEASE_CHANGEINFO}" --displayname="${RELEASE_NAME}" --remoteurls="${UPDATE_ZIP_URLS}" --version="${RELEASE_VERSION}" --keyfile-password="${KEYFILE_PASSWORD}" --gpgkeyfile="${GPG_KEYFILE}" --gpgpath="${GPG}"

if [ ! -f "${UPDATE_TARGET}/package.zip" ]; then
	"${MONO}" "BuildTools/UpdateVersionStamp/bin/Debug/UpdateVersionStamp.exe" --version="2.0.0.7"	
	
	echo "Something went wrong while building the package, no output found"
	exit 5
fi

echo "${RELEASE_INC_VERSION}" > "Updates/build_version.txt"

mv "${UPDATE_TARGET}/package.zip" "${UPDATE_TARGET}/latest.zip"
mv "${UPDATE_TARGET}/autoupdate.manifest" "${UPDATE_TARGET}/latest.manifest"
mv "${UPDATE_TARGET}/package.zip.sig" "${UPDATE_TARGET}/latest.zip.sig"
mv "${UPDATE_TARGET}/package.zip.sig.asc" "${UPDATE_TARGET}/latest.zip.sig.asc"
cp "${UPDATE_TARGET}/latest.zip" "${UPDATE_TARGET}/${RELEASE_FILE_NAME}.zip"
cp "${UPDATE_TARGET}/latest.manifest" "${UPDATE_TARGET}/${RELEASE_FILE_NAME}.manifest"
cp "${UPDATE_TARGET}/latest.zip.sig" "${UPDATE_TARGET}/${RELEASE_FILE_NAME}.zip.sig"
cp "${UPDATE_TARGET}/latest.zip.sig.asc" "${UPDATE_TARGET}/${RELEASE_FILE_NAME}.zip.sig.asc"

"${MONO}" "BuildTools/UpdateVersionStamp/bin/Debug/UpdateVersionStamp.exe" --version="2.0.0.7"

echo "Uploading binaries"
aws --profile=duplicati-upload s3 cp "${UPDATE_TARGET}/${RELEASE_FILE_NAME}.zip" "s3://updates.duplicati.com/${RELEASE_TYPE}/${RELEASE_FILE_NAME}.zip"
aws --profile=duplicati-upload s3 cp "${UPDATE_TARGET}/${RELEASE_FILE_NAME}.zip.sig" "s3://updates.duplicati.com/${RELEASE_TYPE}/${RELEASE_FILE_NAME}.zip.sig"
aws --profile=duplicati-upload s3 cp "${UPDATE_TARGET}/${RELEASE_FILE_NAME}.zip.sig.asc" "s3://updates.duplicati.com/${RELEASE_TYPE}/${RELEASE_FILE_NAME}.zip.sig.asc"
aws --profile=duplicati-upload s3 cp "${UPDATE_TARGET}/${RELEASE_FILE_NAME}.manifest" "s3://updates.duplicati.com/${RELEASE_TYPE}/${RELEASE_FILE_NAME}.manifest"

aws --profile=duplicati-upload s3 cp "s3://updates.duplicati.com/${RELEASE_TYPE}/${RELEASE_FILE_NAME}.manifest" "s3://updates.duplicati.com/${RELEASE_TYPE}/latest.manifest"

ZIP_MD5=$(md5 ${UPDATE_TARGET}/${RELEASE_FILE_NAME}.zip | awk -F ' ' '{print $NF}')
ZIP_SHA1=$(shasum -a 1 ${UPDATE_TARGET}/${RELEASE_FILE_NAME}.zip | awk -F ' ' '{print $1}')
ZIP_SHA256=$(shasum -a 256 ${UPDATE_TARGET}/${RELEASE_FILE_NAME}.zip | awk -F ' ' '{print $1}')

cat > "latest.json" <<EOF
{
	"version": "${RELEASE_VERSION}",
	"zip": "${RELEASE_FILE_NAME}.zip",
	"zipsig": "${RELEASE_FILE_NAME}.zip.sig",
	"zipsigasc": "${RELEASE_FILE_NAME}.zip.sig.asc",
	"manifest": "${RELEASE_FILE_NAME}.manifest",
	"urlbase": "https://updates.duplicati.com/${RELEASE_TYPE}/",
	"link": "https://updates.duplicati.com/${RELEASE_TYPE}/${RELEASE_FILE_NAME}.zip",
	"zipmd5": "${ZIP_MD5}",
	"zipsha1": "${ZIP_SHA1}",
	"zipsha256": "${ZIP_SHA256}"
}
EOF

echo "duplicati_version_info =" > "latest.js"
cat "latest.json" >> "latest.js"
echo ";" >> "latest.js"

aws --profile=duplicati-upload s3 cp "latest.json" "s3://updates.duplicati.com/${RELEASE_TYPE}/latest.json"
aws --profile=duplicati-upload s3 cp "latest.js" "s3://updates.duplicati.com/${RELEASE_TYPE}/latest.js"

# echo "Propagating to other build types"
# for OTHER in ${OTHER_UPLOADS}; do
# 	aws --profile=duplicati-upload s3 cp "s3://updates.duplicati.com/${RELEASE_TYPE}/${RELEASE_FILE_NAME}.manifest" "s3://updates.duplicati.com/${OTHER}/latest.manifest"
# 	aws --profile=duplicati-upload s3 cp "s3://updates.duplicati.com/${RELEASE_TYPE}/latest.json" "s3://updates.duplicati.com/${OTHER}/latest.json"
# done

rm "${RELEASE_CHANGELOG_NEWS_FILE}"

git checkout "Duplicati/License/VersionTag.txt"
git checkout "Duplicati/Library/AutoUpdater/AutoUpdateURL.txt"
git checkout "Duplicati/Library/AutoUpdater/AutoUpdateBuildChannel.txt"
git add "Updates/build_version.txt"
git add "${RELEASE_CHANGELOG_FILE}"
git commit -m "Version bump to v${RELEASE_VERSION}-${RELEASE_NAME}" -m "You can download this build from: " -m "Binaries: https://updates.duplicati.com/${RELEASE_TYPE}/${RELEASE_FILE_NAME}.zip" -m "Signature file: https://updates.duplicati.com/${RELEASE_TYPE}/${RELEASE_FILE_NAME}.zip.sig" -m "ASCII signature file: https://updates.duplicati.com/${RELEASE_TYPE}/${RELEASE_FILE_NAME}.zip.sig.asc" -m "MD5: ${ZIP_MD5}" -m "SHA1: ${ZIP_SHA1}" -m "SHA256: ${ZIP_SHA256}"
git tag "v${RELEASE_VERSION}-${RELEASE_NAME}"                       -m "You can download this build from: " -m "Binaries: https://updates.duplicati.com/${RELEASE_TYPE}/${RELEASE_FILE_NAME}.zip" -m "Signature file: https://updates.duplicati.com/${RELEASE_TYPE}/${RELEASE_FILE_NAME}.zip.sig" -m "ASCII signature file: https://updates.duplicati.com/${RELEASE_TYPE}/${RELEASE_FILE_NAME}.zip.sig.asc" -m "MD5: ${ZIP_MD5}" -m "SHA1: ${ZIP_SHA1}" -m "SHA256: ${ZIP_SHA256}"
git push --tags

PRE_RELEASE_LABEL="--pre-release"
if [ "${RELEASE_TYPE}" == "stable" ]; then
	PRE_RELEASE_LABEL=""
fi

RELEASE_MESSAGE=$(printf "Changes in this version:\n${RELEASE_CHANGEINFO_NEWS}")

# Using the tool from https://github.com/aktau/github-release

GITHUB_TOKEN=$(cat "${GITHUB_TOKEN_FILE}")

if [ "x${GITHUB_TOKEN}" == "x" ]; then
	echo "No GITHUB_TOKEN found in environment, you can manually upload the binaries"
else
	github-release release ${PRE_RELEASE_LABEL} \
	    --tag "v${RELEASE_VERSION}-${RELEASE_NAME}"  \
	    --name "v${RELEASE_VERSION}-${RELEASE_NAME}" \
	    --repo "duplicati" \
	    --user "duplicati" \
	    --security-token "${GITHUB_TOKEN}" \
	    --description "${RELEASE_MESSAGE}" \

	github-release upload \
	    --tag "v${RELEASE_VERSION}-${RELEASE_NAME}"  \
	    --name "${RELEASE_FILE_NAME}.zip" \
	    --repo "duplicati" \
	    --user "duplicati" \
	    --security-token "${GITHUB_TOKEN}" \
	    --file "${UPDATE_TARGET}/${RELEASE_FILE_NAME}.zip"
fi


DISCOURSE_TOKEN=$(cat "${DISCOURSE_TOKEN_FILE}")

if [ "x${DISCOURSE_TOKEN}" == "x" ]; then
	echo "No DISCOURSE_TOKEN found in environment, you can manually create the post on the forum"
else

	body="# [${RELEASE_VERSION}-${RELEASE_NAME}](https://github.com/duplicati/duplicati/releases/tag/v${RELEASE_VERSION}-${RELEASE_NAME})

${RELEASE_CHANGEINFO_NEWS}
"

	DISCOURSE_USERNAME=$(echo "${DISCOURSE_TOKEN}" | cut -d ":" -f 1)
	DISCOURSE_APIKEY=$(echo "${DISCOURSE_TOKEN}" | cut -d ":" -f 2)

	curl -X POST "https://forum.duplicati.com/posts" \
		-F "api_key=${DISCOURSE_APIKEY}" \
		-F "api_username=${DISCOURSE_USERNAME}" \
		-F "category=Releases" \
<<<<<<< HEAD
		-F "title=Release: ${RELEASE_VERSION} (${RELEASE_TYPE}) ${RELEASE_TIMESTAMP}" \
=======
		-F "title=Release+${RELEASE_VERSION}+(${RELEASE_TYPE})+${RELEASE_TIMESTAMP}" \
>>>>>>> 4cf87c9b
		-F "raw=${body}"
fi

echo
echo "Built ${RELEASE_TYPE} version: ${RELEASE_VERSION} - ${RELEASE_NAME}"
echo "    in folder: ${UPDATE_TARGET}"
echo
echo
echo "Building installers ..."

# Send the password along to avoid typing it again
export KEYFILE_PASSWORD

bash "build-installers.sh" "${UPDATE_TARGET}/${RELEASE_FILE_NAME}.zip"

<|MERGE_RESOLUTION|>--- conflicted
+++ resolved
@@ -357,11 +357,7 @@
 		-F "api_key=${DISCOURSE_APIKEY}" \
 		-F "api_username=${DISCOURSE_USERNAME}" \
 		-F "category=Releases" \
-<<<<<<< HEAD
 		-F "title=Release: ${RELEASE_VERSION} (${RELEASE_TYPE}) ${RELEASE_TIMESTAMP}" \
-=======
-		-F "title=Release+${RELEASE_VERSION}+(${RELEASE_TYPE})+${RELEASE_TIMESTAMP}" \
->>>>>>> 4cf87c9b
 		-F "raw=${body}"
 fi
 
