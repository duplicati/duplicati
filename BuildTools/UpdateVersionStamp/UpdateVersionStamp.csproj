﻿<Project Sdk="Microsoft.NET.Sdk">

  <PropertyGroup>
<<<<<<< HEAD
    <TargetFramework>net8.0</TargetFramework>
    <OutputType>Exe</OutputType>
=======
    <OutputType>Exe</OutputType>
    <TargetFramework>net6.0</TargetFramework>

    <Version>2.0.0.7</Version>
    <Copyright>LGPL, Copyright © Duplicati Team 2021</Copyright>
    <Product>Duplicati.BuildTools.UpdateVersionStamp</Product>
    <Company>Duplicati Team</Company>
    <Authors>Duplicati Team</Authors>
    <Description>UpdateVersionStamp</Description>
>>>>>>> 4f577c65
  </PropertyGroup>
  
  <ItemGroup>
    <ProjectReference Include="..\..\Duplicati\Library\Utility\Duplicati.Library.Utility.csproj" />
  </ItemGroup>

  <ItemGroup>
    <PackageReference Include="Microsoft.DotNet.Analyzers.Compatibility" Version="0.2.12-alpha">
      <PrivateAssets>all</PrivateAssets>
      <IncludeAssets>runtime; build; native; contentfiles; analyzers; buildtransitive</IncludeAssets>
    </PackageReference>
  </ItemGroup>

</Project><|MERGE_RESOLUTION|>--- conflicted
+++ resolved
@@ -1,20 +1,8 @@
 ﻿<Project Sdk="Microsoft.NET.Sdk">
 
   <PropertyGroup>
-<<<<<<< HEAD
     <TargetFramework>net8.0</TargetFramework>
     <OutputType>Exe</OutputType>
-=======
-    <OutputType>Exe</OutputType>
-    <TargetFramework>net6.0</TargetFramework>
-
-    <Version>2.0.0.7</Version>
-    <Copyright>LGPL, Copyright © Duplicati Team 2021</Copyright>
-    <Product>Duplicati.BuildTools.UpdateVersionStamp</Product>
-    <Company>Duplicati Team</Company>
-    <Authors>Duplicati Team</Authors>
-    <Description>UpdateVersionStamp</Description>
->>>>>>> 4f577c65
   </PropertyGroup>
   
   <ItemGroup>
