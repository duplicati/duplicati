--- conflicted
+++ resolved
@@ -1,22 +1,8 @@
-<<<<<<< HEAD
-dist: bionic
-language: csharp
-solution: Duplicati.sln
-dotnet: 2.0.0
-install:
-  - nuget restore Duplicati.sln
-  - nuget install NUnit.Runners -Version 3.10.0 -OutputDirectory testrunner
-  - sudo pip install --upgrade pip
-  - sudo pip install selenium
-  - sudo pip install --upgrade urllib3
-  - if [ ! -d "${TRAVIS_BUILD_DIR}"/packages/SharpCompress.0.24.0 ]; then ln -s "${TRAVIS_BUILD_DIR}"/packages/sharpcompress.0.24.0 "${TRAVIS_BUILD_DIR}"/packages/SharpCompress.0.24.0; fi
-=======
 language: minimal
 services: docker
 before_install:
   - sudo apt-get install moreutils
   - set -o pipefail
->>>>>>> 951be5e6
 addons:
   coverity_scan:
     project:
