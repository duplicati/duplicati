name: Backend Live Tests
on: [pull_request, workflow_dispatch]
permissions:
  contents: read
concurrency:
  group: duplicati-ci-livetests
  cancel-in-progress: false
jobs:
  check_secrets:
    runs-on: ubuntu-latest
    outputs:
      s3_secrets_available: "${{ steps.check_s3.outputs.available }}"
      dropbox_secrets_available: "${{ steps.check_dropbox.outputs.available }}"
      azure_secrets_available: "${{ steps.check_azure.outputs.available }}"
      testcontainers_secrets_available: "${{ steps.check_testcontainers.outputs.available }}"
      google_secrets_available: "${{ steps.check_google.outputs.available }}"
      pcloud_secrets_available: "${{ steps.check_pcloud.outputs.available }}"
      b2_secrets_available: "${{ steps.check_b2.outputs.available }}"
      box_secrets_available: "${{ steps.check_box.outputs.available }}"
      filen_secrets_available: "${{ steps.check_filen.outputs.available }}"
      filejump_secrets_available: "${{ steps.check_filejump.outputs.available }}"
      onedrive_secrets_available: "${{ steps.check_onedrive.outputs.available }}"
      idrivee2_secrets_available: "${{ steps.check_idrivee2.outputs.available }}"
<<<<<<< HEAD
      gcs_secrets_available: "${{ steps.check_gcs.outputs.available }}"
=======
      cloudstack_secrets_available: "${{ steps.check_cloudstack.outputs.available }}"
>>>>>>> 93b4637a
    steps:
      - id: check_pcloud
        name: Check pCloud secrets
        shell: bash
        run: |
          echo "Starting pCloud secrets check..."
          if [[ -n "${{ secrets.TESTCREDENTIAL_PCLOUD_SERVER }}" ]] && \
            [[ -n "${{ secrets.TESTCREDENTIAL_PCLOUD_TOKEN }}" ]] && \
            [[ -n "${{ secrets.TESTCREDENTIAL_PCLOUD_FOLDER }}" ]]; then
            echo "All pCloud secrets found"
            echo "available=true" >> $GITHUB_OUTPUT
          else
            echo "Missing some pCloud secrets"
            echo "available=false" >> $GITHUB_OUTPUT
          fi
          echo "pCloud check completed"
      - id: check_s3
        name: Check S3 secrets
        shell: bash
        run: |
          echo "Starting S3 secrets check..."
          if [[ -n "${{ secrets.TESTCREDENTIAL_S3_BUCKETNAME }}" ]] && \
            [[ -n "${{ secrets.TESTCREDENTIAL_S3_KEY }}" ]] && \
            [[ -n "${{ secrets.TESTCREDENTIAL_S3_REGION }}" ]] && \
            [[ -n "${{ secrets.TESTCREDENTIAL_S3_SECRET }}" ]]; then
            echo "All S3 secrets found"
            echo "available=true" >> $GITHUB_OUTPUT
          else
            echo "Missing some S3 secrets"
            echo "available=false" >> $GITHUB_OUTPUT
          fi
          echo "S3 check completed"
      - id: check_dropbox
        name: Check Dropbox secrets
        shell: bash
        run: |
          echo "Starting Dropbox secrets check..."
          if [[ -n "${{ secrets.TESTCREDENTIAL_DROPBOX_FOLDER }}" ]] && \
            [[ -n "${{ secrets.TESTCREDENTIAL_DROPBOX_TOKEN }}" ]]; then
            echo "All Dropbox secrets found"
            echo "available=true" >> $GITHUB_OUTPUT
          else
            echo "Missing some Dropbox secrets"
            echo "available=false" >> $GITHUB_OUTPUT
          fi
          echo "Dropbox check completed"
      - id: check_azure
        name: Check Azure secrets
        shell: bash
        run: |
          echo "Starting Azure secrets check..."
          if [[ -n "${{ secrets.TESTCREDENTIAL_AZURE_ACCOUNTNAME }}" ]] && \
            [[ -n "${{ secrets.TESTCREDENTIAL_AZURE_ACCESSKEY }}" ]] && \
            [[ -n "${{ secrets.TESTCREDENTIAL_AZURE_CONTAINERNAME }}" ]]; then
            echo "All Azure secrets found"
            echo "available=true" >> $GITHUB_OUTPUT
          else
            echo "Missing some Azure secrets"
            echo "available=false" >> $GITHUB_OUTPUT
          fi
          echo "Azure check completed"
      - id: check_testcontainers
        name: Check TestContainers secret
        shell: bash
        run: |
          echo "Starting TestContainers secrets check..."
          if [[ -n "${{ secrets.TC_CLOUD_TOKEN }}" ]]; then
            echo "All TestContainers secrets found"
            echo "available=true" >> $GITHUB_OUTPUT
          else
            echo "Missing TestContainers token"
            echo "available=false" >> $GITHUB_OUTPUT
          fi
          echo "Testcontainers check completed"

      - id: check_google
        name: Check Google secrets
        shell: bash
        run: |
          echo "Starting Google secrets check..."
          if [[ -n "${{ secrets.TESTCREDENTIAL_GOOGLEDRIVE_TOKEN }}" ]] && \
            [[ -n "${{ secrets.TESTCREDENTIAL_GOOGLEDRIVE_FOLDER }}" ]]; then
            echo "All Google secrets found"
            echo "available=true" >> $GITHUB_OUTPUT
          else
            echo "Missing some Google secrets"
            echo "available=false" >> $GITHUB_OUTPUT
          fi
          echo "Google check completed"

      - id: check_b2
        name: Check B2 secrets
        shell: bash
        run: |
          echo "Starting B2 secrets check..."
          if [[ -n "${{ secrets.TESTCREDENTIAL_B2_BUCKET }}" ]] && \
             [[ -n "${{ secrets.TESTCREDENTIAL_B2_FOLDER }}" ]] && \
             [[ -n "${{ secrets.TESTCREDENTIAL_B2_USERNAME }}" ]] && \
             [[ -n "${{ secrets.TESTCREDENTIAL_B2_PASSWORD }}" ]]; then
            echo "All B2 secrets found"
            echo "available=true" >> $GITHUB_OUTPUT
          else
            echo "Missing some B2 secrets"
            echo "available=false" >> $GITHUB_OUTPUT
          fi
          echo "B2 check completed"
      - id: check_box
        name: Check Box.com secrets
        shell: bash
        run: |
          echo "Starting Box.com secrets check..."
          if [[ -n "${{ secrets.TESTCREDENTIAL_BOX_FOLDER }}" ]] && \
              [[ -n "${{ secrets.TESTCREDENTIAL_BOX_AUTHID }}" ]]; then
            echo "All Box.com secrets found"
            echo "available=true" >> $GITHUB_OUTPUT
          else
            echo "Missing some Box.com secrets"
            echo "available=false" >> $GITHUB_OUTPUT
          fi
          echo "Box.com check completed"
      - id: check_filen
        name: Check Filen.io secrets
        shell: bash
        run: |
          echo "Starting Filen.io secrets check..."
          if [[ -n "${{ secrets.TESTCREDENTIAL_FILEN_FOLDER }}" ]] && \
             [[ -n "${{ secrets.TESTCREDENTIAL_FILEN_USERNAME }}" ]] && \
             [[ -n "${{ secrets.TESTCREDENTIAL_FILEN_PASSWORD }}" ]]; then
            echo "All Filen.io secrets found"
            echo "available=true" >> $GITHUB_OUTPUT
          else
            echo "Missing some Filen.io secrets"
            echo "available=false" >> $GITHUB_OUTPUT
          fi
          echo "Filen.io check completed"
      - id: check_filejump
        name: Check Filejump secrets
        shell: bash
        run: |
          echo "Starting Filejump secrets check..."
          if [[ -n "${{ secrets.TESTCREDENTIAL_FILEJUMP_FOLDER }}" ]] && \
             [[ -n "${{ secrets.TESTCREDENTIAL_FILEJUMP_TOKEN }}" ]]; then
            echo "All Filejump secrets found"
            echo "available=true" >> $GITHUB_OUTPUT
          else
            echo "Missing some Filejump secrets"
            echo "available=false" >> $GITHUB_OUTPUT
          fi
          echo "Filejump check completed"
      - id: check_onedrive
        name: Check OneDrive secrets
        shell: bash
        run: |
          echo "Starting OneDrive secrets check..."
          if [[ -n "${{ secrets.TESTCREDENTIAL_ONEDRIVE_FOLDER }}" ]] && \
             [[ -n "${{ secrets.TESTCREDENTIAL_ONEDRIVE_AUTHID }}" ]]; then
            echo "All OneDrive secrets found"
            echo "available=true" >> $GITHUB_OUTPUT
          else
            echo "Missing some OneDrive secrets"
            echo "available=false" >> $GITHUB_OUTPUT
          fi
          echo "OneDrive check completed"
      - id: check_idrivee2
        name: Check iDrivee2 secrets
        shell: bash
        run: |
          echo "Starting iDrivee2 secrets check..."
          if [[ -n "${{ secrets.TESTCREDENTIAL_IDRIVEE2_BUCKET }}" ]] && \
             [[ -n "${{ secrets.TESTCREDENTIAL_IDRIVEE2_ACCESS_KEY }}" ]] && \
             [[ -n "${{ secrets.TESTCREDENTIAL_IDRIVEE2_SECRET_KEY }}" ]] && \
             [[ -n "${{ secrets.TESTCREDENTIAL_IDRIVEE2_FOLDER }}" ]]; then
            echo "All iDrivee2 secrets found"
            echo "available=true" >> $GITHUB_OUTPUT
          else
            echo "Missing some iDrivee2 secrets"
            echo "available=false" >> $GITHUB_OUTPUT
          fi
          echo "iDrivee2 check completed"
<<<<<<< HEAD
      - id: check_gcs
        name: Check GCS secrets
        shell: bash
        run: |
          echo "Starting GCS secrets check..."
          if [[ -n "${{ secrets.TESTCREDENTIAL_GCS_BUCKET }}" ]] && \
             [[ -n "${{ secrets.TESTCREDENTIAL_GCS_AUTHID }}" ]] && \
             [[ -n "${{ secrets.TESTCREDENTIAL_GCS_FOLDER }}" ]]; then
            echo "All GCS secrets found"
            echo "available=true" >> $GITHUB_OUTPUT
          else
            echo "Missing some GCS secrets"
            echo "available=false" >> $GITHUB_OUTPUT
          fi
          echo "GCS check completed"

=======
      - id: check_cloudstack
        name: Check CloudStack secrets
        shell: bash
        run: |
          echo "Starting CloudStack secrets check..."
          if [[ -n "${{ secrets.TESTCREDENTIAL_CLOUDSTACK_USERNAME }}" ]] && \
             [[ -n "${{ secrets.TESTCREDENTIAL_CLOUDSTACK_PASSWORD }}" ]] && \
             [[ -n "${{ secrets.TESTCREDENTIAL_CLOUDSTACK_LOCATION }}" ]] && \
             [[ -n "${{ secrets.TESTCREDENTIAL_CLOUDSTACK_TENANT }}" ]] && \
             [[ -n "${{ secrets.TESTCREDENTIAL_CLOUDSTACK_DOMAIN }}" ]] && \
             [[ -n "${{ secrets.TESTCREDENTIAL_CLOUDSTACK_REGION }}" ]] && \
             [[ -n "${{ secrets.TESTCREDENTIAL_CLOUDSTACK_FOLDER }}" ]]; then
            echo "All CloudStack secrets found"
            echo "available=true" >> $GITHUB_OUTPUT
          else
            echo "Missing some CloudStack secrets"
            echo "available=false" >> $GITHUB_OUTPUT
          fi
          echo "CloudStack check completed"
>>>>>>> 93b4637a
      - name: Debug Output
        shell: bash
        run: |
          echo "S3 Available: ${{ steps.check_s3.outputs.available }}"
          echo "Dropbox Available: ${{ steps.check_dropbox.outputs.available }}"
          echo "TestContainers Available: ${{ steps.check_testcontainers.outputs.available }}"
          echo "Google Available: ${{ steps.check_google.outputs.available }}"
          echo "pCloud Available: ${{ steps.check_pcloud.outputs.available }}"
          echo "Azure Available: ${{ steps.check_azure.outputs.available }}"
          echo "B2 Available: ${{ steps.check_b2.outputs.available }}"
          echo "Box.com Available: ${{ steps.check_box.outputs.available }}"
          echo "Filen.io Available: ${{ steps.check_filen.outputs.available }}"
          echo "Filejump Available: ${{ steps.check_filejump.outputs.available }}"
          echo "OneDrive Available: ${{ steps.check_onedrive.outputs.available }}"
          echo "iDrivee2 Available: ${{ steps.check_idrivee2.outputs.available }}"
<<<<<<< HEAD
          echo "GCS Available: ${{ steps.check_gcs.outputs.available }}"
=======
          echo "CloudStack Available: ${{ steps.check_cloudstack.outputs.available }}"
>>>>>>> 93b4637a
  test_ftp:
    needs: check_secrets
    if: needs.check_secrets.outputs.testcontainers_secrets_available == 'true'
    name: FTP Tests
    runs-on: "${{ matrix.os }}"
    strategy:
      fail-fast: false
      max-parallel: 1
      matrix:
        os:
          - ubuntu-latest
          - windows-latest
          - macos-latest
    steps:
      - name: Set up .NET
        uses: actions/setup-dotnet@v4
        with:
          dotnet-version: 8.x
      - name: Checkout source
        uses: actions/checkout@v4
      - name: Restore NuGet dependencies
        run: >-
          dotnet restore
          LiveTests/Duplicati.Backend.Tests/Duplicati.Backend.Tests.sln
      - name: Build project
        run: >-
          dotnet build --no-restore
          LiveTests/Duplicati.Backend.Tests/Duplicati.Backend.Tests.sln
      - name: Setup Testcontainers Cloud Client
        uses: atomicjar/testcontainers-cloud-setup-action@v1
        with:
          token: "${{ secrets.TC_CLOUD_TOKEN }}"
      - name: Run FTP tests
        env:
          TC_CLOUD_TOKEN: "${{ secrets.TC_CLOUD_TOKEN }}"
        run: >-
          dotnet test --no-build --filter="ClassName~FtpTests"
          --logger:"console;verbosity=detailed"
          LiveTests/Duplicati.Backend.Tests/Duplicati.Backend.Tests.sln

  test_pcloud:
    needs: check_secrets
    if: needs.check_secrets.outputs.pcloud_secrets_available == 'true'
    name: pCloud Tests
    runs-on: "${{ matrix.os }}"
    strategy:
      max-parallel: 1
      fail-fast: false
      matrix:
        os:
          - ubuntu-latest
          - windows-latest
          - macos-latest
    steps:
      - name: Set up .NET
        uses: actions/setup-dotnet@v4
        with:
          dotnet-version: 8.x
      - name: Checkout source
        uses: actions/checkout@v4
      - name: Restore NuGet dependencies
        run: >-
          dotnet restore
          LiveTests/Duplicati.Backend.Tests/Duplicati.Backend.Tests.sln
      - name: Build project
        run: >-
          dotnet build --no-restore
          LiveTests/Duplicati.Backend.Tests/Duplicati.Backend.Tests.sln
      - name: Run pCloud tests
        env:
          TESTCREDENTIAL_PCLOUD_SERVER: "${{ secrets.TESTCREDENTIAL_PCLOUD_SERVER }}"
          TESTCREDENTIAL_PCLOUD_TOKEN: "${{ secrets.TESTCREDENTIAL_PCLOUD_TOKEN }}"
          TESTCREDENTIAL_PCLOUD_FOLDER: "${{ secrets.TESTCREDENTIAL_PCLOUD_FOLDER }}"
        run: >-
          dotnet test --no-build --filter="ClassName~pCloudTests"
          --logger:"console;verbosity=detailed"
          LiveTests/Duplicati.Backend.Tests/Duplicati.Backend.Tests.sln

  test_s3:
    needs: check_secrets
    if: needs.check_secrets.outputs.s3_secrets_available == 'true'
    name: S3 Tests
    runs-on: "${{ matrix.os }}"
    strategy:
      max-parallel: 1
      fail-fast: false
      matrix:
        os:
          - ubuntu-latest
          - windows-latest
          - macos-latest
    steps:
      - name: Set up .NET
        uses: actions/setup-dotnet@v4
        with:
          dotnet-version: 8.x
      - name: Checkout source
        uses: actions/checkout@v4
      - name: Restore NuGet dependencies
        run: >-
          dotnet restore
          LiveTests/Duplicati.Backend.Tests/Duplicati.Backend.Tests.sln
      - name: Build project
        run: >-
          dotnet build --no-restore
          LiveTests/Duplicati.Backend.Tests/Duplicati.Backend.Tests.sln
      - name: Run S3 tests
        env:
          TC_CLOUD_TOKEN: "${{ secrets.TC_CLOUD_TOKEN }}"
          TESTCREDENTIAL_S3_BUCKETNAME: "${{ secrets.TESTCREDENTIAL_S3_BUCKETNAME }}"
          TESTCREDENTIAL_S3_KEY: "${{ secrets.TESTCREDENTIAL_S3_KEY }}"
          TESTCREDENTIAL_S3_REGION: "${{ secrets.TESTCREDENTIAL_S3_REGION }}"
          TESTCREDENTIAL_S3_SECRET: "${{ secrets.TESTCREDENTIAL_S3_SECRET }}"
        run: >-
          dotnet test --no-build --filter="ClassName~S3Tests"
          --logger:"console;verbosity=detailed"
          LiveTests/Duplicati.Backend.Tests/Duplicati.Backend.Tests.sln
  test_azure:
    needs: check_secrets
    if: needs.check_secrets.outputs.azure_secrets_available == 'true'
    name: Azure Tests
    runs-on: "${{ matrix.os }}"
    strategy:
      max-parallel: 1
      fail-fast: false
      matrix:
        os:
          - ubuntu-latest
          - windows-latest
          - macos-latest
    steps:
      - name: Set up .NET
        uses: actions/setup-dotnet@v4
        with:
          dotnet-version: 8.x
      - name: Checkout source
        uses: actions/checkout@v4
      - name: Restore NuGet dependencies
        run: >-
          dotnet restore
          LiveTests/Duplicati.Backend.Tests/Duplicati.Backend.Tests.sln
      - name: Build project
        run: >-
          dotnet build --no-restore
          LiveTests/Duplicati.Backend.Tests/Duplicati.Backend.Tests.sln
      - name: Run Azure tests
        env:
          READ_WRITE_TIMEOUT_SECONDS: 18000
          TESTCREDENTIAL_AZURE_ACCOUNTNAME: "${{ secrets.TESTCREDENTIAL_AZURE_ACCOUNTNAME }}"
          TESTCREDENTIAL_AZURE_ACCESSKEY: "${{ secrets.TESTCREDENTIAL_AZURE_ACCESSKEY }}"
          TESTCREDENTIAL_AZURE_CONTAINERNAME: "${{ secrets.TESTCREDENTIAL_AZURE_CONTAINERNAME }}"
        run: >-
          dotnet test --no-build --filter="ClassName~AzureTests"
          --logger:"console;verbosity=detailed"
          LiveTests/Duplicati.Backend.Tests/Duplicati.Backend.Tests.sln
  test_webdav:
    needs: check_secrets
    if: needs.check_secrets.outputs.testcontainers_secrets_available == 'true'
    name: Webdav Tests
    runs-on: "${{ matrix.os }}"
    strategy:
      max-parallel: 1
      fail-fast: false
      matrix:
        os:
          - ubuntu-latest
          - windows-latest
          - macos-latest
    steps:
      - name: Set up .NET
        uses: actions/setup-dotnet@v4
        with:
          dotnet-version: 8.x
      - name: Checkout source
        uses: actions/checkout@v4
      - name: Restore NuGet dependencies
        run: >-
          dotnet restore
          LiveTests/Duplicati.Backend.Tests/Duplicati.Backend.Tests.sln
      - name: Build project
        run: >-
          dotnet build --no-restore
          LiveTests/Duplicati.Backend.Tests/Duplicati.Backend.Tests.sln
      - name: Setup Testcontainers Cloud Client
        uses: atomicjar/testcontainers-cloud-setup-action@v1
        with:
          token: "${{ secrets.TC_CLOUD_TOKEN }}"
      - name: Run Webdav tests
        env:
          TC_CLOUD_TOKEN: "${{ secrets.TC_CLOUD_TOKEN }}"
        run: >-
          dotnet test --no-build --filter="ClassName~WebDavTests"
          --logger:"console;verbosity=detailed"
          LiveTests/Duplicati.Backend.Tests/Duplicati.Backend.Tests.sln
  test_dropbox:
    needs: check_secrets
    if: needs.check_secrets.outputs.dropbox_secrets_available == 'true'
    name: DropBox Tests
    runs-on: "${{ matrix.os }}"
    strategy:
      max-parallel: 1
      fail-fast: false
      matrix:
        os:
          - ubuntu-latest
          - windows-latest
          - macos-latest
    steps:
      - name: Set up .NET
        uses: actions/setup-dotnet@v4
        with:
          dotnet-version: 8.x
      - name: Checkout source
        uses: actions/checkout@v4
      - name: Restore NuGet dependencies
        run: >-
          dotnet restore
          LiveTests/Duplicati.Backend.Tests/Duplicati.Backend.Tests.sln
      - name: Build project
        run: >-
          dotnet build --no-restore
          LiveTests/Duplicati.Backend.Tests/Duplicati.Backend.Tests.sln
      - name: Run Dropbox tests
        env:
          TC_CLOUD_TOKEN: "${{ secrets.TC_CLOUD_TOKEN }}"
          TESTCREDENTIAL_DROPBOX_FOLDER: "${{ secrets.TESTCREDENTIAL_DROPBOX_FOLDER }}"
          TESTCREDENTIAL_DROPBOX_TOKEN: "${{ secrets.TESTCREDENTIAL_DROPBOX_TOKEN }}"
        run: >-
          dotnet test --no-build --filter="ClassName~DropBoxTests"
          --logger:"console;verbosity=detailed"
          LiveTests/Duplicati.Backend.Tests/Duplicati.Backend.Tests.sln
  test_ssh:
    needs: check_secrets
    if: needs.check_secrets.outputs.testcontainers_secrets_available == 'true'
    name: SSH Tests
    runs-on: "${{ matrix.os }}"
    strategy:
      fail-fast: false
      max-parallel: 1
      matrix:
        os:
          - ubuntu-latest
          - windows-latest
          - macos-latest
    steps:
      - name: Set up .NET
        uses: actions/setup-dotnet@v4
        with:
          dotnet-version: 8.x
      - name: Checkout source
        uses: actions/checkout@v4
      - name: Restore NuGet dependencies
        run: >-
          dotnet restore
          LiveTests/Duplicati.Backend.Tests/Duplicati.Backend.Tests.sln
      - name: Build project
        run: >-
          dotnet build --no-restore
          LiveTests/Duplicati.Backend.Tests/Duplicati.Backend.Tests.sln
      - name: Setup Testcontainers Cloud Client
        uses: atomicjar/testcontainers-cloud-setup-action@v1
        with:
          token: "${{ secrets.TC_CLOUD_TOKEN }}"
      - name: Run SSH tests
        env:
          TC_CLOUD_TOKEN: "${{ secrets.TC_CLOUD_TOKEN }}"
        run: >-
          dotnet test --no-build --filter="ClassName~SshTests"
          --logger:"console;verbosity=detailed"
          LiveTests/Duplicati.Backend.Tests/Duplicati.Backend.Tests.sln
  test_googledrive:
    needs: check_secrets
    if: needs.check_secrets.outputs.google_secrets_available == 'true'
    name: Google Drive Tests
    runs-on: "${{ matrix.os }}"
    strategy:
      max-parallel: 1
      fail-fast: false
      matrix:
        os:
          - ubuntu-latest
          - windows-latest
          - macos-latest
    steps:
      - name: Set up .NET
        uses: actions/setup-dotnet@v4
        with:
          dotnet-version: 8.x
      - name: Checkout source
        uses: actions/checkout@v4
      - name: Restore NuGet dependencies
        run: >-
          dotnet restore
          LiveTests/Duplicati.Backend.Tests/Duplicati.Backend.Tests.sln
      - name: Build project
        run: >-
          dotnet build --no-restore
          LiveTests/Duplicati.Backend.Tests/Duplicati.Backend.Tests.sln
      - name: Run Googledrive tests
        env:
          TESTCREDENTIAL_GOOGLEDRIVE_TOKEN: "${{ secrets.TESTCREDENTIAL_GOOGLEDRIVE_TOKEN }}"
          TESTCREDENTIAL_GOOGLEDRIVE_FOLDER: "${{ secrets.TESTCREDENTIAL_GOOGLEDRIVE_FOLDER }}"
        run: >-
          dotnet test --no-build --filter="ClassName~GoogleDriveTests"
          --logger:"console;verbosity=detailed"
          LiveTests/Duplicati.Backend.Tests/Duplicati.Backend.Tests.sln
  test_cifs:
    needs: check_secrets
    if: needs.check_secrets.outputs.testcontainers_secrets_available == 'true'
    name: CIFS Tests
    runs-on: "${{ matrix.os }}"
    strategy:
      max-parallel: 1
      fail-fast: false
      matrix:
        os:
          - ubuntu-latest
    steps:
      - name: Set up .NET
        uses: actions/setup-dotnet@v4
        with:
          dotnet-version: 8.x
      - name: Checkout source
        uses: actions/checkout@v4
      - name: Restore NuGet dependencies
        run: >-
          dotnet restore
          LiveTests/Duplicati.Backend.Tests/Duplicati.Backend.Tests.sln
      - name: Build project
        run: >-
          dotnet build --no-restore
          LiveTests/Duplicati.Backend.Tests/Duplicati.Backend.Tests.sln
      - name: Run CIFS tests
        run: >-
          dotnet test --no-build --filter="ClassName~CIFSTests"
          --logger:"console;verbosity=detailed"
          LiveTests/Duplicati.Backend.Tests/Duplicati.Backend.Tests.sln
  test_b2:
    needs: check_secrets
    if: needs.check_secrets.outputs.b2_secrets_available == 'true'
    name: Backblaze B2 Tests
    runs-on: "${{ matrix.os }}"
    strategy:
      max-parallel: 1
      fail-fast: false
      matrix:
        os:
          - ubuntu-latest
          - windows-latest
          - macos-latest
    steps:
      - name: Set up .NET
        uses: actions/setup-dotnet@v4
        with:
          dotnet-version: 8.x
      - name: Checkout source
        uses: actions/checkout@v4
      - name: Restore NuGet dependencies
        run: >-
          dotnet restore
          LiveTests/Duplicati.Backend.Tests/Duplicati.Backend.Tests.sln
      - name: Build project
        run: >-
          dotnet build --no-restore
          LiveTests/Duplicati.Backend.Tests/Duplicati.Backend.Tests.sln
      - name: Run B2 tests
        env:
          TESTCREDENTIAL_B2_BUCKET: "${{ secrets.TESTCREDENTIAL_B2_BUCKET }}"
          TESTCREDENTIAL_B2_FOLDER: "${{ secrets.TESTCREDENTIAL_B2_FOLDER }}"
          TESTCREDENTIAL_B2_USERNAME: "${{ secrets.TESTCREDENTIAL_B2_USERNAME }}"
          TESTCREDENTIAL_B2_PASSWORD: "${{ secrets.TESTCREDENTIAL_B2_PASSWORD }}"
        run: >-
          dotnet test --no-build --filter="ClassName~B2Tests"
          --logger:"console;verbosity=detailed"
          LiveTests/Duplicati.Backend.Tests/Duplicati.Backend.Tests.sln
  test_box:
    needs: check_secrets
    if: needs.check_secrets.outputs.box_secrets_available == 'true'
    name: Box.com Tests
    runs-on: "${{ matrix.os }}"
    strategy:
      max-parallel: 1
      fail-fast: false
      matrix:
        os:
          - ubuntu-latest
          - windows-latest
          - macos-latest
    steps:
      - name: Set up .NET
        uses: actions/setup-dotnet@v4
        with:
          dotnet-version: 8.x
      - name: Checkout source
        uses: actions/checkout@v4
      - name: Restore NuGet dependencies
        run: >-
          dotnet restore
          LiveTests/Duplicati.Backend.Tests/Duplicati.Backend.Tests.sln
      - name: Build project
        run: >-
          dotnet build --no-restore
          LiveTests/Duplicati.Backend.Tests/Duplicati.Backend.Tests.sln
      - name: Run Box.com tests
        env:
          TESTCREDENTIAL_BOX_FOLDER: "${{ secrets.TESTCREDENTIAL_BOX_FOLDER }}"
          TESTCREDENTIAL_BOX_AUTHID: "${{ secrets.TESTCREDENTIAL_BOX_AUTHID }}"
        run: >-
          dotnet test --no-build --filter="ClassName~Box.BoxTests"
          --logger:"console;verbosity=detailed"
          LiveTests/Duplicati.Backend.Tests/Duplicati.Backend.Tests.sln
  test_filen:
    needs: check_secrets
    if: needs.check_secrets.outputs.filen_secrets_available == 'true'
    name: Filen.io Tests
    runs-on: "${{ matrix.os }}"
    strategy:
      max-parallel: 1
      fail-fast: false
      matrix:
        os:
          - ubuntu-latest
          - windows-latest
          - macos-latest
    steps:
      - name: Set up .NET
        uses: actions/setup-dotnet@v4
        with:
          dotnet-version: 8.x
      - name: Checkout source
        uses: actions/checkout@v4
      - name: Restore NuGet dependencies
        run: >-
          dotnet restore
          LiveTests/Duplicati.Backend.Tests/Duplicati.Backend.Tests.sln
      - name: Build project
        run: >-
          dotnet build --no-restore
          LiveTests/Duplicati.Backend.Tests/Duplicati.Backend.Tests.sln
      - name: Run Filen.io tests
        env:
          TESTCREDENTIAL_FILEN_FOLDER: "${{ secrets.TESTCREDENTIAL_FILEN_FOLDER }}"
          TESTCREDENTIAL_FILEN_USERNAME: "${{ secrets.TESTCREDENTIAL_FILEN_USERNAME }}"
          TESTCREDENTIAL_FILEN_PASSWORD: "${{ secrets.TESTCREDENTIAL_FILEN_PASSWORD }}"
        run: >-
          dotnet test --no-build --filter="ClassName~Filen.FilenTests"
          --logger:"console;verbosity=detailed"
          LiveTests/Duplicati.Backend.Tests/Duplicati.Backend.Tests.sln
  test_filejump:
    needs: check_secrets
    if: needs.check_secrets.outputs.filejump_secrets_available == 'true'
    name: Filejump Tests
    runs-on: "${{ matrix.os }}"
    strategy:
      max-parallel: 1
      fail-fast: false
      matrix:
        os:
          - ubuntu-latest
          - windows-latest
          - macos-latest
    steps:
      - name: Set up .NET
        uses: actions/setup-dotnet@v4
        with:
          dotnet-version: 8.x
      - name: Checkout source
        uses: actions/checkout@v4
      - name: Restore NuGet dependencies
        run: >-
          dotnet restore
          LiveTests/Duplicati.Backend.Tests/Duplicati.Backend.Tests.sln
      - name: Build project
        run: >-
          dotnet build --no-restore
          LiveTests/Duplicati.Backend.Tests/Duplicati.Backend.Tests.sln
      - name: Run Filejump tests
        env:
          TESTCREDENTIAL_FILEJUMP_FOLDER: "${{ secrets.TESTCREDENTIAL_FILEJUMP_FOLDER }}"
          TESTCREDENTIAL_FILEJUMP_TOKEN: "${{ secrets.TESTCREDENTIAL_FILEJUMP_TOKEN }}"
        run: >-
          dotnet test --no-build --filter="ClassName~Filejump.FilejumpTests"
          --logger:"console;verbosity=detailed"
          LiveTests/Duplicati.Backend.Tests/Duplicati.Backend.Tests.sln
  test_onedrive:
    needs: check_secrets
    if: needs.check_secrets.outputs.onedrive_secrets_available == 'true'
    name: OneDrive Tests
    runs-on: "${{ matrix.os }}"
    strategy:
      max-parallel: 1
      fail-fast: false
      matrix:
        os:
          - ubuntu-latest
          - windows-latest
          - macos-latest
    steps:
      - name: Set up .NET
        uses: actions/setup-dotnet@v4
        with:
          dotnet-version: 8.x
      - name: Checkout source
        uses: actions/checkout@v4
      - name: Restore NuGet dependencies
        run: >-
          dotnet restore
          LiveTests/Duplicati.Backend.Tests/Duplicati.Backend.Tests.sln
      - name: Build project
        run: >-
          dotnet build --no-restore
          LiveTests/Duplicati.Backend.Tests/Duplicati.Backend.Tests.sln
      - name: Run OneDrive tests
        env:
          TESTCREDENTIAL_ONEDRIVE_FOLDER: "${{ secrets.TESTCREDENTIAL_ONEDRIVE_FOLDER }}"
          TESTCREDENTIAL_ONEDRIVE_AUTHID: "${{ secrets.TESTCREDENTIAL_ONEDRIVE_AUTHID }}"
        run: >-
          dotnet test --no-build --filter="ClassName~OneDrive.OneDriveTests"
          --logger:"console;verbosity=detailed"
          LiveTests/Duplicati.Backend.Tests/Duplicati.Backend.Tests.sln

  test_idrivee2:
    needs: check_secrets
    if: needs.check_secrets.outputs.idrivee2_secrets_available == 'true'
    name: iDrivee2 Tests
    runs-on: "${{ matrix.os }}"
    strategy:
      max-parallel: 1
      fail-fast: false
      matrix:
        os:
          - ubuntu-latest
          - windows-latest
          - macos-latest
    steps:
      - name: Set up .NET
        uses: actions/setup-dotnet@v4
        with:
          dotnet-version: 8.x
      - name: Checkout source
        uses: actions/checkout@v4
      - name: Restore NuGet dependencies
        run: >-
          dotnet restore
          LiveTests/Duplicati.Backend.Tests/Duplicati.Backend.Tests.sln
      - name: Build project
        run: >-
          dotnet build --no-restore
          LiveTests/Duplicati.Backend.Tests/Duplicati.Backend.Tests.sln
      - name: Run iDrivee2 tests
        env:
          TESTCREDENTIAL_IDRIVEE2_BUCKET: "${{ secrets.TESTCREDENTIAL_IDRIVEE2_BUCKET }}"
          TESTCREDENTIAL_IDRIVEE2_ACCESS_KEY: "${{ secrets.TESTCREDENTIAL_IDRIVEE2_ACCESS_KEY }}"
          TESTCREDENTIAL_IDRIVEE2_SECRET_KEY: "${{ secrets.TESTCREDENTIAL_IDRIVEE2_SECRET_KEY }}"
          TESTCREDENTIAL_IDRIVEE2_FOLDER: "${{ secrets.TESTCREDENTIAL_IDRIVEE2_FOLDER }}"

        run: >-
          dotnet test --no-build --filter="ClassName~iDrivee2.iDrivee2Tests"
          --logger:"console;verbosity=detailed"
          LiveTests/Duplicati.Backend.Tests/Duplicati.Backend.Tests.sln
<<<<<<< HEAD

  test_gcs:
    needs: check_secrets
    if: needs.check_secrets.outputs.gcs_secrets_available == 'true'
    name: gCS Tests
=======
  test_cloudstack:
    needs: check_secrets
    if: needs.check_secrets.outputs.cloudstack_secrets_available == 'true'
    name: CloudStack Tests
>>>>>>> 93b4637a
    runs-on: "${{ matrix.os }}"
    strategy:
      max-parallel: 1
      fail-fast: false
      matrix:
        os:
          - ubuntu-latest
          - windows-latest
          - macos-latest
    steps:
      - name: Set up .NET
        uses: actions/setup-dotnet@v4
        with:
          dotnet-version: 8.x
      - name: Checkout source
        uses: actions/checkout@v4
      - name: Restore NuGet dependencies
        run: >-
          dotnet restore
          LiveTests/Duplicati.Backend.Tests/Duplicati.Backend.Tests.sln
      - name: Build project
        run: >-
          dotnet build --no-restore
          LiveTests/Duplicati.Backend.Tests/Duplicati.Backend.Tests.sln
<<<<<<< HEAD
      - name: Run OneDrive tests
        env:
          TESTCREDENTIAL_GCS_BUCKET: "${{ secrets.TESTCREDENTIAL_GCS_BUCKET }}"
          TESTCREDENTIAL_GCS_AUTHID: "${{ secrets.TESTCREDENTIAL_GCS_AUTHID}}"
          TESTCREDENTIAL_GCS_FOLDER: "${{ secrets.TESTCREDENTIAL_GCS_FOLDER }}"

        run: >-
          dotnet test --no-build --filter="ClassName~GCS.GCSTests"
=======
      - name: Run CloudStack tests
        env:
          TESTCREDENTIAL_CLOUDSTACK_USERNAME: "${{ secrets.TESTCREDENTIAL_CLOUDSTACK_USERNAME }}"
          TESTCREDENTIAL_CLOUDSTACK_PASSWORD: "${{ secrets.TESTCREDENTIAL_CLOUDSTACK_PASSWORD }}"
          TESTCREDENTIAL_CLOUDSTACK_LOCATION: "${{ secrets.TESTCREDENTIAL_CLOUDSTACK_LOCATION }}"
          TESTCREDENTIAL_CLOUDSTACK_TENANT: "${{ secrets.TESTCREDENTIAL_CLOUDSTACK_TENANT }}"
          TESTCREDENTIAL_CLOUDSTACK_DOMAIN: "${{ secrets.TESTCREDENTIAL_CLOUDSTACK_DOMAIN }}"
          TESTCREDENTIAL_CLOUDSTACK_REGION: "${{ secrets.TESTCREDENTIAL_CLOUDSTACK_REGION }}"
          TESTCREDENTIAL_CLOUDSTACK_FOLDER: "${{ secrets.TESTCREDENTIAL_CLOUDSTACK_FOLDER }}"
        run: >-
          dotnet test --no-build --filter="ClassName~CloudStack.CloudStackTests"
>>>>>>> 93b4637a
          --logger:"console;verbosity=detailed"
          LiveTests/Duplicati.Backend.Tests/Duplicati.Backend.Tests.sln<|MERGE_RESOLUTION|>--- conflicted
+++ resolved
@@ -21,11 +21,8 @@
       filejump_secrets_available: "${{ steps.check_filejump.outputs.available }}"
       onedrive_secrets_available: "${{ steps.check_onedrive.outputs.available }}"
       idrivee2_secrets_available: "${{ steps.check_idrivee2.outputs.available }}"
-<<<<<<< HEAD
       gcs_secrets_available: "${{ steps.check_gcs.outputs.available }}"
-=======
       cloudstack_secrets_available: "${{ steps.check_cloudstack.outputs.available }}"
->>>>>>> 93b4637a
     steps:
       - id: check_pcloud
         name: Check pCloud secrets
@@ -205,7 +202,6 @@
             echo "available=false" >> $GITHUB_OUTPUT
           fi
           echo "iDrivee2 check completed"
-<<<<<<< HEAD
       - id: check_gcs
         name: Check GCS secrets
         shell: bash
@@ -221,8 +217,6 @@
             echo "available=false" >> $GITHUB_OUTPUT
           fi
           echo "GCS check completed"
-
-=======
       - id: check_cloudstack
         name: Check CloudStack secrets
         shell: bash
@@ -242,7 +236,7 @@
             echo "available=false" >> $GITHUB_OUTPUT
           fi
           echo "CloudStack check completed"
->>>>>>> 93b4637a
+
       - name: Debug Output
         shell: bash
         run: |
@@ -258,11 +252,8 @@
           echo "Filejump Available: ${{ steps.check_filejump.outputs.available }}"
           echo "OneDrive Available: ${{ steps.check_onedrive.outputs.available }}"
           echo "iDrivee2 Available: ${{ steps.check_idrivee2.outputs.available }}"
-<<<<<<< HEAD
           echo "GCS Available: ${{ steps.check_gcs.outputs.available }}"
-=======
           echo "CloudStack Available: ${{ steps.check_cloudstack.outputs.available }}"
->>>>>>> 93b4637a
   test_ftp:
     needs: check_secrets
     if: needs.check_secrets.outputs.testcontainers_secrets_available == 'true'
@@ -823,44 +814,35 @@
           dotnet test --no-build --filter="ClassName~iDrivee2.iDrivee2Tests"
           --logger:"console;verbosity=detailed"
           LiveTests/Duplicati.Backend.Tests/Duplicati.Backend.Tests.sln
-<<<<<<< HEAD
-
   test_gcs:
     needs: check_secrets
     if: needs.check_secrets.outputs.gcs_secrets_available == 'true'
-    name: gCS Tests
-=======
-  test_cloudstack:
-    needs: check_secrets
-    if: needs.check_secrets.outputs.cloudstack_secrets_available == 'true'
-    name: CloudStack Tests
->>>>>>> 93b4637a
-    runs-on: "${{ matrix.os }}"
-    strategy:
-      max-parallel: 1
-      fail-fast: false
-      matrix:
-        os:
-          - ubuntu-latest
-          - windows-latest
-          - macos-latest
-    steps:
-      - name: Set up .NET
-        uses: actions/setup-dotnet@v4
-        with:
-          dotnet-version: 8.x
-      - name: Checkout source
-        uses: actions/checkout@v4
-      - name: Restore NuGet dependencies
-        run: >-
-          dotnet restore
-          LiveTests/Duplicati.Backend.Tests/Duplicati.Backend.Tests.sln
-      - name: Build project
-        run: >-
-          dotnet build --no-restore
-          LiveTests/Duplicati.Backend.Tests/Duplicati.Backend.Tests.sln
-<<<<<<< HEAD
-      - name: Run OneDrive tests
+    name: GCS Tests
+    runs-on: "${{ matrix.os }}"
+    strategy:
+      max-parallel: 1
+      fail-fast: false
+      matrix:
+        os:
+          - ubuntu-latest
+          - windows-latest
+          - macos-latest
+    steps:
+      - name: Set up .NET
+        uses: actions/setup-dotnet@v4
+        with:
+          dotnet-version: 8.x
+      - name: Checkout source
+        uses: actions/checkout@v4
+      - name: Restore NuGet dependencies
+        run: >-
+          dotnet restore
+          LiveTests/Duplicati.Backend.Tests/Duplicati.Backend.Tests.sln
+      - name: Build project
+        run: >-
+          dotnet build --no-restore
+          LiveTests/Duplicati.Backend.Tests/Duplicati.Backend.Tests.sln
+      - name: Run GCS tests
         env:
           TESTCREDENTIAL_GCS_BUCKET: "${{ secrets.TESTCREDENTIAL_GCS_BUCKET }}"
           TESTCREDENTIAL_GCS_AUTHID: "${{ secrets.TESTCREDENTIAL_GCS_AUTHID}}"
@@ -868,7 +850,36 @@
 
         run: >-
           dotnet test --no-build --filter="ClassName~GCS.GCSTests"
-=======
+          --logger:"console;verbosity=detailed"
+          LiveTests/Duplicati.Backend.Tests/Duplicati.Backend.Tests.sln
+  test_cloudstack:
+    needs: check_secrets
+    if: needs.check_secrets.outputs.cloudstack_secrets_available == 'true'
+    name: CloudStack Tests
+    runs-on: "${{ matrix.os }}"
+    strategy:
+      max-parallel: 1
+      fail-fast: false
+      matrix:
+        os:
+          - ubuntu-latest
+          - windows-latest
+          - macos-latest
+    steps:
+      - name: Set up .NET
+        uses: actions/setup-dotnet@v4
+        with:
+          dotnet-version: 8.x
+      - name: Checkout source
+        uses: actions/checkout@v4
+      - name: Restore NuGet dependencies
+        run: >-
+          dotnet restore
+          LiveTests/Duplicati.Backend.Tests/Duplicati.Backend.Tests.sln
+      - name: Build project
+        run: >-
+          dotnet build --no-restore
+          LiveTests/Duplicati.Backend.Tests/Duplicati.Backend.Tests.sln
       - name: Run CloudStack tests
         env:
           TESTCREDENTIAL_CLOUDSTACK_USERNAME: "${{ secrets.TESTCREDENTIAL_CLOUDSTACK_USERNAME }}"
@@ -880,6 +891,5 @@
           TESTCREDENTIAL_CLOUDSTACK_FOLDER: "${{ secrets.TESTCREDENTIAL_CLOUDSTACK_FOLDER }}"
         run: >-
           dotnet test --no-build --filter="ClassName~CloudStack.CloudStackTests"
->>>>>>> 93b4637a
           --logger:"console;verbosity=detailed"
           LiveTests/Duplicati.Backend.Tests/Duplicati.Backend.Tests.sln