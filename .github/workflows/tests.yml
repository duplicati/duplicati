name: Tests

on: [push, pull_request]

env:
  build_directory: "Duplicati/GUI/Duplicati.GUI.TrayIcon/bin/Release"

jobs:
  unit_tests:
    name: Unit tests
    runs-on: ${{ matrix.os }}
    strategy:
      fail-fast: false
      matrix:
        os: [ ubuntu-latest, windows-latest, macos-latest ]

    steps:
    - name: Add msbuild to PATH (Windows)
      if: matrix.os == 'windows-latest'
      uses: microsoft/setup-msbuild@v1

    - name: Install NuGet
      uses: nuget/setup-nuget@v1

    - name: Checkout Source
<<<<<<< HEAD
      uses: actions/checkout@v2.3.4
      with:
        fetch-depth: 0
          
=======
      uses: actions/checkout@v3

>>>>>>> d0f1498b
    - name: Restore NuGet Packages
      run: nuget restore Duplicati.sln

    - name: Install Additional Dependencies
      if: matrix.os == 'ubuntu-latest'
      run: sudo apt-get install gtk-sharp2

    - name: Build Duplicati (Linux and macOS)
      if: matrix.os != 'windows-latest'
      run: msbuild -p:Configuration=Release -p:DefineConstants=ENABLE_GTK Duplicati.sln

    - name: Build Duplicati (Windows)
      if: matrix.os == 'windows-latest'
      run: msbuild -p:Configuration=Release Duplicati.sln

    - name: Run Unit Tests (Linux and macOS)
      if: matrix.os != 'windows-latest'
      run: |
        export DEBUG_OUTPUT=1
        nuget install NUnit.Runners -Version 3.12.0 -OutputDirectory nunit
        mono nunit/NUnit.ConsoleRunner.3.12.0/tools/nunit3-console.exe Duplicati/UnitTest/bin/Release/Duplicati.UnitTest.dll

    - name: Run Unit Tests (Windows)
      if: matrix.os == 'windows-latest'
      run: |
        nuget install NUnit.Runners -Version 3.12.0 -OutputDirectory nunit
        nuget install OpenCover -Version 4.7.1221 -OutputDirectory opencover
        dotnet tool install -g dotnet-reportgenerator-globaltool --version 5.1.10
        opencover/OpenCover.4.7.1221/tools/OpenCover.Console.exe -register:user -target:nunit/NUnit.ConsoleRunner.3.12.0/tools/nunit3-console.exe -targetargs:Duplicati/UnitTest/bin/Release/Duplicati.UnitTest.dll -filter:"+[Duplicati.Library.Main]* -[UnitTest]*" -output:opencover.xml
        reportgenerator -reports:opencover.xml -targetdir:coverage -reporttypes:lcov
        
    - name: Coveralls
      if: matrix.os == 'windows-latest'
      uses: coverallsapp/github-action@1.1.3
      with:
        github-token: ${{ secrets.GITHUB_TOKEN }}


  ui_tests:
    name: UI tests
    runs-on: ubuntu-latest

    # Some of these steps duplicate those in the unit_tests job above.  This
    # can be cleaned up using a composite run steps action once it supports
    # what we need (https://github.com/actions/runner/issues/646).
    steps:
    - name: Checkout Source
      uses: actions/checkout@v3

    - name: Install NuGet
      uses: nuget/setup-nuget@v1

    - name: Restore NuGet Packages
      run: nuget restore Duplicati.sln

    - name: Install Additional Dependencies
      run: sudo apt-get install gtk-sharp2

    - name: Build Duplicati
      run: msbuild -p:Configuration=Release -p:DefineConstants=ENABLE_GTK Duplicati.sln

    - name: Set up Python
      uses: actions/setup-python@v4
      with:
        python-version: 3.x

    - name: Install dependencies
      run: |
        pip3 install selenium
        pip3 install --upgrade urllib3
        pip3 install chromedriver-autoinstaller

    - name: Run UI tests
      run: |
        cp -r Duplicati/Server/webroot "${{ env.build_directory }}"/webroot
        mono "${{ env.build_directory }}"/Duplicati.Server.exe &
        sleep 30
        python3 guiTests/guiTest.py --use-chrome<|MERGE_RESOLUTION|>--- conflicted
+++ resolved
@@ -23,15 +23,10 @@
       uses: nuget/setup-nuget@v1
 
     - name: Checkout Source
-<<<<<<< HEAD
-      uses: actions/checkout@v2.3.4
+      uses: actions/checkout@v3
       with:
         fetch-depth: 0
-          
-=======
-      uses: actions/checkout@v3
 
->>>>>>> d0f1498b
     - name: Restore NuGet Packages
       run: nuget restore Duplicati.sln
 
